--- conflicted
+++ resolved
@@ -32,13 +32,9 @@
 	tools/enable-python27.sh \
 	tools/load-balancer \
 	VERSION \
-<<<<<<< HEAD
-	webpack-stats*.json
-=======
 	webpack-stats*.json \
 	package.json \
 	webpack.config*.js
->>>>>>> 2835bf3b
 
 # Check for things in BDIST_EXCLUDES in various apps
 PROD_EXCLUDES := \
