FROM registry.access.redhat.com/ubi8/ubi as base-ubi-8

LABEL description="Hue Project https://github.com/cloudera/hue"

# Set the environment variable
ENV NAME="basehue"
ENV PYTHON_VER=python3.8

# Required for building Hue
RUN set -eux; \
    yum install -y \
      bzip2-devel  \
      curl \
      cyrus-sasl \
      cyrus-sasl-devel \
      cyrus-sasl-gssapi \
      cyrus-sasl-plain \
      gcc \
      gcc-c++ \
      gettext \
      git \
      java-11-openjdk-devel \
      krb5-devel \
      krb5-libs \
      krb5-workstation \
      libffi-devel \
      libxml2-devel \
      libxslt-devel \
      make \
      maven \
      nc \
      ncurses-devel \
      nmap-ncat \
      openldap-devel \
      openssl \
      openssl-devel \
      python38 \
      python38-devel \
      rsync \
      sqlite-devel \
      sudo \
      tar \
      which \
      xmlsec1 \
      xmlsec1-openssl \
      zlib-devel

<<<<<<< HEAD
#Install redis
=======
# Install redis
>>>>>>> a33a2666
RUN set -eux; \
    dnf install -y gcc make && \
    curl -O http://download.redis.io/redis-stable.tar.gz && \
    tar xzf redis-stable.tar.gz && \
    cd redis-stable && \
    make && \
    make install && \
    cd .. && \
    rm -rf redis-stable redis-stable.tar.gz && \
    dnf clean all && \
    rm -rf /var/cache/yum

RUN set -eux; \
      curl -sL https://rpm.nodesource.com/setup_14.x | bash - \
        && yum install -y nodejs \
        && yum clean all -y

CMD ["/bin/bash"]<|MERGE_RESOLUTION|>--- conflicted
+++ resolved
@@ -45,11 +45,7 @@
       xmlsec1-openssl \
       zlib-devel
 
-<<<<<<< HEAD
-#Install redis
-=======
 # Install redis
->>>>>>> a33a2666
 RUN set -eux; \
     dnf install -y gcc make && \
     curl -O http://download.redis.io/redis-stable.tar.gz && \
