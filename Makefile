#
# Licensed to Cloudera, Inc. under one
# or more contributor license agreements.  See the NOTICE file
# distributed with this work for additional information
# regarding copyright ownership.  Cloudera, Inc. licenses this file
# to you under the Apache License, Version 2.0 (the
# "License"); you may not use this file except in compliance
# with the License.  You may obtain a copy of the License at
#
#     http://www.apache.org/licenses/LICENSE-2.0
#
# Unless required by applicable law or agreed to in writing, software
# distributed under the License is distributed on an "AS IS" BASIS,
# WITHOUT WARRANTIES OR CONDITIONS OF ANY KIND, either express or implied.
# See the License for the specific language governing permissions and
# limitations under the License.
#

# <<<< DEV ONLY
#
# Hue Build Process Overview
# =======================================
# This build process handles different types of builds:
#
#   - The production release build, the main task of which is to install
#     Desktop in the local system. The main build products are:
#
#     * build/env 		- The virtual environment, where Desktop core
#     				  and various apps install into.
#
#   - The development build, which includes test and debugging tools. It
#     generates the production release, which boils down to a tarball that is
#     downloaded and installed. Additional build products include:
#
#     * build/release/prod 	- The production tarball.
#     * build/docs 		- General Desktop and SDK docs.
#
# We achieve this by selecting the parts to be distributed, and by stripping
# the Makefile's. Lines enclosed by the "DEV ONLY" marks are stripped for the
# general release. Targets are split/expanded using multiple rules and
# double-colon rules. The idea is to use almost identical build logic for the
# different flavours.
#
# Logic Flow
# ==========
# Here we summarize the flow of the build logic. Lines represent dependency.
#
#                  virtual-bootstrap.py
#                            |
#                  virtual-env (./env)
#                            |
#                      +----------+
#                      |          |
#                      |          V
#                      |       desktop  <--- recursive make in /desktop
#                      |          |
#                      |          V
#                      |         apps   <--- recursive make in /apps
#                      |
#                      V
#                 prod tarball   <-- selective copying into /build/release/...
#
#
# Application Build
# =================
# An app typically includes $(ROOT)/Makefile.sdk, which provides the standard
# targets and facilities. ROOT, which points to the Hue installation root, is
# always passed in.
#
# The application may also choose to not use the Hue build facilities. In that
# case, its Makefile still receives $(ROOT), and needs to provide several
# targets as specified in Makefile.sdk.
#
# END DEV ONLY >>>>

###################################
# Global variables
###################################
ROOT := $(realpath .)

include $(ROOT)/Makefile.vars.priv


###################################
# Error checking
###################################


.PHONY: default
default:
	@echo 'The build targets for Hue $(DESKTOP_VERSION) are:'
	@echo '  install     : Install at $$PREFIX ($(INSTALL_DIR)); need desktop'
	@echo '  apps        : Build and register all desktop apps; need desktop'
	@echo '  desktop     : Build desktop core only'
	@echo '  clean       : Remove desktop build products'
	@echo '  distclean   : Remove desktop and thirdparty build products'
# <<<< DEV ONLY
	@echo '  doc 	       : Build documentation'
	@echo '  prod        : Generate a tar file for production distribution'
	@echo '  locales     : Extract strings and update dictionary of each locale'
	@echo '  ace         : Builds the Ace Editor tool'
# END DEV ONLY >>>>

.PHONY: all
all: default

# <<<< DEV ONLY
include Makefile.tarball

###################################
# Build docs (unused)
###################################
.PHONY: docs
docs:
	@$(MAKE) -C docs
# END DEV ONLY >>>>

###################################
# Install parent POM
###################################
parent-pom:
	cd $(ROOT)/maven && mvn install $(MAVEN_OPTIONS)

.PHONY: parent-pom

###################################
# virtual-env
###################################
virtual-env: $(BLD_DIR_ENV)/stamp
$(BLD_DIR_ENV)/stamp:
	@echo "--- Creating virtual environment at $(BLD_DIR_ENV)"
	$(SYS_PYTHON) $(VIRTUAL_BOOTSTRAP) \
		$(VIRTUALENV_OPTS) --system-site-packages $(BLD_DIR_ENV)
	@touch $@
	@echo "--- $(BLD_DIR_ENV) ready"

.PHONY: virtual-env

###################################
# Build desktop
###################################
.PHONY: desktop

# <<<< DEV ONLY
desktop: parent-pom
# END DEV ONLY >>>>
desktop: virtual-env
	@$(MAKE) -C desktop


###################################
# Build apps
###################################
.PHONY: apps
apps: desktop
	@$(MAKE) npm-install
	@$(MAKE) -C $(APPS_DIR) env-install
	@$(MAKE) create-static

###################################
# Install binary dist
###################################
INSTALL_CORE_FILES = \
	Makefile* $(wildcard *.mk) \
	ext \
	tools/app_reg \
	tools/virtual-bootstrap \
	tools/enable-python27.sh \
	tools/relocatable.sh \
	VERS* LICENSE* README* webpack-stats*.json

.PHONY: install
install: virtual-env install-check install-core-structure install-desktop install-apps install-env

.PHONY: install-check
install-check:
	@if [ -n '$(wildcard $(INSTALL_DIR)/*)' ] ; then \
	  echo 'ERROR: $(INSTALL_DIR) not empty. Cowardly refusing to continue.' ; \
	  false ; \
	fi

.PHONY: install-core-structure
install-core-structure:
	@echo --- Installing core source structure...
	@mkdir -p $(INSTALL_DIR)
	@tar cf - $(INSTALL_CORE_FILES) | tar -C $(INSTALL_DIR) -xf -
	@# Add some variables to Makefile to make sure that our virtualenv
	@# in the install root is the same one we built from - this also
	@# disables the check for python-devel packages which are no longer
	@# needed
	@echo "SYS_PYTHON=$(ENV_PYTHON_VERSION)" > $(INSTALL_DIR)/Makefile.buildvars
	@echo "SKIP_PYTHONDEV_CHECK=1" >> $(INSTALL_DIR)/Makefile.buildvars

.PHONY: install-desktop
install-desktop:
	@echo --- Installing Desktop core...
	INSTALL_DIR=$(realpath $(INSTALL_DIR)) $(MAKE) -C desktop install

.PHONY: install-apps
install-apps:
	@echo '--- Installing Applications...'
	INSTALL_DIR=$(realpath $(INSTALL_DIR)) $(MAKE) -C apps install

.PHONY: install-env
install-env:
	@echo --- Creating new virtual environment
	$(MAKE) -C $(INSTALL_DIR) virtual-env
	@echo --- Setting up Desktop core
	$(MAKE) -C $(INSTALL_DIR)/desktop env-install
	@echo --- Setting up Applications
	$(MAKE) -C $(INSTALL_DIR)/apps env-install
<<<<<<< HEAD
	cp $(ROOT)/webpack-stats*.json $(INSTALL_DIR)
=======
	@echo --- Setting up Frontend assets
	cp $(ROOT)/package.json $(INSTALL_DIR)
	cp $(ROOT)/webpack.config*.js $(INSTALL_DIR)
	$(MAKE) -C $(INSTALL_DIR) npm-install


###################################
# Frontend and static assets
###################################

.PHONY: npm-install
npm-install:
	npm install
	npm run webpack
	npm run webpack-login
	npm run webpack-workers
	node_modules/.bin/removeNPMAbsolutePaths .
	rm -rf node_modules

.PHONY: create-static
create-static:
	./build/env/bin/hue collectstatic --noinput

# <<<< DEV ONLY
.PHONY: doc
doc:
	hugo --source docs/docs-site
# END DEV ONLY >>>>

>>>>>>> e3741841

###################################
# Internationalization
###################################

# <<<< DEV ONLY
.PHONY: locales
locales:
	@$(MAKE) -C desktop compile-locales
	@$(MAKE) -C apps compile-locales
# END DEV ONLY >>>>


###################################
# Ace Editor
###################################

# <<<< DEV ONLY
.PHONY: ace
ace:
	@cd tools/ace-editor && ./hue-ace.sh
# END DEV ONLY >>>>


###################################
# JISON Parser Generators
###################################

# <<<< DEV ONLY
.PHONY: global-search-parser
global-search-parser:
	@node tools/jison/generateParsers.js globalSearchParser

.PHONY: solr-all-parsers
solr-all-parsers:
	@node tools/jison/generateParsers.js solrQueryParser solrFormulaParser

.PHONY: solr-query-parser
solr-query-parser:
	@node tools/jison/generateParsers.js solrQueryParser

.PHONY: solr-formula-parser
solr-formula-parser:
	@node tools/jison/generateParsers.js solrFormulaParser

.PHONY: sql-all-parsers
sql-all-parsers:
	@node tools/jison/generateParsers.js sqlAutocompleteParser sqlSyntaxParser sqlStatementsParser

.PHONY: sql-autocomplete-parser
sql-autocomplete-parser:
	@node tools/jison/generateParsers.js sqlAutocompleteParser

.PHONY: sql-statement-parser
sql-statement-parser:
	@node tools/jison/generateParsers.js sqlStatementsParser

.PHONY: sql-syntax-parser
sql-syntax-parser:
	@node tools/jison/generateParsers.js sqlSyntaxParser
# END DEV ONLY >>>>

###################################
# Cleanup
###################################

.PHONY: clean
clean:
	@$(MAKE) -C desktop clean
	@$(MAKE) -C apps clean
# <<<< DEV ONLY
	@$(MAKE) -C docs clean
# END DEV ONLY >>>>
	@rm -rf $(BLD_DIR_ENV)
	@rm -rf $(STATIC_DIR)

#
# Note: It is important for clean targets to *ONLY* clean products of the
#       build, and not misc runtime generated files. Don't abuse Makefile.
#
.PHONY: distclean
distclean: clean
	@# Remove the other directories in build/
	@$(MAKE) -C desktop distclean
	@$(MAKE) -C apps distclean
	@rm -rf $(BLD_DIR)

.PHONY: ext-clean
ext-clean:
	@$(MAKE) -C desktop ext-clean
	@$(MAKE) -C apps ext-clean

# <<<< DEV ONLY
###############################################
# Misc (some used by automated test scripts)
###############################################

test:
	DESKTOP_DEBUG=1 $(ENV_PYTHON) $(BLD_DIR_BIN)/hue test fast --with-xunit

test-slow:
	DESKTOP_DEBUG=1 $(ENV_PYTHON) $(BLD_DIR_BIN)/hue test all --with-xunit --with-cover
	$(BLD_DIR_BIN)/coverage xml -i

start-dev:
	DESKTOP_DEBUG=1 $(ENV_PYTHON) $(BLD_DIR_BIN)/hue runserver_plus

devinstall:
	npm run devinstall

css:
	npm run less
# END DEV ONLY >>>><|MERGE_RESOLUTION|>--- conflicted
+++ resolved
@@ -25,15 +25,15 @@
 #   - The production release build, the main task of which is to install
 #     Desktop in the local system. The main build products are:
 #
-#     * build/env 		- The virtual environment, where Desktop core
-#     				  and various apps install into.
+#     * build/env     - The virtual environment, where Desktop core
+#               and various apps install into.
 #
 #   - The development build, which includes test and debugging tools. It
 #     generates the production release, which boils down to a tarball that is
 #     downloaded and installed. Additional build products include:
 #
-#     * build/release/prod 	- The production tarball.
-#     * build/docs 		- General Desktop and SDK docs.
+#     * build/release/prod  - The production tarball.
+#     * build/docs    - General Desktop and SDK docs.
 #
 # We achieve this by selecting the parts to be distributed, and by stripping
 # the Makefile's. Lines enclosed by the "DEV ONLY" marks are stripped for the
@@ -95,7 +95,7 @@
 	@echo '  clean       : Remove desktop build products'
 	@echo '  distclean   : Remove desktop and thirdparty build products'
 # <<<< DEV ONLY
-	@echo '  doc 	       : Build documentation'
+	@echo '  doc         : Build documentation'
 	@echo '  prod        : Generate a tar file for production distribution'
 	@echo '  locales     : Extract strings and update dictionary of each locale'
 	@echo '  ace         : Builds the Ace Editor tool'
@@ -175,8 +175,8 @@
 .PHONY: install-check
 install-check:
 	@if [ -n '$(wildcard $(INSTALL_DIR)/*)' ] ; then \
-	  echo 'ERROR: $(INSTALL_DIR) not empty. Cowardly refusing to continue.' ; \
-	  false ; \
+		echo 'ERROR: $(INSTALL_DIR) not empty. Cowardly refusing to continue.' ; \
+		false ; \
 	fi
 
 .PHONY: install-core-structure
@@ -209,9 +209,6 @@
 	$(MAKE) -C $(INSTALL_DIR)/desktop env-install
 	@echo --- Setting up Applications
 	$(MAKE) -C $(INSTALL_DIR)/apps env-install
-<<<<<<< HEAD
-	cp $(ROOT)/webpack-stats*.json $(INSTALL_DIR)
-=======
 	@echo --- Setting up Frontend assets
 	cp $(ROOT)/package.json $(INSTALL_DIR)
 	cp $(ROOT)/webpack.config*.js $(INSTALL_DIR)
@@ -241,7 +238,6 @@
 	hugo --source docs/docs-site
 # END DEV ONLY >>>>
 
->>>>>>> e3741841
 
 ###################################
 # Internationalization
