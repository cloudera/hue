#
# Licensed to Cloudera, Inc. under one
# or more contributor license agreements.  See the NOTICE file
# distributed with this work for additional information
# regarding copyright ownership.  Cloudera, Inc. licenses this file
# to you under the Apache License, Version 2.0 (the
# "License"); you may not use this file except in compliance
# with the License.  You may obtain a copy of the License at
#
#     http://www.apache.org/licenses/LICENSE-2.0
#
# Unless required by applicable law or agreed to in writing, software
# distributed under the License is distributed on an "AS IS" BASIS,
# WITHOUT WARRANTIES OR CONDITIONS OF ANY KIND, either express or implied.
# See the License for the specific language governing permissions and
# limitations under the License.
#

# <<<< DEV ONLY
#
# Hue Build Process Overview
# =======================================
# This build process handles different types of builds:
#
#   - The production release build, the main task of which is to install
#     Desktop in the local system. The main build products are:
#
#     * build/env 		- The virtual environment, where Desktop core
#     				  and various apps install into.
#
#   - The development build, which includes test and debugging tools. It
#     generates the production release, which boils down to a tarball that is
#     downloaded and installed. Additional build products include:
#
#     * build/release/prod 	- The production tarball.
#     * build/docs 		- General Desktop and SDK docs.
#
# We achieve this by selecting the parts to be distributed, and by stripping
# the Makefile's. Lines enclosed by the "DEV ONLY" marks are stripped for the
# general release. Targets are split/expanded using multiple rules and
# double-colon rules. The idea is to use almost identical build logic for the
# different flavours.
#
# Logic Flow
# ==========
# Here we summarize the flow of the build logic. Lines represent dependency.
#
#                  virtual-bootstrap.py
#                            |
#                  virtual-env (./env)
#                            |
#                      +----------+
#                      |          |
#                      |          V
#                      |       desktop  <--- recursive make in /desktop
#                      |          |
#                      |          V
#                      |         apps   <--- recursive make in /apps
#                      |
#                      V
#                 prod tarball   <-- selective copying into /build/release/...
#
#
# Application Build
# =================
# An app typically includes $(ROOT)/Makefile.sdk, which provides the standard
# targets and facilities. ROOT, which points to the Hue installation root, is
# always passed in.
#
# The application may also choose to not use the Hue build facilities. In that
# case, its Makefile still receives $(ROOT), and needs to provide several
# targets as specified in Makefile.sdk.
#
# END DEV ONLY >>>>

###################################
# Global variables
###################################
ROOT := $(realpath .)

include $(ROOT)/Makefile.vars.priv


###################################
# Error checking
###################################


.PHONY: default
default:
	@echo 'The build targets for Hue $(DESKTOP_VERSION) are:'
	@echo '  install     : Install at $$PREFIX ($(INSTALL_DIR)); need desktop'
	@echo '  apps        : Build and register all desktop apps; need desktop'
	@echo '  desktop     : Build desktop core only'
	@echo '  clean       : Remove desktop build products'
	@echo '  distclean   : Remove desktop and thirdparty build products'
# <<<< DEV ONLY
	@echo '  doc 	       : Build documentation'
	@echo '  prod        : Generate a tar file for production distribution'
	@echo '  locales     : Extract strings and update dictionary of each locale'
	@echo '  ace         : Builds the Ace Editor tool'
# END DEV ONLY >>>>

.PHONY: all
all: default

# <<<< DEV ONLY
include Makefile.tarball

###################################
# Build docs (unused)
###################################
.PHONY: docs
docs:
	@$(MAKE) -C docs
# END DEV ONLY >>>>

###################################
# Install parent POM
###################################
parent-pom:
	cd $(ROOT)/maven && mvn install $(MAVEN_OPTIONS)

.PHONY: parent-pom

###################################
# virtual-env
###################################
virtual-env: $(BLD_DIR_ENV)/stamp
$(BLD_DIR_ENV)/stamp:
	@echo "--- Creating virtual environment at $(BLD_DIR_ENV)"
	$(SYS_PYTHON) $(VIRTUAL_BOOTSTRAP) \
		$(VIRTUALENV_OPTS) --system-site-packages $(BLD_DIR_ENV)
	@touch $@
	@echo "--- $(BLD_DIR_ENV) ready"

.PHONY: virtual-env

###################################
# Build desktop
###################################
.PHONY: desktop

# <<<< DEV ONLY
desktop: parent-pom
# END DEV ONLY >>>>
desktop: virtual-env
	@$(MAKE) -C desktop


###################################
# Build apps
###################################
.PHONY: apps
apps: desktop
	@$(MAKE) npm-install
	@$(MAKE) -C $(APPS_DIR) env-install
	@$(MAKE) create-static

###################################
# Install binary dist
###################################
INSTALL_CORE_FILES = \
	Makefile* $(wildcard *.mk) \
	ext \
	tools/app_reg \
	tools/virtual-bootstrap \
	tools/enable-python27.sh \
	tools/relocatable.sh \
	VERS* LICENSE* README* webpack-stats*.json

.PHONY: install
install: virtual-env install-check install-core-structure install-desktop install-apps install-env

.PHONY: install-check
install-check:
	@if [ -n '$(wildcard $(INSTALL_DIR)/*)' ] ; then \
	  echo 'ERROR: $(INSTALL_DIR) not empty. Cowardly refusing to continue.' ; \
	  false ; \
	fi

.PHONY: install-core-structure
install-core-structure:
	@echo --- Installing core source structure...
	@mkdir -p $(INSTALL_DIR)
	@tar cf - $(INSTALL_CORE_FILES) | tar -C $(INSTALL_DIR) -xf -
	@# Add some variables to Makefile to make sure that our virtualenv
	@# in the install root is the same one we built from - this also
	@# disables the check for python-devel packages which are no longer
	@# needed
	@echo "SYS_PYTHON=$(ENV_PYTHON_VERSION)" > $(INSTALL_DIR)/Makefile.buildvars
	@echo "SKIP_PYTHONDEV_CHECK=1" >> $(INSTALL_DIR)/Makefile.buildvars

.PHONY: install-desktop
install-desktop:
	@echo --- Installing Desktop core...
	INSTALL_DIR=$(realpath $(INSTALL_DIR)) $(MAKE) -C desktop install

.PHONY: install-apps
install-apps:
	@echo '--- Installing Applications...'
	INSTALL_DIR=$(realpath $(INSTALL_DIR)) $(MAKE) -C apps install

.PHONY: install-env
install-env:
	@echo --- Creating new virtual environment
	$(MAKE) -C $(INSTALL_DIR) virtual-env
	@echo --- Setting up Desktop core
	$(MAKE) -C $(INSTALL_DIR)/desktop env-install
	@echo --- Setting up Applications
	$(MAKE) -C $(INSTALL_DIR)/apps env-install
<<<<<<< HEAD
	cp $(ROOT)/webpack-stats*.json $(INSTALL_DIR)
=======
	@echo --- Setting up Frontend assets
	cp $(ROOT)/package.json $(INSTALL_DIR)
	cp $(ROOT)/webpack.config*.js $(INSTALL_DIR)
	$(MAKE) -C $(INSTALL_DIR) npm-install
	@if [ "$(MAKECMDGOALS)" = "install" ]; then \
	  $(MAKE) -C $(INSTALL_DIR) create-static; \
	fi


###################################
# Frontend and static assets
###################################

.PHONY: npm-install
npm-install:
	npm install
	npm run webpack
	npm run webpack-login
	npm run webpack-workers
	node_modules/.bin/removeNPMAbsolutePaths .
	@if [ "$(MAKECMDGOALS)" = "install" ]; then \
	  rm -rf node_modules; \
	fi

.PHONY: create-static
create-static:
	./build/env/bin/hue collectstatic --noinput

# <<<< DEV ONLY
.PHONY: doc
doc:
	hugo --source docs/docs-site
# END DEV ONLY >>>>

>>>>>>> 2835bf3b

###################################
# Internationalization
###################################

# <<<< DEV ONLY
.PHONY: locales
locales:
	@$(MAKE) -C desktop compile-locales
	@$(MAKE) -C apps compile-locales
# END DEV ONLY >>>>


###################################
# Ace Editor
###################################

# <<<< DEV ONLY
.PHONY: ace
ace:
	@cd tools/ace-editor && ./hue-ace.sh
# END DEV ONLY >>>>


###################################
# JISON Parser Generators
###################################

# <<<< DEV ONLY
.PHONY: global-search-parser
global-search-parser:
	@node tools/jison/generateParsers.js globalSearchParser

.PHONY: solr-all-parsers
solr-all-parsers:
	@node tools/jison/generateParsers.js solrQueryParser solrFormulaParser

.PHONY: solr-query-parser
solr-query-parser:
	@node tools/jison/generateParsers.js solrQueryParser

.PHONY: solr-formula-parser
solr-formula-parser:
	@node tools/jison/generateParsers.js solrFormulaParser

.PHONY: sql-all-parsers
sql-all-parsers:
	@node tools/jison/generateParsers.js sqlAutocompleteParser sqlSyntaxParser sqlStatementsParser

.PHONY: sql-autocomplete-parser
sql-autocomplete-parser:
	@node tools/jison/generateParsers.js sqlAutocompleteParser

.PHONY: sql-statement-parser
sql-statement-parser:
	@node tools/jison/generateParsers.js sqlStatementsParser

.PHONY: sql-syntax-parser
sql-syntax-parser:
	@node tools/jison/generateParsers.js sqlSyntaxParser
# END DEV ONLY >>>>

###################################
# Cleanup
###################################

.PHONY: clean
clean:
	@$(MAKE) -C desktop clean
	@$(MAKE) -C apps clean
# <<<< DEV ONLY
	@$(MAKE) -C docs clean
# END DEV ONLY >>>>
	@rm -rf $(BLD_DIR_ENV)
	@rm -rf $(STATIC_DIR)

#
# Note: It is important for clean targets to *ONLY* clean products of the
#       build, and not misc runtime generated files. Don't abuse Makefile.
#
.PHONY: distclean
distclean: clean
	@# Remove the other directories in build/
	@$(MAKE) -C desktop distclean
	@$(MAKE) -C apps distclean
	@rm -rf $(BLD_DIR)

.PHONY: ext-clean
ext-clean:
	@$(MAKE) -C desktop ext-clean
	@$(MAKE) -C apps ext-clean

# <<<< DEV ONLY
###############################################
# Misc (some used by automated test scripts)
###############################################

test:
	DESKTOP_DEBUG=1 $(ENV_PYTHON) $(BLD_DIR_BIN)/hue test fast --with-xunit

test-slow:
	DESKTOP_DEBUG=1 $(ENV_PYTHON) $(BLD_DIR_BIN)/hue test all --with-xunit --with-cover
	$(BLD_DIR_BIN)/coverage xml -i

start-dev:
	DESKTOP_DEBUG=1 $(ENV_PYTHON) $(BLD_DIR_BIN)/hue runserver_plus

devinstall:
	npm run devinstall

css:
	npm run less
# END DEV ONLY >>>><|MERGE_RESOLUTION|>--- conflicted
+++ resolved
@@ -209,16 +209,10 @@
 	$(MAKE) -C $(INSTALL_DIR)/desktop env-install
 	@echo --- Setting up Applications
 	$(MAKE) -C $(INSTALL_DIR)/apps env-install
-<<<<<<< HEAD
-	cp $(ROOT)/webpack-stats*.json $(INSTALL_DIR)
-=======
 	@echo --- Setting up Frontend assets
 	cp $(ROOT)/package.json $(INSTALL_DIR)
 	cp $(ROOT)/webpack.config*.js $(INSTALL_DIR)
 	$(MAKE) -C $(INSTALL_DIR) npm-install
-	@if [ "$(MAKECMDGOALS)" = "install" ]; then \
-	  $(MAKE) -C $(INSTALL_DIR) create-static; \
-	fi
 
 
 ###################################
@@ -232,9 +226,7 @@
 	npm run webpack-login
 	npm run webpack-workers
 	node_modules/.bin/removeNPMAbsolutePaths .
-	@if [ "$(MAKECMDGOALS)" = "install" ]; then \
-	  rm -rf node_modules; \
-	fi
+	rm -rf node_modules
 
 .PHONY: create-static
 create-static:
@@ -246,7 +238,6 @@
 	hugo --source docs/docs-site
 # END DEV ONLY >>>>
 
->>>>>>> 2835bf3b
 
 ###################################
 # Internationalization
