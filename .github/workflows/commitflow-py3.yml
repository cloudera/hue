--- conflicted
+++ resolved
@@ -16,7 +16,6 @@
         python-version: ['3.8', '3.9', '3.10', '3.11']
 
     steps:
-<<<<<<< HEAD
       - name: Checkout
         uses: actions/checkout@v4
         with:
@@ -73,88 +72,16 @@
             PYTHONWARNINGS=always ./build/venvs/python${{ matrix.python-version }}/bin/hue runruff check
           fi
 
-      - name: Run documentation lint check
-        run: |
-          curl -O https://dl.google.com/go/go1.23.4.linux-amd64.tar.gz
-          tar -xvf go1.23.4.linux-amd64.tar.gz
-          go/bin/go install github.com/raviqqe/muffet/v2@latest
-
-          curl --output hugo_0.69.0_Linux.tar.gz -L https://github.com/gohugoio/hugo/releases/download/v0.69.0/hugo_0.69.0_Linux-64bit.tar.gz
-          tar -xvf hugo_0.69.0_Linux.tar.gz
-
-          export PATH=$PWD:$HOME/go/bin:$PATH
-
-          # Trigger linting if documentation changes
-          ./tools/ci/check_for_website_dead_links.sh docs/docs-site
-          # ./tools/ci/check_for_website_dead_links.sh docs/gethue
+      - name: Upload reports
+        if: matrix.python-version == '3.11'
+        uses: actions/upload-artifact@v4
+        with:
+          name: hue-reports
+          path: ./reports
 
       - name: Upload reports
         if: matrix.python-version == '3.11'
         uses: actions/upload-artifact@v4
         with:
           name: hue-reports
-          path: ./reports
-=======
-    - name: Checkout
-      uses: actions/checkout@v4
-      with:
-        fetch-depth: 0
-
-    - name: Check commit title format
-      run: |
-        ./tools/ci/check_for_commit_message.sh
-
-    - name: Set up Python ${{ matrix.python-version }}
-      uses: actions/setup-python@v5
-      with:
-        python-version: ${{ matrix.python-version }}
-
-    - name: Cache pip
-      uses: actions/cache@v4
-      with:
-        # This path is specific to Ubuntu
-        path: ~/.cache/pip
-        key: ${{ runner.os }}-pip-${{ hashFiles('desktop/core/generate_requirements.py') }}
-        restore-keys: |
-          ${{ runner.os }}-pip-
-          ${{ runner.os }}-
-
-    - name: Setup node 20 and cache npm
-      uses: actions/setup-node@v4
-      with:
-        node-version: 20
-        cache: 'npm'
-
-    - name: Build Hue
-      run: |
-        sudo apt-get update
-        sudo apt-get install -y build-essential asciidoc libkrb5-dev libldap2-dev libsasl2-dev libxslt-dev libsasl2-modules-gssapi-mit libsnappy-dev libgdbm-dev
-
-        export PYTHON_VER=python${{ matrix.python-version }}
-        export SKIP_PYTHONDEV_CHECK=true
-        export ROOT=$PWD
-        make apps test_prep
-
-    - name: Run unit tests
-      run: |
-        if [[ "${{ matrix.python-version }}" == "3.11" ]]; then
-          ./build/env/bin/pytest
-        else
-          ./build/venvs/python${{ matrix.python-version }}/bin/pytest
-        fi
-
-    - name: Run python lint check
-      run: |
-        if [[ "${{ matrix.python-version }}" == "3.11" ]]; then
-          PYTHONWARNINGS=always ./build/env/bin/hue runruff check
-        else
-          PYTHONWARNINGS=always ./build/venvs/python${{ matrix.python-version }}/bin/hue runruff check
-        fi
-
-    - name: Upload reports
-      if: matrix.python-version == '3.11'
-      uses: actions/upload-artifact@v4
-      with:
-        name: hue-reports
-        path: ./reports
->>>>>>> e89a5eda
+          path: ./reports