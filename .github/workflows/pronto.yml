--- conflicted
+++ resolved
@@ -19,9 +19,5 @@
       - name: Setup pronto
         run: gem install faraday-retry pronto pronto-rubocop pronto-goodcheck
       - name: Run Pronto
-<<<<<<< HEAD
-        working-directory: ./hue
-=======
         working-directory: hue
->>>>>>> 9c924420
         run: PRONTO_PULL_REQUEST_ID="${{ github.event.pull_request.number }}" PRONTO_GITHUB_ACCESS_TOKEN="${{ github.token }}" pronto run -f github_status github_pr -c origin/${{ github.base_ref }}