name: Pronto
on: [pull_request_target]

jobs:
  pronto:

    runs-on: ubuntu-latest

    steps:
      - name: Checkout code
        uses: actions/checkout@v2
      - run: |
          git fetch --no-tags --prune --depth=10 origin +refs/heads/*:refs/remotes/origin/*
      - name: Setup Ruby
        uses: ruby/setup-ruby@v1
        with:
          ruby-version: '3.0' # Not needed with a .ruby-version file
          bundler-cache: true # runs 'bundle install' and caches installed gems automatically
      - name: Setup pronto
        run: gem install faraday-retry pronto pronto-rubocop pronto-goodcheck
      - name: Run Pronto
        working-directory: hue
<<<<<<< HEAD
        run: echo $PWD
=======
        run: PRONTO_PULL_REQUEST_ID="${{ github.event.pull_request.number }}" PRONTO_GITHUB_ACCESS_TOKEN="${{ github.token }}" pronto run -f github_status github_pr -c origin/${{ github.base_ref }}
>>>>>>> 9054d6c1
<|MERGE_RESOLUTION|>--- conflicted
+++ resolved
@@ -20,8 +20,4 @@
         run: gem install faraday-retry pronto pronto-rubocop pronto-goodcheck
       - name: Run Pronto
         working-directory: hue
-<<<<<<< HEAD
-        run: echo $PWD
-=======
-        run: PRONTO_PULL_REQUEST_ID="${{ github.event.pull_request.number }}" PRONTO_GITHUB_ACCESS_TOKEN="${{ github.token }}" pronto run -f github_status github_pr -c origin/${{ github.base_ref }}
->>>>>>> 9054d6c1
+        run: PRONTO_PULL_REQUEST_ID="${{ github.event.pull_request.number }}" PRONTO_GITHUB_ACCESS_TOKEN="${{ github.token }}" pronto run -f github_status github_pr -c origin/${{ github.base_ref }}