name: Python 3 ARM64 CI

on:
  push:
    branches:
      - master
  pull_request:
    branches:
      - master

jobs:
  hue-build-and-tests-arm64:
    name: Build and Test (Python 3.11, ARM64)
    # Use GitHub-hosted ARM64 runner
    runs-on: ubuntu-22.04-arm

    steps:
<<<<<<< HEAD
      - name: Checkout
        uses: actions/checkout@v4
        with:
          fetch-depth: 0

      - name: Check commit title format
        run: |
          ./tools/ci/check_for_commit_message.sh

      - name: Set up Python 3.11
        uses: actions/setup-python@v5
        with:
          python-version: '3.11'

      - name: Cache pip
        uses: actions/cache@v4
        with:
          path: ~/.cache/pip
          key: ${{ runner.os }}-arm64-py311-pip-${{ hashFiles('desktop/core/generate_requirements.py') }}
          restore-keys: |
            ${{ runner.os }}-arm64-py311-pip-
            ${{ runner.os }}-arm64-py311-
            ${{ runner.os }}-arm64-

      - name: Setup node 20 and cache npm
        uses: actions/setup-node@v4
        with:
          node-version: 20
          cache: 'npm'

      - name: Build Hue
        run: |
          sudo ln -fs /usr/share/zoneinfo/UTC /etc/localtime
          export DEBIAN_FRONTEND=noninteractive
          sudo apt-get update -y
          sudo apt-get install -y build-essential asciidoc libkrb5-dev libldap2-dev libsasl2-dev libxml2-dev libxslt-dev libsasl2-modules-gssapi-mit libsnappy-dev libncursesw5-dev libgdbm-dev

          # Install Python 3.11 using deadsnakes PPA
          sudo add-apt-repository -y ppa:deadsnakes/ppa
          sudo apt-get install -y python3.11 python3.11-dev python3.11-venv python3.11-distutils

          # Install pip for Python 3.11
          curl -sS https://bootstrap.pypa.io/get-pip.py | sudo python3.11

          unset PIP_FIND_LINKS
          unset PIP_EXTRA_INDEX_URL

          export PYTHON_VER=python3.11
          export SKIP_PYTHONDEV_CHECK=true
          export ROOT=$PWD
          make apps docs test_prep

      - name: Run documentation lint check
        run: |
          curl -O https://dl.google.com/go/go1.23.4.linux-arm64.tar.gz
          tar -xvf go1.23.4.linux-arm64.tar.gz
          go/bin/go install github.com/raviqqe/muffet/v2@latest

          curl --output hugo_0.69.0_Linux.tar.gz -L https://github.com/gohugoio/hugo/releases/download/v0.69.0/hugo_0.69.0_Linux-ARM64.tar.gz
          tar -xvf hugo_0.69.0_Linux.tar.gz

          export PATH=$PWD:$HOME/go/bin:$PATH

          # Trigger linting if documentation changes
          ./tools/ci/check_for_website_dead_links.sh docs/docs-site
          # ./tools/ci/check_for_website_dead_links.sh docs/gethue

      - name: Run python lint check
        run: |
          PYTHONWARNINGS=always ./build/env/bin/hue runruff check

      - name: Run unit tests
        run: |
          PYTHONWARNINGS=always ./build/env/bin/pytest

      - name: Upload reports
        uses: actions/upload-artifact@v4
        with:
          name: hue-reports-arm64
          path: ./reports
=======
    - name: Checkout
      uses: actions/checkout@v4
      with:
        fetch-depth: 0
    
    - name: Check commit title format
      run: |
        ./tools/ci/check_for_commit_message.sh

    - name: Set up Python 3.11
      uses: actions/setup-python@v5
      with:
        python-version: '3.11'

    - name: Cache pip
      uses: actions/cache@v4
      with:
        path: ~/.cache/pip
        key: ${{ runner.os }}-arm64-py311-pip-${{ hashFiles('desktop/core/generate_requirements.py') }}
        restore-keys: |
          ${{ runner.os }}-arm64-py311-pip-
          ${{ runner.os }}-arm64-py311-
          ${{ runner.os }}-arm64-

    - name: Setup node 20 and cache npm
      uses: actions/setup-node@v4
      with:
        node-version: 20
        cache: 'npm'

    - name: Build Hue
      run: |
        sudo ln -fs /usr/share/zoneinfo/UTC /etc/localtime
        export DEBIAN_FRONTEND=noninteractive
        sudo apt-get update -y
        sudo apt-get install -y build-essential asciidoc libkrb5-dev libldap2-dev libsasl2-dev libxml2-dev libxslt-dev libsasl2-modules-gssapi-mit libsnappy-dev libncursesw5-dev libgdbm-dev
        
        # Install Python 3.11 using deadsnakes PPA
        sudo add-apt-repository -y ppa:deadsnakes/ppa
        sudo apt-get install -y python3.11 python3.11-dev python3.11-venv python3.11-distutils
        
        # Install pip for Python 3.11
        curl -sS https://bootstrap.pypa.io/get-pip.py | sudo python3.11
        
        unset PIP_FIND_LINKS
        unset PIP_EXTRA_INDEX_URL

        export PYTHON_VER=python3.11
        export SKIP_PYTHONDEV_CHECK=true
        export ROOT=$PWD
        make apps docs test_prep

    - name: Run python lint check
      run: |
        PYTHONWARNINGS=always ./build/env/bin/hue runruff check

    - name: Run unit tests
      run: |
        PYTHONWARNINGS=always ./build/env/bin/pytest

    - name: Upload reports
      uses: actions/upload-artifact@v4
      with:
        name: hue-reports-arm64
        path: ./reports
>>>>>>> e89a5eda
<|MERGE_RESOLUTION|>--- conflicted
+++ resolved
@@ -15,7 +15,6 @@
     runs-on: ubuntu-22.04-arm
 
     steps:
-<<<<<<< HEAD
       - name: Checkout
         uses: actions/checkout@v4
         with:
@@ -53,35 +52,18 @@
           sudo apt-get update -y
           sudo apt-get install -y build-essential asciidoc libkrb5-dev libldap2-dev libsasl2-dev libxml2-dev libxslt-dev libsasl2-modules-gssapi-mit libsnappy-dev libncursesw5-dev libgdbm-dev
 
-          # Install Python 3.11 using deadsnakes PPA
-          sudo add-apt-repository -y ppa:deadsnakes/ppa
-          sudo apt-get install -y python3.11 python3.11-dev python3.11-venv python3.11-distutils
+      - name: Run python lint check
+        run: |
+          PYTHONWARNINGS=always ./build/env/bin/hue runruff check
 
-          # Install pip for Python 3.11
-          curl -sS https://bootstrap.pypa.io/get-pip.py | sudo python3.11
+            curl --output hugo_0.69.0_Linux.tar.gz -L https://github.com/gohugoio/hugo/releases/download/v0.69.0/hugo_0.69.0_Linux-ARM64.tar.gz
+            tar -xvf hugo_0.69.0_Linux.tar.gz
 
-          unset PIP_FIND_LINKS
-          unset PIP_EXTRA_INDEX_URL
+            export PATH=$PWD:$HOME/go/bin:$PATH
 
-          export PYTHON_VER=python3.11
-          export SKIP_PYTHONDEV_CHECK=true
-          export ROOT=$PWD
-          make apps docs test_prep
-
-      - name: Run documentation lint check
-        run: |
-          curl -O https://dl.google.com/go/go1.23.4.linux-arm64.tar.gz
-          tar -xvf go1.23.4.linux-arm64.tar.gz
-          go/bin/go install github.com/raviqqe/muffet/v2@latest
-
-          curl --output hugo_0.69.0_Linux.tar.gz -L https://github.com/gohugoio/hugo/releases/download/v0.69.0/hugo_0.69.0_Linux-ARM64.tar.gz
-          tar -xvf hugo_0.69.0_Linux.tar.gz
-
-          export PATH=$PWD:$HOME/go/bin:$PATH
-
-          # Trigger linting if documentation changes
-          ./tools/ci/check_for_website_dead_links.sh docs/docs-site
-          # ./tools/ci/check_for_website_dead_links.sh docs/gethue
+            # Trigger linting if documentation changes
+            ./tools/ci/check_for_website_dead_links.sh docs/docs-site
+            # ./tools/ci/check_for_website_dead_links.sh docs/gethue
 
       - name: Run python lint check
         run: |
@@ -95,71 +77,4 @@
         uses: actions/upload-artifact@v4
         with:
           name: hue-reports-arm64
-          path: ./reports
-=======
-    - name: Checkout
-      uses: actions/checkout@v4
-      with:
-        fetch-depth: 0
-    
-    - name: Check commit title format
-      run: |
-        ./tools/ci/check_for_commit_message.sh
-
-    - name: Set up Python 3.11
-      uses: actions/setup-python@v5
-      with:
-        python-version: '3.11'
-
-    - name: Cache pip
-      uses: actions/cache@v4
-      with:
-        path: ~/.cache/pip
-        key: ${{ runner.os }}-arm64-py311-pip-${{ hashFiles('desktop/core/generate_requirements.py') }}
-        restore-keys: |
-          ${{ runner.os }}-arm64-py311-pip-
-          ${{ runner.os }}-arm64-py311-
-          ${{ runner.os }}-arm64-
-
-    - name: Setup node 20 and cache npm
-      uses: actions/setup-node@v4
-      with:
-        node-version: 20
-        cache: 'npm'
-
-    - name: Build Hue
-      run: |
-        sudo ln -fs /usr/share/zoneinfo/UTC /etc/localtime
-        export DEBIAN_FRONTEND=noninteractive
-        sudo apt-get update -y
-        sudo apt-get install -y build-essential asciidoc libkrb5-dev libldap2-dev libsasl2-dev libxml2-dev libxslt-dev libsasl2-modules-gssapi-mit libsnappy-dev libncursesw5-dev libgdbm-dev
-        
-        # Install Python 3.11 using deadsnakes PPA
-        sudo add-apt-repository -y ppa:deadsnakes/ppa
-        sudo apt-get install -y python3.11 python3.11-dev python3.11-venv python3.11-distutils
-        
-        # Install pip for Python 3.11
-        curl -sS https://bootstrap.pypa.io/get-pip.py | sudo python3.11
-        
-        unset PIP_FIND_LINKS
-        unset PIP_EXTRA_INDEX_URL
-
-        export PYTHON_VER=python3.11
-        export SKIP_PYTHONDEV_CHECK=true
-        export ROOT=$PWD
-        make apps docs test_prep
-
-    - name: Run python lint check
-      run: |
-        PYTHONWARNINGS=always ./build/env/bin/hue runruff check
-
-    - name: Run unit tests
-      run: |
-        PYTHONWARNINGS=always ./build/env/bin/pytest
-
-    - name: Upload reports
-      uses: actions/upload-artifact@v4
-      with:
-        name: hue-reports-arm64
-        path: ./reports
->>>>>>> e89a5eda
+          path: ./reports