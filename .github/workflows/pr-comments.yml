name: PR Comments

on:
  pull_request_target:
    branches:
      - master

permissions:
  pull-requests: write

jobs:
  backend-tests-and-coverage:
    runs-on: ubuntu-latest

    steps:
      - name: Checkout code
        uses: actions/checkout@v4

      - name: Set up Python 3.11
        uses: actions/setup-python@v5
        with:
          python-version: 3.11

      - name: Cache pip
        uses: actions/cache@v4
        with:
          # This path is specific to Ubuntu
          path: ~/.cache/pip
          key: ${{ runner.os }}-pip-${{ hashFiles('desktop/core/generate_requirements.py') }}
          restore-keys: |
            ${{ runner.os }}-pip-
            ${{ runner.os }}-

      - name: Setup node 20 and cache npm
        uses: actions/setup-node@v4
        with:
          node-version: 20
          cache: 'npm'

      - name: Build Hue
        run: |
          sudo apt-get update
          sudo apt-get install -y build-essential asciidoc libkrb5-dev libldap2-dev libsasl2-dev libxslt-dev libsasl2-modules-gssapi-mit libsnappy-dev libgdbm-dev

          export PYTHON_VER=python3.11
          export SKIP_PYTHONDEV_CHECK=true
          export ROOT=$PWD
          make apps test_prep

      - name: Run python unit tests
        continue-on-error: true
        run: |
          ./build/env/bin/pytest

      - name: Add pytest and code coverage PR comment
        uses: MishaKav/pytest-coverage-comment@v1
        with:
          pytest-xml-coverage-path: ./reports/code-cov/coverage.xml
          junitxml-path: ./reports/pytest/test_report.xml
          junitxml-title: Pytest Report
          title: Python Coverage Report
          badge-title: Python Code Coverage
          report-only-changed-files: true
          xml-skip-covered: true
          remove-link-from-badge: true
          default-branch: master
<<<<<<< HEAD

  python-ut-files-comment:
=======
  
  python-ut-files-check:
>>>>>>> e89a5eda
    runs-on: ubuntu-latest
    steps:
      - name: Checkout code
        uses: actions/checkout@v4

      - name: Get changed test files
        id: changed-test-files
        uses: tj-actions/changed-files@v45
        with:
          files_yaml: |
            test:
              - '**/*_test{s,}.py'     # Matches files ending with `_test.py` (e.g., `some_module_test.py`, `some_module_tests.py`)
              - '**/test{s,}_*.py'     # Matches files starting with `test_` (e.g., `test_helper.py`, `tests_helper.py`)
              - '**/test{s,}.py'   # Matches both `test.py` and `tests.py` (e.g., `some_folder/test.py`, `some_folder/tests.py`)
              - '**/*.test.*'      # Matches files containing `.test.` anywhere in the name (e.g., `test_file.test.py`, `module.test.js`)

      - name: Check if test files were modified
        id: check-test-files
        run: |
          if [[ "${{ steps.changed-test-files.outputs.test_any_changed }}" == "true" ]]; then
            echo "comment_message=✅ Test files were modified. Ensure that the tests cover all relevant changes. ✅" >> $GITHUB_ENV
          else
            echo "comment_message=⚠️ No test files modified. Please ensure that changes are properly tested. ⚠️" >> $GITHUB_ENV
          fi

      - name: Update PR with test file change status
        uses: mshick/add-pr-comment@v2
        with:
<<<<<<< HEAD
          message: '${{ env.comment_message }}'
          allow-repeats: false
=======
          message: "${{ env.comment_message }}"
          allow-repeats: false
  
  ui-tests-and-coverage:
    runs-on: ubuntu-latest
    steps:
      - name: Checkout code
        uses: actions/checkout@v4

      - name: Cache npm with setup node
        uses: actions/setup-node@v4
        with:
          node-version: 20
          cache: 'npm'

      - name: Install npm dependencies
        run: npm ci
      
      - name: Run js tests with coverage
        run: |
          # https://jestjs.io/docs/en/troubleshooting.html#tests-are-extremely-slow-on-docker-andor-continuous-integration-ci-server
          npm run test-coverage -- --runInBand
      
      - name: Add jest coverage PR comment
        uses: MishaKav/jest-coverage-comment@v1
        with:
          coverage-summary-path: ./reports/jest/coverage-summary.json
          summary-title: UI Coverage Report
          badge-title: Coverage
          hide-comment: false
          create-new-comment: false
          hide-summary: false
          coverage-title: Coverage Report
>>>>>>> e89a5eda
<|MERGE_RESOLUTION|>--- conflicted
+++ resolved
@@ -64,13 +64,8 @@
           xml-skip-covered: true
           remove-link-from-badge: true
           default-branch: master
-<<<<<<< HEAD
 
-  python-ut-files-comment:
-=======
-  
   python-ut-files-check:
->>>>>>> e89a5eda
     runs-on: ubuntu-latest
     steps:
       - name: Checkout code
@@ -99,13 +94,9 @@
       - name: Update PR with test file change status
         uses: mshick/add-pr-comment@v2
         with:
-<<<<<<< HEAD
           message: '${{ env.comment_message }}'
           allow-repeats: false
-=======
-          message: "${{ env.comment_message }}"
-          allow-repeats: false
-  
+
   ui-tests-and-coverage:
     runs-on: ubuntu-latest
     steps:
@@ -120,12 +111,12 @@
 
       - name: Install npm dependencies
         run: npm ci
-      
+
       - name: Run js tests with coverage
         run: |
           # https://jestjs.io/docs/en/troubleshooting.html#tests-are-extremely-slow-on-docker-andor-continuous-integration-ci-server
           npm run test-coverage -- --runInBand
-      
+
       - name: Add jest coverage PR comment
         uses: MishaKav/jest-coverage-comment@v1
         with:
@@ -135,5 +126,4 @@
           hide-comment: false
           create-new-comment: false
           hide-summary: false
-          coverage-title: Coverage Report
->>>>>>> e89a5eda
+          coverage-title: Coverage Report