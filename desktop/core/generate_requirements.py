#!/usr/bin/env python
# Licensed to Cloudera, Inc. under one
# or more contributor license agreements.  See the NOTICE file
# distributed with this work for additional information
# regarding copyright ownership.  Cloudera, Inc. licenses this file
# to you under the Apache License, Version 2.0 (the
# "License"); you may not use this file except in compliance
# with the License.  You may obtain a copy of the License at
#
#     http://www.apache.org/licenses/LICENSE-2.0
#
# Unless required by applicable law or agreed to in writing, software
# distributed under the License is distributed on an "AS IS" BASIS,
# WITHOUT WARRANTIES OR CONDITIONS OF ANY KIND, either express or implied.
# See the License for the specific language governing permissions and
# limitations under the License.
"""
Dynamic requirements generator for the Hue multi-Python build system.

Generate architecture- and Python-version-specific requirement files at
build time, replacing a static requirements.txt. This tool supports:

- Local editable paths for Hue extensions.
- Binary wheels for specific platforms (e.g., ppc64le).
- Architecture-aware dependency lists.
"""

import os
import platform
import shutil
import sys

this_dir = os.path.dirname(os.path.abspath(__file__))


class RequirementsGenerator:
  def __init__(self):
    self.local_requirements = [
      "boto-2.49.0",
      "django-axes-5.13.0",
      "django-babel",
      "pysaml2-7.3.1",
      "python-sasl-0.3.1",
    ]

    self.requirements = [
      "apache-ranger==0.0.3",
      "asn1crypto==0.24.0",
      "avro-python3==1.8.2",
      "Babel==2.9.1",
      "celery[redis]==5.4.0",
      "cffi==1.15.0",
      "channels==4.0.0",
      "channels-redis==4.0.0",
      "configobj==5.0.9",
      "cx-Oracle==8.3.0",
      "daphne==3.0.2",
      "Django==4.1.13",
      "django-auth-ldap==4.3.0",
      "django-celery-beat==2.6.0",
      "django-celery-results==2.5.1",
      "django-cors-headers==3.13.0",
      "django-crequest==2018.5.11",
      "django-extensions==3.2.1",
      "django-ipware==3.0.2",
      "django_opentracing==1.1.0",
      "django_prometheus==2.3.1",
      "django-redis==5.4.0",
      "django-utils-six==2.0",
      "django-webpack-loader==1.0.0",
      "djangomako==1.3.2",
      "djangorestframework==3.14.0",
      "djangorestframework-simplejwt==5.2.1",
      "djangosaml2==1.9.3",
      "drf-spectacular[sidecar]==0.27.2",
      "future==0.18.3",
      "gcs-oauth2-boto-plugin==3.0",
      "greenlet==3.1.1",
      "gunicorn==23.0.0",
      "ipython==8.12.2",  # Python >= 3.8
      "jaeger-client==4.3.0",
      "jdcal==1.0.1",
      "kazoo==2.8.0",
      "kerberos==1.3.0",
      "krb5==0.5.1",  # pinned for Sles12, dep of requests-kerberos 0.14.0
      "kubernetes==26.1.0",
      "Mako==1.2.3",
      "openpyxl==3.0.9",
      "phoenixdb==1.2.1",
      "polars[calamine]==1.8.2",  # Python >= 3.8
      "prompt-toolkit==3.0.39",
      "protobuf==3.20.3",
      "psutil==5.8.0",
      "pyarrow==17.0.0",
      "pyformance==0.3.2",
      "PyJWT==2.4.0",
      "python-daemon==2.2.4",
      "python-dateutil==2.8.2",
      "python-ldap==3.4.3",
      "python-magic==0.4.27",
      "python-oauth2==1.1.0",
      "python-pam==2.0.2",
      "pytidylib==0.3.2",
      "pytz==2021.3",
      "PyYAML==6.0.1",
      "requests==2.32.3",
      "requests-gssapi==1.2.3",
      "requests-kerberos==0.14.0",
      "rsa==4.7.2",
      "ruff==0.11.10",
      "setuptools==70.0.0",
      "six==1.16.0",
      "slack-sdk==3.31.0",
      "SQLAlchemy==1.3.8",
      "sqlparse==0.5.0",
      "tablib==0.13.0",
      "tabulate==0.8.9",
      "thrift-sasl==0.4.3",
      "trino==0.329.0",
      "git+https://github.com/gethue/thrift.git",
    ]

    self.ppc64le_requirements = {
      "default": [],
      "3.8": [
        "http://ibm-ppc-builds.s3.amazonaws.com/silx-py-libs/cryptography-41.0.1-cp38-cp38-manylinux_2_17_ppc64le.manylinux2014_ppc64le.whl",
        "http://ibm-ppc-builds.s3.amazonaws.com/silx-py-libs/lxml-4.6.4-cp38-cp38-manylinux_2_17_ppc64le.manylinux2014_ppc64le.whl",
        "http://ibm-ppc-builds.s3.amazonaws.com/silx-py-libs/numpy-1.23.1-cp38-cp38-manylinux_2_17_ppc64le.manylinux2014_ppc64le.whl",
        "http://ibm-ppc-builds.s3.amazonaws.com/silx-py-libs/pandas-1.4.3-cp38-cp38-manylinux_2_17_ppc64le.manylinux2014_ppc64le.whl",
        "Markdown==3.1",
        "PyYAML==5.4.1",
      ],
      "3.9": [
        "http://ibm-ppc-builds.s3.amazonaws.com/silx-py-libs/cryptography-41.0.1-cp39-cp39-manylinux_2_17_ppc64le.manylinux2014_ppc64le.whl",
        "http://ibm-ppc-builds.s3.amazonaws.com/silx-py-libs/lxml-4.6.4-cp39-cp39-manylinux_2_17_ppc64le.manylinux2014_ppc64le.whl",
        "http://ibm-ppc-builds.s3.amazonaws.com/silx-py-libs/numpy-1.23.1-cp39-cp39-manylinux_2_17_ppc64le.manylinux2014_ppc64le.whl",
        "http://ibm-ppc-builds.s3.amazonaws.com/silx-py-libs/pandas-1.4.3-cp39-cp39-manylinux_2_17_ppc64le.manylinux2014_ppc64le.whl",
        "Markdown==3.8",
        "PyYAML==6.0.1",
      ],
    }

<<<<<<< HEAD
        self.requirements = [
            "setuptools==70.0.0",
            "apache-ranger==0.0.3",
            "requests-gssapi==1.2.3",
            "asn1crypto==0.24.0",
            "avro-python3==1.8.2",
            "Babel==2.9.1",
            "celery[redis]==5.4.0",
            "cffi==1.15.0",
            "channels==4.0.0",
            "channels-redis==4.0.0",
            "configobj==5.0.9",
            "cx-Oracle==8.3.0",
            "django-auth-ldap==4.3.0",
            "Django==4.1.13",
            "daphne==3.0.2",
            "django-redis==5.4.0",
            "django-celery-beat==2.6.0",
            "django-celery-results==2.5.1",
            "django-cors-headers==3.13.0",
            "django-crequest==2018.5.11",
            "django-debug-panel==0.8.3",
            "django-debug-toolbar==3.6.0",
            "django-extensions==3.2.1",
            "django-ipware==3.0.2",
            "django_opentracing==1.1.0",
            "django_prometheus==1.0.15",
            "django-webpack-loader==1.0.0",
            "djangomako==1.3.2",
            "djangorestframework-simplejwt==5.2.1",
            "djangorestframework==3.14.0",
            "future==0.18.3",
            "gcs-oauth2-boto-plugin==3.0",
            "greenlet==3.1.1",
            "gunicorn==23.0.0",
            "ipython==8.12.2",  # Python >= 3.8
            "jaeger-client==4.3.0",
            "jdcal==1.0.1",
            "kazoo==2.8.0",
            "kerberos==1.3.0",
            "kubernetes==26.1.0",
            "Mako==1.2.3",
            "Markdown==3.7",
            "openpyxl==3.0.9",
            "phoenixdb==1.2.1",
            "prompt-toolkit==3.0.39",
            "protobuf==3.20.3",
            "pyarrow==17.0.0",
            "pyformance==0.3.2",
            "polars[calamine]==1.8.2",  # Python >= 3.8
            "python-dateutil==2.8.2",
            "python-daemon==2.2.4",
            "python-ldap==3.4.3",
            "python-magic==0.4.27",
            "python-oauth2==1.1.0",
            "python-pam==2.0.2",
            "pytidylib==0.3.2",
            "pytz==2021.3",
            "PyJWT==2.4.0",
            "PyYAML==6.0.1",
            "requests==2.32.3",
            "requests-kerberos==0.14.0",
            "krb5==0.5.1",  # pinned for Sles12, dep of requests-kerberos 0.14.0
            "rsa==4.7.2",
            "ruff==0.4.2",
            "slack-sdk==3.31.0",
            "SQLAlchemy==1.3.8",
            "sqlparse==0.5.0",
            "tablib==0.13.0",
            "tabulate==0.8.9",
            "trino==0.329.0",
            "git+https://github.com/gethue/thrift.git",
            "thrift-sasl==0.4.3",
            "django-utils-six==2.0",
            "six==1.16.0",
            "psutil==5.8.0",
            "drf-spectacular[sidecar]==0.27.2",
        ]
        self.ppc64le_requirements = {
            "default": [],
            "3.8": [
                "http://ibm-ppc-builds.s3.amazonaws.com/silx-py-libs/cryptography-41.0.1-cp38-cp38-manylinux_2_17_ppc64le.manylinux2014_ppc64le.whl",
                "http://ibm-ppc-builds.s3.amazonaws.com/silx-py-libs/numpy-1.23.1-cp38-cp38-manylinux_2_17_ppc64le.manylinux2014_ppc64le.whl",
                "http://ibm-ppc-builds.s3.amazonaws.com/silx-py-libs/pandas-1.4.3-cp38-cp38-manylinux_2_17_ppc64le.manylinux2014_ppc64le.whl",
                "http://ibm-ppc-builds.s3.amazonaws.com/silx-py-libs/lxml-4.6.4-cp38-cp38-manylinux_2_17_ppc64le.manylinux2014_ppc64le.whl",
                "PyYAML==5.4.1",
                "sasl==0.3.1",
            ],
            "3.9": [
                "http://ibm-ppc-builds.s3.amazonaws.com/silx-py-libs/cryptography-41.0.1-cp39-cp39-manylinux_2_17_ppc64le.manylinux2014_ppc64le.whl",
                "http://ibm-ppc-builds.s3.amazonaws.com/silx-py-libs/numpy-1.23.1-cp39-cp39-manylinux_2_17_ppc64le.manylinux2014_ppc64le.whl",
                "http://ibm-ppc-builds.s3.amazonaws.com/silx-py-libs/pandas-1.4.3-cp39-cp39-manylinux_2_17_ppc64le.manylinux2014_ppc64le.whl",
                "http://ibm-ppc-builds.s3.amazonaws.com/silx-py-libs/lxml-4.6.4-cp39-cp39-manylinux_2_17_ppc64le.manylinux2014_ppc64le.whl",
                "PyYAML==6.0.1",
                "sasl==0.3.1",
            ]
        }
        self.x86_64_requirements = {
            "default": [
                "cryptography==42.0.8",
                "numpy==1.24.4",
                "pandas==2.0.3",
                "lxml==4.9.1",
                "sasl==0.3.1",
            ],
            "3.11": [
                "cryptography==42.0.8",
                "numpy==1.24.4",
                "pandas==2.0.3",
                "lxml==4.9.1",
                "async-timeout==5.0.1",
                "pure-sasl==0.6.2",
            ],
        }
        self.aarch64_requirements = {
            "default": [
                "cryptography==42.0.8",
                "numpy==1.24.4",
                "pandas==2.0.3",
                "lxml==4.9.1",
                "sasl==0.3.1",
            ],
            "3.11": [
                "cryptography==42.0.8",
                "numpy==1.24.4",
                "pandas==2.0.3",
                "lxml==4.9.1",
                "async-timeout==5.0.1",
                "pure-sasl==0.6.2",
            ],
        }
        self.pytorch_requirements = {
            "default": [
                "--extra-index-url \"https://cloudera-build-us-west-1.vpc.cloudera.com/whl/cpu\" torch==2.2.2+cpu torchvision==0.17.2+cpu",
            ]
        }
        self.arch_requirements_map = {
            "ppc64le": self.ppc64le_requirements,
            "x86_64": self.x86_64_requirements,
            "aarch64": self.aarch64_requirements,
        }
        self.arch = platform.machine()
        self.python_version_string = f"{sys.version_info.major}.{sys.version_info.minor}"
=======
    self.x86_64_requirements = {
      "default": [
        "cryptography==42.0.8",
        "lxml==4.9.1",
        "Markdown==3.1",
        "numpy==1.24.4",
        "pandas==2.0.3",
        "sasl==0.3.1",
      ],
      "3.9": [
        "decorator==5.1.1",
        "lxml==4.9.1",
        "Markdown==3.8",
        "numpy==1.24.4",
        "pandas==2.0.3",
        "pyopenssl==22.1.0",
        "sasl==0.3.1",
      ],
      "3.11": [
        "async-timeout==5.0.1",
        "cryptography==42.0.8",
        "lxml==4.9.1",
        "Markdown==3.8",
        "numpy==1.24.4",
        "pandas==2.0.3",
        "pure-sasl==0.6.2",
      ],
    }
>>>>>>> 5d8c359a

    self.aarch64_requirements = {
      "default": [
        "cryptography==42.0.8",
        "lxml==4.9.1",
        "Markdown==3.1",
        "numpy==1.24.4",
        "pandas==2.0.3",
      ],
      "3.9": [
        "decorator==5.1.1",
        "lxml==4.9.1",
        "Markdown==3.8",
        "numpy==1.24.4",
        "pandas==2.0.3",
        "pyopenssl==22.1.0",
        "sasl==0.3.1",
      ],
      "3.11": [
        "async-timeout==5.0.1",
        "cryptography==42.0.8",
        "lxml==4.9.1",
        "Markdown==3.8",
        "numpy==1.24.4",
        "pandas==2.0.3",
        "pure-sasl==0.6.2",
      ],
    }
    self.arch_requirements_map = {
      "ppc64le": self.ppc64le_requirements,
      "x86_64": self.x86_64_requirements,
      "aarch64": self.aarch64_requirements,
    }
    self.arch = platform.machine()
    self.python_version_string = f"{sys.version_info.major}.{sys.version_info.minor}"

  def copy_local_requirements(self, python_version_string):
    local_dir = f"{this_dir}/{python_version_string}"
    if os.path.exists(local_dir):
      shutil.rmtree(local_dir, ignore_errors=True)
    shutil.copytree(f"{this_dir}/ext-py3", local_dir)
    return list(map(lambda x: f"file://{local_dir}/{x}", self.local_requirements))

  def generate_requirements(self):
    if self.arch not in self.arch_requirements_map:
      raise ValueError(f"Unsupported architecture: {self.arch}")
    arch_reqs = self.arch_requirements_map[self.arch]
    self.requirements.extend(arch_reqs.get(self.python_version_string, arch_reqs["default"]))
    self.requirements.extend(self.copy_local_requirements(self.python_version_string))
    with open(f"{this_dir}/requirements-{self.arch}-{self.python_version_string}.txt", "w") as f:
      f.write("\n".join(self.requirements))

  def get_file_name(self):
    return f"{this_dir}/requirements-{self.arch}-{self.python_version_string}.txt"


if __name__ == "__main__":
  generator = RequirementsGenerator()
  try:
    generator.generate_requirements()
    print(generator.get_file_name())
  except Exception as e:
    print(f"Error: {e}")
    sys.exit(1)<|MERGE_RESOLUTION|>--- conflicted
+++ resolved
@@ -140,151 +140,6 @@
       ],
     }
 
-<<<<<<< HEAD
-        self.requirements = [
-            "setuptools==70.0.0",
-            "apache-ranger==0.0.3",
-            "requests-gssapi==1.2.3",
-            "asn1crypto==0.24.0",
-            "avro-python3==1.8.2",
-            "Babel==2.9.1",
-            "celery[redis]==5.4.0",
-            "cffi==1.15.0",
-            "channels==4.0.0",
-            "channels-redis==4.0.0",
-            "configobj==5.0.9",
-            "cx-Oracle==8.3.0",
-            "django-auth-ldap==4.3.0",
-            "Django==4.1.13",
-            "daphne==3.0.2",
-            "django-redis==5.4.0",
-            "django-celery-beat==2.6.0",
-            "django-celery-results==2.5.1",
-            "django-cors-headers==3.13.0",
-            "django-crequest==2018.5.11",
-            "django-debug-panel==0.8.3",
-            "django-debug-toolbar==3.6.0",
-            "django-extensions==3.2.1",
-            "django-ipware==3.0.2",
-            "django_opentracing==1.1.0",
-            "django_prometheus==1.0.15",
-            "django-webpack-loader==1.0.0",
-            "djangomako==1.3.2",
-            "djangorestframework-simplejwt==5.2.1",
-            "djangorestframework==3.14.0",
-            "future==0.18.3",
-            "gcs-oauth2-boto-plugin==3.0",
-            "greenlet==3.1.1",
-            "gunicorn==23.0.0",
-            "ipython==8.12.2",  # Python >= 3.8
-            "jaeger-client==4.3.0",
-            "jdcal==1.0.1",
-            "kazoo==2.8.0",
-            "kerberos==1.3.0",
-            "kubernetes==26.1.0",
-            "Mako==1.2.3",
-            "Markdown==3.7",
-            "openpyxl==3.0.9",
-            "phoenixdb==1.2.1",
-            "prompt-toolkit==3.0.39",
-            "protobuf==3.20.3",
-            "pyarrow==17.0.0",
-            "pyformance==0.3.2",
-            "polars[calamine]==1.8.2",  # Python >= 3.8
-            "python-dateutil==2.8.2",
-            "python-daemon==2.2.4",
-            "python-ldap==3.4.3",
-            "python-magic==0.4.27",
-            "python-oauth2==1.1.0",
-            "python-pam==2.0.2",
-            "pytidylib==0.3.2",
-            "pytz==2021.3",
-            "PyJWT==2.4.0",
-            "PyYAML==6.0.1",
-            "requests==2.32.3",
-            "requests-kerberos==0.14.0",
-            "krb5==0.5.1",  # pinned for Sles12, dep of requests-kerberos 0.14.0
-            "rsa==4.7.2",
-            "ruff==0.4.2",
-            "slack-sdk==3.31.0",
-            "SQLAlchemy==1.3.8",
-            "sqlparse==0.5.0",
-            "tablib==0.13.0",
-            "tabulate==0.8.9",
-            "trino==0.329.0",
-            "git+https://github.com/gethue/thrift.git",
-            "thrift-sasl==0.4.3",
-            "django-utils-six==2.0",
-            "six==1.16.0",
-            "psutil==5.8.0",
-            "drf-spectacular[sidecar]==0.27.2",
-        ]
-        self.ppc64le_requirements = {
-            "default": [],
-            "3.8": [
-                "http://ibm-ppc-builds.s3.amazonaws.com/silx-py-libs/cryptography-41.0.1-cp38-cp38-manylinux_2_17_ppc64le.manylinux2014_ppc64le.whl",
-                "http://ibm-ppc-builds.s3.amazonaws.com/silx-py-libs/numpy-1.23.1-cp38-cp38-manylinux_2_17_ppc64le.manylinux2014_ppc64le.whl",
-                "http://ibm-ppc-builds.s3.amazonaws.com/silx-py-libs/pandas-1.4.3-cp38-cp38-manylinux_2_17_ppc64le.manylinux2014_ppc64le.whl",
-                "http://ibm-ppc-builds.s3.amazonaws.com/silx-py-libs/lxml-4.6.4-cp38-cp38-manylinux_2_17_ppc64le.manylinux2014_ppc64le.whl",
-                "PyYAML==5.4.1",
-                "sasl==0.3.1",
-            ],
-            "3.9": [
-                "http://ibm-ppc-builds.s3.amazonaws.com/silx-py-libs/cryptography-41.0.1-cp39-cp39-manylinux_2_17_ppc64le.manylinux2014_ppc64le.whl",
-                "http://ibm-ppc-builds.s3.amazonaws.com/silx-py-libs/numpy-1.23.1-cp39-cp39-manylinux_2_17_ppc64le.manylinux2014_ppc64le.whl",
-                "http://ibm-ppc-builds.s3.amazonaws.com/silx-py-libs/pandas-1.4.3-cp39-cp39-manylinux_2_17_ppc64le.manylinux2014_ppc64le.whl",
-                "http://ibm-ppc-builds.s3.amazonaws.com/silx-py-libs/lxml-4.6.4-cp39-cp39-manylinux_2_17_ppc64le.manylinux2014_ppc64le.whl",
-                "PyYAML==6.0.1",
-                "sasl==0.3.1",
-            ]
-        }
-        self.x86_64_requirements = {
-            "default": [
-                "cryptography==42.0.8",
-                "numpy==1.24.4",
-                "pandas==2.0.3",
-                "lxml==4.9.1",
-                "sasl==0.3.1",
-            ],
-            "3.11": [
-                "cryptography==42.0.8",
-                "numpy==1.24.4",
-                "pandas==2.0.3",
-                "lxml==4.9.1",
-                "async-timeout==5.0.1",
-                "pure-sasl==0.6.2",
-            ],
-        }
-        self.aarch64_requirements = {
-            "default": [
-                "cryptography==42.0.8",
-                "numpy==1.24.4",
-                "pandas==2.0.3",
-                "lxml==4.9.1",
-                "sasl==0.3.1",
-            ],
-            "3.11": [
-                "cryptography==42.0.8",
-                "numpy==1.24.4",
-                "pandas==2.0.3",
-                "lxml==4.9.1",
-                "async-timeout==5.0.1",
-                "pure-sasl==0.6.2",
-            ],
-        }
-        self.pytorch_requirements = {
-            "default": [
-                "--extra-index-url \"https://cloudera-build-us-west-1.vpc.cloudera.com/whl/cpu\" torch==2.2.2+cpu torchvision==0.17.2+cpu",
-            ]
-        }
-        self.arch_requirements_map = {
-            "ppc64le": self.ppc64le_requirements,
-            "x86_64": self.x86_64_requirements,
-            "aarch64": self.aarch64_requirements,
-        }
-        self.arch = platform.machine()
-        self.python_version_string = f"{sys.version_info.major}.{sys.version_info.minor}"
-=======
     self.x86_64_requirements = {
       "default": [
         "cryptography==42.0.8",
@@ -313,7 +168,6 @@
         "pure-sasl==0.6.2",
       ],
     }
->>>>>>> 5d8c359a
 
     self.aarch64_requirements = {
       "default": [
