--- conflicted
+++ resolved
@@ -20,10 +20,7 @@
 from django.core.validators import RegexValidator
 
 from useradmin.models import User
-<<<<<<< HEAD
 
-=======
->>>>>>> 700265bf
 from desktop.lib.django_util import get_username_re_rule
 
 
