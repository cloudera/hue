--- conflicted
+++ resolved
@@ -817,13 +817,10 @@
   if not task_id:
     return JsonResponse({'error': "Missing parameters: task_id is required"}, status=400)
 
-<<<<<<< HEAD
-=======
   return _check_upload_task_status(task_id)
 
 
 def _check_upload_task_status(task_id):
->>>>>>> 4a744807
   redis_client = parse_broker_url(TASK_SERVER_V2.BROKER_URL.get())
   try:
     task_key = f'celery-task-meta-{task_id}'
@@ -854,11 +851,7 @@
     return JsonResponse({'error': "Missing parameters: task_id is required"}, status=400)
 
   # Check the current status of the task
-<<<<<<< HEAD
-  status_response = check_upload_task_status(request)
-=======
   status_response = _check_upload_task_status(task_id)
->>>>>>> 4a744807
   status_data = json.loads(status_response.content)
 
   if status_data.get('isFinalized') or status_data.get('isRevoked') or status_data.get('isFailure'):
