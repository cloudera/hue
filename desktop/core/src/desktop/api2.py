#!/usr/bin/env python
# Licensed to Cloudera, Inc. under one
# or more contributor license agreements.  See the NOTICE file
# distributed with this work for additional information
# regarding copyright ownership.  Cloudera, Inc. licenses this file
# to you under the Apache License, Version 2.0 (the
# "License"); you may not use this file except in compliance
# with the License.  You may obtain a copy of the License at
#
#     http://www.apache.org/licenses/LICENSE-2.0
#
# Unless required by applicable law or agreed to in writing, software
# distributed under the License is distributed on an "AS IS" BASIS,
# WITHOUT WARRANTIES OR CONDITIONS OF ANY KIND, either express or implied.
# See the License for the specific language governing permissions and
# limitations under the License.

import logging
import json
import StringIO
import tempfile
import zipfile

from datetime import datetime

from django.contrib.auth.models import Group, User
from django.core import management
from django.db import transaction
from django.http import HttpResponse
from django.shortcuts import redirect
from django.utils.html import escape
from django.utils.translation import ugettext as _
from django.views.decorators.csrf import ensure_csrf_cookie
from django.views.decorators.http import require_POST

from metadata.conf import has_navigator
from metadata.catalog_api import search_entities as metadata_search_entities, _highlight, search_entities_interactive as metadata_search_entities_interactive
<<<<<<< HEAD
from notebook.connectors.altus import SdxApi, AnalyticDbApi, DataEngApi
=======
from notebook.connectors.altus import SdxApi, AnalyticDbApi, DataEngApi, DataWarehouse2Api
>>>>>>> 2050268a
from notebook.connectors.base import Notebook
from notebook.views import upgrade_session_properties

from desktop.lib.django_util import JsonResponse
from desktop.conf import get_clusters, IS_K8S_ONLY
from desktop.lib.exceptions_renderable import PopupException
from desktop.lib.export_csvxls import make_response
from desktop.lib.i18n import smart_str, force_unicode
from desktop.models import Document2, Document, Directory, FilesystemException, uuid_default, \
  UserPreferences, get_user_preferences, set_user_preferences, get_cluster_config
<<<<<<< HEAD
from desktop.conf import get_clusters
=======
>>>>>>> 2050268a


LOG = logging.getLogger(__name__)


def api_error_handler(func):
  def decorator(*args, **kwargs):
    response = {}

    try:
      return func(*args, **kwargs)
    except Exception, e:
      LOG.exception('Error running %s' % func)
      response['status'] = -1
      response['message'] = force_unicode(str(e))
    finally:
      if response:
        return JsonResponse(response)

  return decorator


@api_error_handler
def get_config(request):
  config = get_cluster_config(request.user)
  config['status'] = 0

  return JsonResponse(config)


@api_error_handler
def get_context_namespaces(request, interface):
  response = {}
  namespaces = []

  clusters = get_clusters(request.user).values()

  namespaces.extend([{
      'id': cluster['id'],
      'name': cluster['name'],
      'status': 'CREATED',
      'computes': [cluster]
<<<<<<< HEAD
    } for cluster in clusters if cluster.get('type') == 'direct'
=======
    } for cluster in clusters if cluster.get('type') == 'direct' and cluster['interface'] in (interface, 'all')
>>>>>>> 2050268a
  ])

  if interface == 'hive' or interface == 'impala' or interface == 'report':
    # From Altus SDX
<<<<<<< HEAD
    if [cluster for cluster in clusters if cluster['type'] == 'altus']:
      # Note: attaching computes to namespaces might be done via the frontend in the future
      if interface == 'impala':
        adb_clusters = AnalyticDbApi(request.user).list_clusters()['clusters']
=======
    if [cluster for cluster in clusters if 'altus' in cluster['type']]:
      # Note: attaching computes to namespaces might be done via the frontend in the future
      if interface == 'impala':
        if IS_K8S_ONLY.get():
          adb_clusters = DataWarehouse2Api(request.user).list_clusters()['clusters']
        else:
          adb_clusters = AnalyticDbApi(request.user).list_clusters()['clusters']
>>>>>>> 2050268a
        for _cluster in adb_clusters: # Add "fake" namespace if needed
          if not _cluster.get('namespaceCrn'):
            _cluster['namespaceCrn'] = _cluster['crn']
            _cluster['id'] = _cluster['crn']
            _cluster['namespaceName'] = _cluster['clusterName']
            _cluster['name'] = _cluster['clusterName']
<<<<<<< HEAD
      else:
        adb_clusters = []

      sdx_namespaces = SdxApi(request.user).list_namespaces()
      # Adding "fake" namespace for cluster without one
      sdx_namespaces.extend([_cluster for _cluster in adb_clusters if not _cluster.get('namespaceCrn')])
=======
            _cluster['compute_end_point'] = '%(publicHost)s' % _cluster['coordinatorEndpoint'] if IS_K8S_ONLY.get() else '',
      else:
        adb_clusters = []

      if IS_K8S_ONLY.get():
        sdx_namespaces = []
      else:
        sdx_namespaces = SdxApi(request.user).list_namespaces()

      # Adding "fake" namespace for cluster without one
      sdx_namespaces.extend([_cluster for _cluster in adb_clusters if not _cluster.get('namespaceCrn') or (IS_K8S_ONLY.get() and _cluster['status'] != 'TERMINATING')])
>>>>>>> 2050268a

      namespaces.extend([{
          'id': namespace.get('crn', 'None'),
          'name': namespace.get('namespaceName'),
          'status': namespace.get('status'),
          'computes': [_cluster for _cluster in adb_clusters if _cluster.get('namespaceCrn') == namespace.get('crn')]
<<<<<<< HEAD
        } for namespace in sdx_namespaces if namespace.get('status') == 'CREATED'
=======
        } for namespace in sdx_namespaces if namespace.get('status') == 'CREATED' or IS_K8S_ONLY.get()
>>>>>>> 2050268a
      ])

  response[interface] = namespaces
  response['status'] = 0

  return JsonResponse(response)


@api_error_handler
def get_context_computes(request, interface):
  response = {}
  computes = []

  clusters = get_clusters(request.user).values()
<<<<<<< HEAD

  if interface == 'hive' or interface == 'impala' or interface == 'oozie' or interface == 'jobs' or interface == 'report':
=======
  has_altus_clusters = [cluster for cluster in clusters if 'altus' in cluster['type']]

  if interface == 'hive' or interface == 'impala' or interface == 'oozie' or interface == 'report':
>>>>>>> 2050268a
    computes.extend([{
        'id': cluster['id'],
        'name': cluster['name'],
        'namespace': cluster['id'],
        'interface': interface,
        'type': cluster['type']
<<<<<<< HEAD
      } for cluster in clusters if cluster.get('type') == 'direct'
    ])

  if interface == 'impala' or interface == 'jobs' or interface == 'report':
    if [cluster for cluster in clusters if cluster['type'] == 'altus']:
=======
      } for cluster in clusters if cluster.get('type') == 'direct' and cluster['interface'] in (interface, 'all')
    ])

  if has_altus_clusters:
    if interface == 'impala' or interface == 'report':
      if IS_K8S_ONLY.get():
        dw_clusters = DataWarehouse2Api(request.user).list_clusters()['clusters']
      else:
        dw_clusters = AnalyticDbApi(request.user).list_clusters()['clusters']

>>>>>>> 2050268a
      computes.extend([{
          'id': cluster.get('crn'),
          'name': cluster.get('clusterName'),
          'status': cluster.get('status'),
          'namespace': cluster.get('namespaceCrn', cluster.get('crn')),
<<<<<<< HEAD
          'type': 'altus-adb'
        } for cluster in AnalyticDbApi(request.user).list_clusters()['clusters'] if cluster.get('status') == 'CREATED' and cluster.get('cdhVersion') >= 'CDH515']
      )

  if interface == 'oozie' or interface == 'jobs' or interface == 'spark2':
    if [cluster for cluster in clusters if cluster['type'] == 'altus']:
=======
          'compute_end_point': IS_K8S_ONLY.get() and '%(publicHost)s' % cluster['coordinatorEndpoint'] or '',
          'type': 'altus-dw'
        } for cluster in dw_clusters if (cluster.get('status') == 'CREATED' and cluster.get('cdhVersion') >= 'CDH515') or (IS_K8S_ONLY.get() and cluster['status'] != 'TERMINATING')]
      )

    if interface == 'oozie' or interface == 'spark2':
>>>>>>> 2050268a
      computes.extend([{
          'id': cluster.get('crn'),
          'name': cluster.get('clusterName'),
          'status': cluster.get('status'),
          'environmentType': cluster.get('environmentType'),
          'serviceType': cluster.get('serviceType'),
          'namespace': cluster.get('namespaceCrn'),
          'type': 'altus-de'
        } for cluster in DataEngApi(request.user).list_clusters()['clusters']]
      )
      # TODO if interface == 'spark2' keep only SPARK type

  response[interface] = computes
  response['status'] = 0

  return JsonResponse(response)


@api_error_handler
<<<<<<< HEAD
=======
def get_context_clusters(request, interface):
  response = {}
  clusters = []

  cluster_configs = get_clusters(request.user).values()

  for cluster in cluster_configs:
    cluster = {
      'id': cluster.get('id'),
      'name': cluster.get('name'),
      'status': 'CREATED',
      'environmentType': cluster.get('type'),
      'serviceType': cluster.get('interface'),
      'namespace': '',
      'type': cluster.get('type')
    }

    if cluster.get('type') == 'altus':
      cluster['name'] = 'Altus DE'
      cluster['type'] = 'altus-de'
      clusters.append(cluster)
      cluster = cluster.copy()
      cluster['name'] = 'Altus Data Warehouse'
      cluster['type'] = 'altus-dw'
    elif cluster.get('type') == 'altusv2':
      cluster['name'] = 'Data Warehouse'
      cluster['type'] = 'altus-dw2'

    clusters.append(cluster)

  response[interface] = clusters
  response['status'] = 0

  return JsonResponse(response)


@api_error_handler
>>>>>>> 2050268a
def search_documents(request):
  """
  Returns the directories and documents based on given params that are accessible by the current user
  Optional params:
    perms=<mode>       - Controls whether to retrieve owned, shared, or both. Defaults to both.
    include_history=<bool> - Controls whether to retrieve history docs. Defaults to false.
    include_trashed=<bool> - Controls whether to retrieve docs in the trash. Defaults to true.
    include_managed=<bool> - Controls whether to retrieve docs generated by Hue. Defaults to false.
    flatten=<bool>     - Controls whether to return documents in a flat list, or roll up documents to a common directory
                         if possible. Defaults to true.
    page=<n>           - Controls pagination. Defaults to 1.
    limit=<n>          - Controls limit per page. Defaults to all.
    type=<type>        - Show documents of given type(s) (directory, query-hive, query-impala, query-mysql, etc).
                         Defaults to all. Can appear multiple times.
    sort=<key>         - Sort by the attribute <key>, which is one of: "name", "type", "owner", "last_modified"
                         Accepts the form "-last_modified", which sorts in descending order.
                         Defaults to "-last_modified".
    text=<frag>       -  Search for fragment "frag" in names and descriptions.
  """

  response = {
    'documents': []
  }

  perms = request.GET.get('perms', 'both').lower()
  include_history = json.loads(request.GET.get('include_history', 'false'))
  include_trashed = json.loads(request.GET.get('include_trashed', 'true'))
  include_managed = json.loads(request.GET.get('include_managed', 'false'))
  flatten = json.loads(request.GET.get('flatten', 'true'))

  if perms not in ['owned', 'shared', 'both']:
    raise PopupException(_('Invalid value for perms, acceptable values are: owned, shared, both.'))

  documents = Document2.objects.documents(
    user=request.user,
    perms=perms,
    include_history=include_history,
    include_trashed=include_trashed,
    include_managed=include_managed
  )

  # Refine results
  response.update(_filter_documents(request, queryset=documents, flatten=flatten))

  # Paginate
  response.update(_paginate(request, queryset=response['documents']))

  # Serialize results
  response['documents'] = [doc.to_dict() for doc in response.get('documents', [])]

  return JsonResponse(response)


def _search(user, perms='both', include_history=False, include_trashed=False, include_managed=False, search_text=None, limit=25):
  response = {
    'documents': []
  }

  documents = Document2.objects.documents(
    user=user,
    perms=perms,
    include_history=include_history,
    include_trashed=include_trashed,
    include_managed=include_managed
  )

  type_filters = None
  sort = '-last_modified'
  search_text = search_text
  flatten = True

  page = 1

  # Refine results
  response.update(__filter_documents(type_filters, sort, search_text, queryset=documents, flatten=flatten))

  # Paginate
  response.update(__paginate(page, limit, queryset=response['documents']))

  return response


@api_error_handler
def get_document(request):
  """
  Returns the document or directory found for the given uuid or path and current user.
  If a directory is found, return any children documents too.
  Optional params:
    page=<n>    - Controls pagination. Defaults to 1.
    limit=<n>   - Controls limit per page. Defaults to all.
    type=<type> - Show documents of given type(s) (directory, query-hive, query-impala, query-mysql, etc). Default to all.
    sort=<key>  - Sort by the attribute <key>, which is one of:
                    "name", "type", "owner", "last_modified"
                  Accepts the form "-last_modified", which sorts in descending order.
                  Default to "-last_modified".
    text=<frag> - Search for fragment "frag" in names and descriptions.
    data=<false|true> - Return all the data of the document. Default to false.
    dependencies=<false|true> - Return all the dependencies and dependents of the document. Default to false.
  """
  path = request.GET.get('path', '/')
  uuid = request.GET.get('uuid')
  uuids = request.GET.get('uuids')
  with_data = request.GET.get('data', 'false').lower() == 'true'
  with_dependencies = request.GET.get('dependencies', 'false').lower() == 'true'

  if uuids:
    response = {
      'data_list': [_get_document_helper(request, uuid, with_data, with_dependencies, path) for uuid in uuids.split(',')],
      'status': 0
    }
  else:
    response = _get_document_helper(request, uuid, with_data, with_dependencies, path)

  return JsonResponse(response)


def _get_document_helper(request, uuid, with_data, with_dependencies, path):
  if uuid:
    if uuid.isdigit():
      document = Document2.objects.document(user=request.user, doc_id=uuid)
    else:
      document = Document2.objects.get_by_uuid(user=request.user, uuid=uuid)
  else:  # Find by path
    document = Document2.objects.get_by_path(user=request.user, path=path)

  response = {
    'document': document.to_dict(),
    'parent': document.parent_directory.to_dict() if document.parent_directory else None,
    'children': [],
    'dependencies': [],
    'dependents': [],
    'data': '',
    'status': 0
  }

  response['user_perms'] = {
    'can_read': document.can_read(request.user),
    'can_write': document.can_write(request.user)
  }

  if with_data:
    data = json.loads(document.data)
    # Upgrade session properties for Hive and Impala
    if document.type.startswith('query'):
      notebook = Notebook(document=document)
      notebook = upgrade_session_properties(request, notebook)
      data = json.loads(notebook.data)
      if document.type == 'query-pig': # Import correctly from before Hue 4.0
        properties = data['snippets'][0]['properties']
        if 'hadoopProperties' not in properties:
          properties['hadoopProperties'] = []
        if 'parameters' not in properties:
          properties['parameters'] = []
        if 'resources' not in properties:
          properties['resources'] = []
      if data.get('uuid') != document.uuid: # Old format < 3.11
        data['uuid'] = document.uuid

    response['data'] = data

  if with_dependencies:
    response['dependencies'] = [dependency.to_dict() for dependency in document.dependencies.all()]
    response['dependents'] = [dependent.to_dict() for dependent in document.dependents.exclude(is_history=True).all()]

  # Get children documents if this is a directory
  if document.is_directory:
    directory = Directory.objects.get(id=document.id)

    # If this is the user's home directory, fetch shared docs too
    if document.is_home_directory:
      children = directory.get_children_and_shared_documents(user=request.user)
      response.update(_filter_documents(request, queryset=children, flatten=True))
    else:
      children = directory.get_children_documents()
      response.update(_filter_documents(request, queryset=children, flatten=False))

  # Paginate and serialize Results
  if 'documents' in response:
    response.update(_paginate(request, queryset=response['documents']))
    # Rename documents to children
    response['children'] = response.pop('documents')
    response['children'] = [doc.to_dict() for doc in response['children']]

  return response


@api_error_handler
def open_document(request):
  doc_id = request.GET.get('id')

  if doc_id.isdigit():
    document = Document2.objects.document(user=request.user, doc_id=doc_id)
  else:
    document = Document2.objects.get_by_uuid(user=request.user, uuid=doc_id)

  return redirect(document.get_absolute_url())


@api_error_handler
@require_POST
def move_document(request):
  source_doc_uuid = json.loads(request.POST.get('source_doc_uuid'))
  destination_doc_uuid = json.loads(request.POST.get('destination_doc_uuid'))

  if not source_doc_uuid or not destination_doc_uuid:
    raise PopupException(_('move_document requires source_doc_uuid and destination_doc_uuid'))

  source = Document2.objects.get_by_uuid(user=request.user, uuid=source_doc_uuid, perm_type='write')
  destination = Directory.objects.get_by_uuid(user=request.user, uuid=destination_doc_uuid, perm_type='write')

  doc = source.move(destination, request.user)

  return JsonResponse({
    'status': 0,
    'document': doc.to_dict()
  })


@api_error_handler
@require_POST
def create_directory(request):
  parent_uuid = json.loads(request.POST.get('parent_uuid'))
  name = json.loads(request.POST.get('name'))

  if not parent_uuid or not name:
    raise PopupException(_('create_directory requires parent_uuid and name'))

  parent_dir = Directory.objects.get_by_uuid(user=request.user, uuid=parent_uuid, perm_type='write')

  directory = Directory.objects.create(name=name, owner=request.user, parent_directory=parent_dir)

  return JsonResponse({
      'status': 0,
      'directory': directory.to_dict()
  })


@api_error_handler
@require_POST
def update_document(request):
  uuid = json.loads(request.POST.get('uuid'))

  if not uuid:
    raise PopupException(_('update_document requires uuid'))

  document = Document2.objects.get_by_uuid(user=request.user, uuid=uuid, perm_type='write')

  whitelisted_attrs = ['name', 'description']

  for attr in whitelisted_attrs:
    if request.POST.get(attr):
      setattr(document, attr, request.POST.get(attr))

  document.save(update_fields=whitelisted_attrs)

  return JsonResponse({
    'status': 0,
    'document': document.to_dict()
  })



@api_error_handler
@require_POST
def delete_document(request):
  """
  Accepts a uuid and optional skip_trash parameter

  (Default) skip_trash=false, flags a document as trashed
  skip_trash=true, deletes it permanently along with any history dependencies

  If directory and skip_trash=false, all dependencies will also be flagged as trash
  If directory and skip_trash=true, directory must be empty (no dependencies)
  """
  uuid = json.loads(request.POST.get('uuid'))
  skip_trash = json.loads(request.POST.get('skip_trash', 'false'))

  if not uuid:
    raise PopupException(_('delete_document requires uuid'))

  document = Document2.objects.get_by_uuid(user=request.user, uuid=uuid, perm_type='write')

  if skip_trash:
    document.delete()
  else:
    document.trash()

  return JsonResponse({
      'status': 0,
  })

@api_error_handler
@require_POST
def copy_document(request):
  uuid = json.loads(request.POST.get('uuid'), '""')

  if not uuid:
    raise PopupException(_('copy_document requires uuid'))


  # Document2 and Document model objects are linked and both are saved when saving
  document = Document2.objects.get_by_uuid(user=request.user, uuid=uuid)
  # Document model object
  document1 = document.doc.get()

  if document.type == 'directory':
    raise PopupException(_('Directory copy is not supported'))

  name = document.name + '-copy'

  # Make the copy of the Document2 model object
  copy_document = document.copy(name=name, owner=request.user)
  # Make the copy of Document model object too
  document1.copy(content_object=copy_document, name=name, owner=request.user)

  # Import workspace for all oozie jobs
  if document.type == 'oozie-workflow2' or document.type == 'oozie-bundle2' or document.type == 'oozie-coordinator2':
    from oozie.models2 import Workflow, Coordinator, Bundle, _import_workspace
    # Update the name field in the json 'data' field
    if document.type == 'oozie-workflow2':
      workflow = Workflow(document=document)
      workflow.update_name(name)
      workflow.update_uuid(copy_document.uuid)
      _import_workspace(request.fs, request.user, workflow)
      copy_document.update_data({'workflow': workflow.get_data()['workflow']})
      copy_document.save()

    if document.type == 'oozie-bundle2' or document.type == 'oozie-coordinator2':
      if document.type == 'oozie-bundle2':
        bundle_or_coordinator = Bundle(document=document)
      else:
        bundle_or_coordinator = Coordinator(document=document)
      json_data = bundle_or_coordinator.get_data_for_json()
      json_data['name'] = name
      json_data['uuid'] = copy_document.uuid
      copy_document.update_data(json_data)
      copy_document.save()
      _import_workspace(request.fs, request.user, bundle_or_coordinator)
  elif document.type == 'search-dashboard':
    from dashboard.models import Collection2
    collection = Collection2(request.user, document=document)
    collection.data['collection']['label'] = name
    collection.data['collection']['uuid'] = copy_document.uuid
    copy_document.update_data({'collection': collection.data['collection']})
    copy_document.save()
  # Keep the document and data in sync
  else:
    copy_data = copy_document.data_dict
    if 'name' in copy_data:
      copy_data['name'] = name
    if 'uuid' in copy_data:
      copy_data['uuid'] = copy_document.uuid
    copy_document.update_data(copy_data)
    copy_document.save()

  return JsonResponse({
    'status': 0,
    'document': copy_document.to_dict()
  })

@api_error_handler
@require_POST
def restore_document(request):
  """
  Accepts a uuid

  Restores the document to /home
  """
  uuids = json.loads(request.POST.get('uuids'))

  if not uuids:
    raise PopupException(_('restore_document requires comma separated uuids'))

  for uuid in uuids.split(','):
    document = Document2.objects.get_by_uuid(user=request.user, uuid=uuid, perm_type='write')
    document.restore()

  return JsonResponse({
      'status': 0,
  })


@api_error_handler
@require_POST
def share_document(request):
  """
  Set who else or which other group can interact with the document.

  Example of input: {'read': {'user_ids': [1, 2, 3], 'group_ids': [1, 2, 3]}}
  """
  perms_dict = request.POST.get('data')
  uuid = request.POST.get('uuid')

  if not uuid or not perms_dict:
    raise PopupException(_('share_document requires uuid and perms_dict'))
  else:
    perms_dict = json.loads(perms_dict)
    uuid = json.loads(uuid)

  doc = Document2.objects.get_by_uuid(user=request.user, uuid=uuid)

  for name, perm in perms_dict.iteritems():
    users = groups = None
    if perm.get('user_ids'):
      users = User.objects.in_bulk(perm.get('user_ids'))
    else:
      users = []

    if perm.get('group_ids'):
      groups = Group.objects.in_bulk(perm.get('group_ids'))
    else:
      groups = []

    doc = doc.share(request.user, name=name, users=users, groups=groups)

  return JsonResponse({
    'status': 0,
    'document': doc.to_dict()
  })


@ensure_csrf_cookie
def export_documents(request):
  if request.GET.get('documents'):
    selection = json.loads(request.GET.get('documents'))
  else:
    selection = json.loads(request.POST.get('documents'))

  # Only export documents the user has permissions to read
  docs = Document2.objects.documents(user=request.user, perms='both', include_history=True, include_trashed=True).\
    filter(id__in=selection).order_by('-id')

  # Add any dependencies to the set of exported documents
  export_doc_set = _get_dependencies(docs)

  # For directories, add any children docs to the set of exported documents
  export_doc_set.update(_get_dependencies(docs, deps_mode=False))

  # Get PKs of documents to export
  doc_ids = [doc.pk for doc in export_doc_set]
  num_docs = len(doc_ids)

  if len(selection) == 1 and num_docs >= len(selection) and docs[0].name:
    filename = docs[0].name
  else:
    filename = 'hue-documents-%s-(%s)' % (datetime.today().strftime('%Y-%m-%d'), num_docs)

  f = StringIO.StringIO()

  if doc_ids:
    doc_ids = ','.join(map(str, doc_ids))
    management.call_command('dumpdata', 'desktop.Document2', primary_keys=doc_ids, indent=2, use_natural_foreign_keys=True, verbosity=2, stdout=f)

  if request.GET.get('format') == 'json':
    return JsonResponse(f.getvalue(), safe=False)
  elif request.GET.get('format') == 'zip':
    zfile = zipfile.ZipFile(f, 'w')
    zfile.writestr("hue.json", f.getvalue())
    for doc in docs:
      if doc.type == 'notebook':
        try:
          from spark.models import Notebook
          zfile.writestr("notebook-%s-%s.txt" % (doc.name, doc.id), smart_str(Notebook(document=doc).get_str()))
        except Exception, e:
          LOG.exception(e)
    zfile.close()
    response = HttpResponse(content_type="application/zip")
    response["Content-Length"] = len(f.getvalue())
    response['Content-Disposition'] = 'attachment; filename="%s".zip' % filename
    response.write(f.getvalue())
    return response
  else:
    return make_response(f.getvalue(), 'json', filename)


@ensure_csrf_cookie
def import_documents(request):
  def is_reserved_directory(doc):
    return doc['fields']['type'] == 'directory' and doc['fields']['name'] in (Document2.HOME_DIR, Document2.TRASH_DIR)

  try:
    if request.FILES.get('documents'):
      documents = request.FILES['documents'].read()
    else:
      documents = json.loads(request.POST.get('documents'))

    documents = json.loads(documents)
  except ValueError, e:
    raise PopupException(_('Failed to import documents, the file does not contain valid JSON.'))

  # Validate documents
  if not _is_import_valid(documents):
    raise PopupException(_('Failed to import documents, the file does not contain the expected JSON schema for Hue documents.'))

  docs = []

  uuids_map = dict((doc['fields']['uuid'], None) for doc in documents if not is_reserved_directory(doc))

  for doc in documents:
    # Filter docs to import, ignoring reserved directories (home and Trash) and history docs
    if not is_reserved_directory(doc):
      # Remove any deprecated fields
      if 'tags' in doc['fields']:
        doc['fields'].pop('tags')

      # If doc is not owned by current user, make a copy of the document with current user as owner
      if doc['fields']['owner'][0] != request.user.username:
        doc = _copy_document_with_owner(doc, request.user, uuids_map)
      else:  # Update existing doc or create new
        doc = _create_or_update_document_with_owner(doc, request.user, uuids_map)

      # For oozie docs replace dependent uuids with the newly created ones
      if doc['fields']['type'].startswith('oozie-'):
        doc = _update_imported_oozie_document(doc, uuids_map)

      # If the doc contains any history dependencies, ignore them
      # NOTE: this assumes that each dependency is exported as an array using the natural PK [uuid, version, is_history]
      deps_minus_history = [dep for dep in doc['fields'].get('dependencies', []) if len(dep) >= 3 and not dep[2]]
      doc['fields']['dependencies'] = deps_minus_history

      # Replace illegal characters
      if '/' in doc['fields']['name']:
        new_name = doc['fields']['name'].replace('/', '-')
        LOG.warn("Found illegal slash in document named: %s, renaming to: %s." % (doc['fields']['name'], new_name))
        doc['fields']['name'] = new_name

      # Set last modified date to now
      doc['fields']['last_modified'] = datetime.now().replace(microsecond=0).isoformat()
      docs.append(doc)

  f = tempfile.NamedTemporaryFile(mode='w+', suffix='.json')
  f.write(json.dumps(docs))
  f.flush()

  stdout = StringIO.StringIO()
  try:
    with transaction.atomic(): # We wrap both commands to commit loaddata & sync
      management.call_command('loaddata', f.name, verbosity=3, traceback=True, stdout=stdout, commit=False) # We need to use commit=False because commit=True will close the connection and make Document.objects.sync fail.
      Document.objects.sync()

    if request.POST.get('redirect'):
      return redirect(request.POST.get('redirect'))
    else:
      return JsonResponse({
        'status': 0,
        'message': stdout.getvalue(),
        'count': len(documents),
        'created_count': len([doc for doc in documents if doc['pk'] is None]),
        'updated_count': len([doc for doc in documents if doc['pk'] is not None]),
        'username': request.user.username,
        'documents': [
          dict([
            ('name', doc['fields']['name']),
            ('uuid', doc['fields']['uuid']),
            ('type', doc['fields']['type']),
            ('owner', doc['fields']['owner'][0])
          ]) for doc in docs]
      })
  except Exception, e:
    LOG.error('Failed to run loaddata command in import_documents:\n %s' % stdout.getvalue())
    return JsonResponse({'status': -1, 'message': smart_str(e)})
  finally:
    stdout.close()

def _update_imported_oozie_document(doc, uuids_map):
  for key, value in uuids_map.iteritems():
    if value:
      doc['fields']['data'] = doc['fields']['data'].replace(key, value)

  return doc


def user_preferences(request, key=None):
  response = {'status': 0, 'data': {}}

  if request.method != "POST":
    response['data'] = get_user_preferences(request.user, key)
  else:
    if "set" in request.POST:
      x = set_user_preferences(request.user, key, request.POST["set"])
      response['data'] = {key: x.value}
    elif "delete" in request.POST:
      try:
        x = UserPreferences.objects.get(user=request.user, key=key)
        x.delete()
      except UserPreferences.DoesNotExist:
        pass

  return JsonResponse(response)


def search_entities(request):
  sources = json.loads(request.POST.get('sources')) or []

  if 'documents' in sources:
    search_text = json.loads(request.POST.get('query_s', ''))
    entities = _search(user=request.user, search_text=search_text)
    response = {
      'entities': [{
          'hue_name': _highlight(search_text, escape(e.name)),
          'hue_description': _highlight(search_text, escape(e.description)),
          'type': 'HUE',
          'doc_type': escape(e.type),
          'originalName': escape(e.name),
          'link': e.get_absolute_url()
        } for e in entities['documents']
      ],
      'count': len(entities['documents']),
      'status': 0
    }

    return JsonResponse(response)
  else:
    if has_navigator(request.user):
      return metadata_search_entities(request)
    else:
      return JsonResponse({'status': 1, 'message': _('Navigator not enabled')})


def search_entities_interactive(request):
  sources = json.loads(request.POST.get('sources')) or []

  if 'documents' in sources:
    search_text = json.loads(request.POST.get('query_s', ''))
    limit = int(request.POST.get('limit', 25))
    entities = _search(user=request.user, search_text=search_text, limit=limit)
    response = {
      'results': [{
          'hue_name': _highlight(search_text, escape(e.name)),
          'hue_description': _highlight(search_text, escape(e.description)),
          'link': e.get_absolute_url(),
          'doc_type': escape(e.type),
          'type': 'HUE',
          'uuid': e.uuid,
          'parentUuid': e.parent_directory.uuid,
          'originalName': escape(e.name)
        } for e in entities['documents']
      ],
      'count': len(entities['documents']),
      'status': 0
    }

    return JsonResponse(response)
  else:
    if has_navigator(request.user):
      return metadata_search_entities_interactive(request)
    else:
      return JsonResponse({'status': 1, 'message': _('Navigator not enabled')})


def _is_import_valid(documents):
  """
  Validates the JSON file to be imported for schema correctness
  :param documents: object loaded from JSON file
  :return: True if schema seems valid, False otherwise
  """
  return isinstance(documents, list) and \
    all(isinstance(d, dict) for d in documents) and \
    all(all(k in d for k in ('pk', 'model', 'fields')) for d in documents) and \
    all(all(k in d['fields'] for k in ('uuid', 'owner')) for d in documents)


def _get_dependencies(documents, deps_mode=True):
  """
  Given a list of Document2 objects, perform a depth-first search and return a set of documents with all
   dependencies (excluding history docs) included
  :param doc_set: set of Document2 objects to include
  :param deps_mode: traverse dependencies relationship, otherwise traverse children relationship
  """
  doc_set = set()

  for doc in documents:
    stack = [doc]
    while stack:
      curr_doc = stack.pop()
      if curr_doc not in doc_set and not curr_doc.is_history:
        doc_set.add(curr_doc)
        if deps_mode:
          deps_set = set(curr_doc.dependencies.all())
        else:
          deps_set = set(curr_doc.children.all())
        stack.extend(deps_set - doc_set)

  return doc_set


def _copy_document_with_owner(doc, owner, uuids_map):
  home_dir = Directory.objects.get_home_directory(owner)

  doc['fields']['owner'] = [owner.username]
  doc['pk'] = None
  doc['fields']['version'] = 1

  # Retrieve from the import_uuids_map if it's already been reassigned, or assign a new UUID and map it
  old_uuid = doc['fields']['uuid']
  if uuids_map[old_uuid] is None:
    uuids_map[old_uuid] = uuid_default()
  doc['fields']['uuid'] = uuids_map[old_uuid]

  # Update UUID in data if needed
  if 'data' in doc['fields']:
    data = json.loads(doc['fields']['data'])
    if 'uuid' in data:
      data['uuid'] = uuids_map[old_uuid]
      doc['fields']['data'] = json.dumps(data)

  # Remap parent directory if needed
  parent_uuid = None
  if doc['fields'].get('parent_directory'):
    parent_uuid = doc['fields']['parent_directory'][0]

  if parent_uuid is not None and parent_uuid in uuids_map.keys():
    if uuids_map[parent_uuid] is None:
      uuids_map[parent_uuid] = uuid_default()
    doc['fields']['parent_directory'] = [uuids_map[parent_uuid], 1, False]
  else:
    if parent_uuid is not None:
      LOG.warn('Could not find parent directory with UUID: %s in JSON import, will set parent to home directory' %
                parent_uuid)
    doc['fields']['parent_directory'] = [home_dir.uuid, home_dir.version, home_dir.is_history]

  # Remap dependencies if needed
  idx = 0
  for dep_uuid, dep_version, dep_is_history in doc['fields']['dependencies']:
    if dep_uuid not in uuids_map.keys():
      LOG.warn('Could not find dependency UUID: %s in JSON import, may cause integrity errors if not found.' % dep_uuid)
    else:
      if uuids_map[dep_uuid] is None:
        uuids_map[dep_uuid] = uuid_default()
      doc['fields']['dependencies'][idx][0] = uuids_map[dep_uuid]
    idx += 1

  return doc


def _create_or_update_document_with_owner(doc, owner, uuids_map):
  home_dir = Directory.objects.get_home_directory(owner)
  create_new = False

  try:
    owned_docs = Document2.objects.filter(uuid=doc['fields']['uuid'], owner=owner).order_by('-last_modified')
    if owned_docs.exists():
      existing_doc = owned_docs[0]
      doc['pk'] = existing_doc.pk
    else:
      create_new = True
  except FilesystemException, e:
    create_new = True

  if create_new:
    LOG.warn('Could not find document with UUID: %s, will create a new document on import.', doc['fields']['uuid'])
    doc['pk'] = None
    doc['fields']['version'] = 1

  # Verify that parent exists, log warning and set parent to user's home directory if not found
  if doc['fields']['parent_directory']:
    uuid, version, is_history = doc['fields']['parent_directory']
    if uuid not in uuids_map.keys() and \
            not Document2.objects.filter(uuid=uuid, version=version, is_history=is_history).exists():
      LOG.warn('Could not find parent document with UUID: %s, will set parent to home directory' % uuid)
      doc['fields']['parent_directory'] = [home_dir.uuid, home_dir.version, home_dir.is_history]

  # Verify that dependencies exist, raise critical error if any dependency not found
  # Ignore history dependencies
  if doc['fields']['dependencies']:
    history_deps_list = []
    for index, (uuid, version, is_history) in enumerate(doc['fields']['dependencies']):
      if not uuid in uuids_map.keys() and not is_history and \
              not Document2.objects.filter(uuid=uuid, version=version).exists():
          raise PopupException(_('Cannot import document, dependency with UUID: %s not found.') % uuid)
      elif is_history:
        history_deps_list.insert(0, index) # Insert in decreasing order to facilitate delete
        LOG.warn('History dependency with UUID: %s ignored while importing document %s' % (uuid, doc['fields']['name']))

    # Delete history dependencies not found in the DB
    for index in history_deps_list:
      del doc['fields']['dependencies'][index]

  return doc


def _filter_documents(request, queryset, flatten=True):
  """
  Given optional querystring params extracted from the request, filter the given queryset of documents and return a
    dictionary with the refined queryset and filter params
  :param request: request object with params
  :param queryset: Document2 queryset
  :param flatten: Return all results in a flat list if true, otherwise roll up to common directory
  """
  type_filters = request.GET.getlist('type', None)
  sort = request.GET.get('sort', '-last_modified')
  search_text = request.GET.get('text', None)

  return __filter_documents(type_filters, sort, search_text, queryset, flatten)


def __filter_documents(type_filters, sort, search_text, queryset, flatten=True):
  documents = queryset.search_documents(
      types=type_filters,
      search_text=search_text,
      order_by=sort)

  # Roll up documents to common directory
  if not flatten:
    documents = documents.exclude(parent_directory__in=documents)

  count = documents.count()

  return {
    'documents': documents,
    'count': count,
    'types': type_filters,
    'text': search_text,
    'sort': sort
  }


def _paginate(request, queryset):
  """
  Given optional querystring params extracted from the request, slice the given queryset of documents for the given page
    and limit, and return the updated queryset along with pagination params used.
  :param request: request object with params
  :param queryset: queryset
  """
  page = int(request.GET.get('page', 1))
  limit = int(request.GET.get('limit', 0))

  return __paginate(page, limit, queryset)


def __paginate(page, limit, queryset):

  if limit > 0:
    offset = (page - 1) * limit
    last = offset + limit
    queryset = queryset.all()[offset:last]

  return {
    'documents': queryset,
    'page': page,
    'limit': limit
  }<|MERGE_RESOLUTION|>--- conflicted
+++ resolved
@@ -35,11 +35,7 @@
 
 from metadata.conf import has_navigator
 from metadata.catalog_api import search_entities as metadata_search_entities, _highlight, search_entities_interactive as metadata_search_entities_interactive
-<<<<<<< HEAD
-from notebook.connectors.altus import SdxApi, AnalyticDbApi, DataEngApi
-=======
 from notebook.connectors.altus import SdxApi, AnalyticDbApi, DataEngApi, DataWarehouse2Api
->>>>>>> 2050268a
 from notebook.connectors.base import Notebook
 from notebook.views import upgrade_session_properties
 
@@ -50,10 +46,6 @@
 from desktop.lib.i18n import smart_str, force_unicode
 from desktop.models import Document2, Document, Directory, FilesystemException, uuid_default, \
   UserPreferences, get_user_preferences, set_user_preferences, get_cluster_config
-<<<<<<< HEAD
-from desktop.conf import get_clusters
-=======
->>>>>>> 2050268a
 
 
 LOG = logging.getLogger(__name__)
@@ -96,21 +88,11 @@
       'name': cluster['name'],
       'status': 'CREATED',
       'computes': [cluster]
-<<<<<<< HEAD
-    } for cluster in clusters if cluster.get('type') == 'direct'
-=======
     } for cluster in clusters if cluster.get('type') == 'direct' and cluster['interface'] in (interface, 'all')
->>>>>>> 2050268a
   ])
 
   if interface == 'hive' or interface == 'impala' or interface == 'report':
     # From Altus SDX
-<<<<<<< HEAD
-    if [cluster for cluster in clusters if cluster['type'] == 'altus']:
-      # Note: attaching computes to namespaces might be done via the frontend in the future
-      if interface == 'impala':
-        adb_clusters = AnalyticDbApi(request.user).list_clusters()['clusters']
-=======
     if [cluster for cluster in clusters if 'altus' in cluster['type']]:
       # Note: attaching computes to namespaces might be done via the frontend in the future
       if interface == 'impala':
@@ -118,21 +100,12 @@
           adb_clusters = DataWarehouse2Api(request.user).list_clusters()['clusters']
         else:
           adb_clusters = AnalyticDbApi(request.user).list_clusters()['clusters']
->>>>>>> 2050268a
         for _cluster in adb_clusters: # Add "fake" namespace if needed
           if not _cluster.get('namespaceCrn'):
             _cluster['namespaceCrn'] = _cluster['crn']
             _cluster['id'] = _cluster['crn']
             _cluster['namespaceName'] = _cluster['clusterName']
             _cluster['name'] = _cluster['clusterName']
-<<<<<<< HEAD
-      else:
-        adb_clusters = []
-
-      sdx_namespaces = SdxApi(request.user).list_namespaces()
-      # Adding "fake" namespace for cluster without one
-      sdx_namespaces.extend([_cluster for _cluster in adb_clusters if not _cluster.get('namespaceCrn')])
-=======
             _cluster['compute_end_point'] = '%(publicHost)s' % _cluster['coordinatorEndpoint'] if IS_K8S_ONLY.get() else '',
       else:
         adb_clusters = []
@@ -144,18 +117,13 @@
 
       # Adding "fake" namespace for cluster without one
       sdx_namespaces.extend([_cluster for _cluster in adb_clusters if not _cluster.get('namespaceCrn') or (IS_K8S_ONLY.get() and _cluster['status'] != 'TERMINATING')])
->>>>>>> 2050268a
 
       namespaces.extend([{
           'id': namespace.get('crn', 'None'),
           'name': namespace.get('namespaceName'),
           'status': namespace.get('status'),
           'computes': [_cluster for _cluster in adb_clusters if _cluster.get('namespaceCrn') == namespace.get('crn')]
-<<<<<<< HEAD
-        } for namespace in sdx_namespaces if namespace.get('status') == 'CREATED'
-=======
         } for namespace in sdx_namespaces if namespace.get('status') == 'CREATED' or IS_K8S_ONLY.get()
->>>>>>> 2050268a
       ])
 
   response[interface] = namespaces
@@ -170,27 +138,15 @@
   computes = []
 
   clusters = get_clusters(request.user).values()
-<<<<<<< HEAD
-
-  if interface == 'hive' or interface == 'impala' or interface == 'oozie' or interface == 'jobs' or interface == 'report':
-=======
   has_altus_clusters = [cluster for cluster in clusters if 'altus' in cluster['type']]
 
   if interface == 'hive' or interface == 'impala' or interface == 'oozie' or interface == 'report':
->>>>>>> 2050268a
     computes.extend([{
         'id': cluster['id'],
         'name': cluster['name'],
         'namespace': cluster['id'],
         'interface': interface,
         'type': cluster['type']
-<<<<<<< HEAD
-      } for cluster in clusters if cluster.get('type') == 'direct'
-    ])
-
-  if interface == 'impala' or interface == 'jobs' or interface == 'report':
-    if [cluster for cluster in clusters if cluster['type'] == 'altus']:
-=======
       } for cluster in clusters if cluster.get('type') == 'direct' and cluster['interface'] in (interface, 'all')
     ])
 
@@ -201,27 +157,17 @@
       else:
         dw_clusters = AnalyticDbApi(request.user).list_clusters()['clusters']
 
->>>>>>> 2050268a
       computes.extend([{
           'id': cluster.get('crn'),
           'name': cluster.get('clusterName'),
           'status': cluster.get('status'),
           'namespace': cluster.get('namespaceCrn', cluster.get('crn')),
-<<<<<<< HEAD
-          'type': 'altus-adb'
-        } for cluster in AnalyticDbApi(request.user).list_clusters()['clusters'] if cluster.get('status') == 'CREATED' and cluster.get('cdhVersion') >= 'CDH515']
-      )
-
-  if interface == 'oozie' or interface == 'jobs' or interface == 'spark2':
-    if [cluster for cluster in clusters if cluster['type'] == 'altus']:
-=======
           'compute_end_point': IS_K8S_ONLY.get() and '%(publicHost)s' % cluster['coordinatorEndpoint'] or '',
           'type': 'altus-dw'
         } for cluster in dw_clusters if (cluster.get('status') == 'CREATED' and cluster.get('cdhVersion') >= 'CDH515') or (IS_K8S_ONLY.get() and cluster['status'] != 'TERMINATING')]
       )
 
     if interface == 'oozie' or interface == 'spark2':
->>>>>>> 2050268a
       computes.extend([{
           'id': cluster.get('crn'),
           'name': cluster.get('clusterName'),
@@ -241,8 +187,6 @@
 
 
 @api_error_handler
-<<<<<<< HEAD
-=======
 def get_context_clusters(request, interface):
   response = {}
   clusters = []
@@ -280,7 +224,6 @@
 
 
 @api_error_handler
->>>>>>> 2050268a
 def search_documents(request):
   """
   Returns the directories and documents based on given params that are accessible by the current user
