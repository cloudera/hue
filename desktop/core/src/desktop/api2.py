--- conflicted
+++ resolved
@@ -27,13 +27,8 @@
 
 from django.http import JsonResponse
 from celery.app.control import Control
-<<<<<<< HEAD
-
-if desktop.conf.TASK_SERVER.ENABLED.get():
-=======
 from desktop.conf import TASK_SERVER
 if hasattr(TASK_SERVER, 'get') and TASK_SERVER.ENABLED.get():
->>>>>>> a33a2666
   from desktop.celery import app as celery_app
 import psutil
 import datetime
@@ -721,10 +716,6 @@
 
   if task_name == 'document cleanup':
     keep_days = task_params.get('keep-days')
-<<<<<<< HEAD
-    from filebrowser.tasks import document_cleanup_task
-=======
->>>>>>> a33a2666
     task_kwargs = {
       'keep_days': keep_days,
       'user_id': request.user.id,
@@ -742,10 +733,6 @@
     })
 
   elif task_name == 'tmp clean up':
-<<<<<<< HEAD
-    from filebrowser.tasks import check_disk_usage_and_clean_task
-=======
->>>>>>> a33a2666
     cleanup_threshold = task_params.get('threshold for clean up')
     disk_check_interval = task_params.get('disk check interval')
     task_kwargs = {
@@ -765,27 +752,11 @@
     'status': 0
   })
 
-<<<<<<< HEAD
-=======
 redis_client = redis.Redis(host='localhost', port=6379, db=0)
->>>>>>> a33a2666
 @api_error_handler
 def get_taskserver_tasks(request):
   """Retirve the tasks from the database"""
 
-<<<<<<< HEAD
-  r = redis.Redis(host='localhost', port=6379, db=0)
-  tasks = []
-
-  # Use scan_iter to efficiently iterate over keys matching the first pattern
-  for key in r.scan_iter('celery-task-meta-*'):
-    task = json.loads(r.get(key))
-    tasks.append(task)
-
-  # Use scan_iter to efficiently iterate over keys matching the second pattern
-  for key in r.scan_iter('task:*'):
-    task = json.loads(r.get(key))
-=======
   tasks = []
 
   # Use scan_iter to efficiently iterate over keys matching the first pattern
@@ -796,21 +767,14 @@
   # Use scan_iter to efficiently iterate over keys matching the second pattern
   for key in redis_client.scan_iter('task:*'):
     task = json.loads(redis_client.get(key))
->>>>>>> a33a2666
     tasks.append(task)
 
   return JsonResponse(tasks, safe=False)
 
 @api_error_handler
 def check_upload_status(request, task_id):
-<<<<<<< HEAD
-  r = redis.Redis(host='localhost', port=6379, db=0)
-  task_key = f'celery-task-meta-{task_id}'
-  task_data = r.get(task_key)
-=======
   task_key = f'celery-task-meta-{task_id}'
   task_data = redis_client.get(task_key)
->>>>>>> a33a2666
 
   if task_data is None:
     return JsonResponse({'error': 'Task not found'}, status=404)
@@ -845,38 +809,6 @@
   return JsonResponse({'free_space': free_space})
 
 def get_task_logs(request, task_id):
-<<<<<<< HEAD
-  INSTALL_DIR = os.path.abspath(os.path.join(os.path.dirname(__file__), '..', '..', '..', '..'))
-  log_path = INSTALL_DIR + '/celery.log'
-  task_log = []
-  found = False
-
-  # Compile a regex pattern for efficiency
-  task_pattern = re.compile(rf'\[{task_id}\]')
-  progress_pattern = re.compile(r'progress 100')
-
-  try:
-    with open(log_path, 'r') as log_file:
-      for line in log_file:
-        # Check if the current line has the task_id
-        if task_pattern.search(line):
-          found = True
-
-        # If the task_id has been found, append the line to the task_log
-        if found:
-          task_log.append(line)
-          # Check if we reached 100% progress, then stop
-          if progress_pattern.search(line):
-            break
-
-  except FileNotFoundError:
-    return HttpResponse(f'Log file not found at {log_path}', status=404)
-  except Exception as e:
-    return HttpResponse(str(e), status=500)
-
-  return HttpResponse(task_log, content_type='text/plain')
-
-=======
   log_dir = os.getenv("DESKTOP_LOG_DIR", DEFAULT_LOG_DIR)
   log_file = "%s/rungunicornserver.log" % (log_dir)
   task_log = []
@@ -902,7 +834,6 @@
     return HttpResponse(str(e), status=500)
 
   return HttpResponse(''.join(task_log), content_type='text/plain')
->>>>>>> a33a2666
 
 @api_error_handler
 @require_POST
