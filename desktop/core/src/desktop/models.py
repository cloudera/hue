--- conflicted
+++ resolved
@@ -49,11 +49,7 @@
 from notebook.conf import SHOW_NOTEBOOKS, get_ordered_interpreters
 
 from desktop import appmanager
-<<<<<<< HEAD
-from desktop.conf import get_clusters, CLUSTER_ID, IS_MULTICLUSTER_ONLY
-=======
 from desktop.conf import get_clusters, CLUSTER_ID, IS_MULTICLUSTER_ONLY, IS_EMBEDDED, IS_K8S_ONLY
->>>>>>> 2050268a
 from desktop.lib.i18n import force_unicode
 from desktop.lib.exceptions_renderable import PopupException
 from desktop.lib.paths import get_run_root
@@ -1564,10 +1560,7 @@
   return cluster_config.get_config()
 
 
-<<<<<<< HEAD
-=======
 # Aka 'Atus'
->>>>>>> 2050268a
 ANALYTIC_DB = 'altus'
 
 
@@ -1671,11 +1664,7 @@
     _interpreters = get_ordered_interpreters(self.user)
 
     if self.cluster_type == ANALYTIC_DB:
-<<<<<<< HEAD
-      _interpreters = [interpreter for interpreter in _interpreters if interpreter['type'] == 'impala']
-=======
       _interpreters = [interpreter for interpreter in _interpreters if interpreter['type'] in ('impala', 'hive', 'spark2', 'pyspark', 'mapreduce')]
->>>>>>> 2050268a
 
     for interpreter in _interpreters:
       interpreters.append({
@@ -1790,11 +1779,7 @@
         'page': '/metastore/tables'
       })
 
-<<<<<<< HEAD
-    if 'indexer' in self.apps and self.cluster_type != ANALYTIC_DB:
-=======
     if 'search' in self.apps and self.cluster_type != ANALYTIC_DB:
->>>>>>> 2050268a
       interpreters.append({
         'type': 'indexes',
         'displayName': _('Indexes'),
@@ -1835,11 +1820,7 @@
         'page': '/hbase/'
       })
 
-<<<<<<< HEAD
-    if 'security' in self.apps and self.cluster_type != ANALYTIC_DB:
-=======
     if 'security' in self.apps and not IS_EMBEDDED.get():
->>>>>>> 2050268a
       interpreters.append({
         'type': 'security',
         'displayName': _('Security'),
@@ -1935,9 +1916,6 @@
   def __init__(self, user):
     self.user = user
     self.clusters = get_clusters(user)
-<<<<<<< HEAD
-    self.data = self.clusters['Altus' if IS_MULTICLUSTER_ONLY.get() else CLUSTER_ID.get()]
-=======
 
     if len(self.clusters) == 1:
       self.data = self.clusters.values()[0]
@@ -1948,7 +1926,6 @@
       self.data = self.clusters['Altus']
     else:
       self.data = self.clusters[CLUSTER_ID.get()]
->>>>>>> 2050268a
 
   def get_type(self):
     return self.data['type']
