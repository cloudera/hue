#!/usr/bin/env python
# Licensed to Cloudera, Inc. under one
# or more contributor license agreements.  See the NOTICE file
# distributed with this work for additional information
# regarding copyright ownership.  Cloudera, Inc. licenses this file
# to you under the Apache License, Version 2.0 (the
# "License"); you may not use this file except in compliance
# with the License.  You may obtain a copy of the License at
#
#     http://www.apache.org/licenses/LICENSE-2.0
#
# Unless required by applicable law or agreed to in writing, software
# distributed under the License is distributed on an "AS IS" BASIS,
# WITHOUT WARRANTIES OR CONDITIONS OF ANY KIND, either express or implied.
# See the License for the specific language governing permissions and
# limitations under the License.

from __future__ import absolute_import, unicode_literals
from __future__ import print_function

import imp
import os

from celery import Celery
from celery.schedules import crontab

from desktop.conf import TASK_SERVER
from desktop.settings import TIME_ZONE, INSTALLED_APPS
<<<<<<< HEAD
if TASK_SERVER.ENABLED.get():
  from desktop.settings import CELERY_RESULT_BACKEND, CELERY_BROKER_URL
=======
if hasattr(TASK_SERVER, 'get') and TASK_SERVER.ENABLED.get():
  from desktop.settings import CELERY_RESULT_BACKEND, CELERY_BROKER_URL
from django.utils import timezone
>>>>>>> a33a2666

# Set the default Django settings module for the 'celery' program.
os.environ.setdefault('DJANGO_SETTINGS_MODULE', 'desktop.settings')

class HueCelery(Celery):
  def gen_task_name(self, name, module):
    if module.endswith('.tasks'):
      module = module[:-6]
    return super().gen_task_name(name, module)

  # Method to configure the beat_schedule
  def setup_beat_schedule(self):
<<<<<<< HEAD
    from django.utils import timezone
=======
>>>>>>> a33a2666
    now = timezone.now()

    self.conf.beat_schedule = {
      'check_disk_usage_and_clean_task': {
      'task': 'filebrowser.check_disk_usage_and_clean_task',
      'schedule': 1000.0,  # Run every 1000 seconds
      'args': (),
      'kwargs': {'cleanup_threshold': 90},  # Provide task arguments if needed
      },
    }

<<<<<<< HEAD
if TASK_SERVER.ENABLED.get():
=======
if hasattr(TASK_SERVER, 'get') and TASK_SERVER.ENABLED.get():
>>>>>>> a33a2666
  app = HueCelery('desktop', backend=CELERY_RESULT_BACKEND, broker=CELERY_BROKER_URL)
  app.conf.broker_transport_options = {'visibility_timeout': 3600}  # 1 hour.
  app.conf.result_key_prefix = 'desktop_'

  # Call the setup_beat_schedule method
  app.setup_beat_schedule()

  # Using a string here means the worker doesn't have to serialize
  # the configuration object to child processes.
  # - namespace='CELERY' means all celery-related configuration keys
  #   should have a `CELERY_` prefix.
  app.config_from_object('django.conf:settings', namespace='CELERY')
  app.conf.timezone = TIME_ZONE

  # Load task modules from all registered Django app configs.
  app.autodiscover_tasks()


  @app.task(bind=True)
  def debug_task(self):
    print('Request: {0!r}'.format(self.request))
    return 'Hello'


  if 'django_celery_beat' in INSTALLED_APPS and False: # Config not available yet
    app.conf.beat_schedule = {}

    if TASK_SERVER.BEAT_SCHEDULES_FILE.get():
      schedules = imp.load_source('schedules', TASK_SERVER.BEAT_SCHEDULES_FILE.get())

      for schedule in schedules.periodic_tasks:
        app.conf.beat_schedule.update(schedule)

else:
  app = Celery('desktop')
  app.config_from_object('django.conf:settings', namespace='CELERY')
  app.conf.timezone = TIME_ZONE
  app.autodiscover_tasks()

  @app.task(bind=True)
  def debug_task(self):
    print('Request: {0!r}'.format(self.request))
    return 'Hello'<|MERGE_RESOLUTION|>--- conflicted
+++ resolved
@@ -26,14 +26,9 @@
 
 from desktop.conf import TASK_SERVER
 from desktop.settings import TIME_ZONE, INSTALLED_APPS
-<<<<<<< HEAD
-if TASK_SERVER.ENABLED.get():
-  from desktop.settings import CELERY_RESULT_BACKEND, CELERY_BROKER_URL
-=======
 if hasattr(TASK_SERVER, 'get') and TASK_SERVER.ENABLED.get():
   from desktop.settings import CELERY_RESULT_BACKEND, CELERY_BROKER_URL
 from django.utils import timezone
->>>>>>> a33a2666
 
 # Set the default Django settings module for the 'celery' program.
 os.environ.setdefault('DJANGO_SETTINGS_MODULE', 'desktop.settings')
@@ -46,10 +41,6 @@
 
   # Method to configure the beat_schedule
   def setup_beat_schedule(self):
-<<<<<<< HEAD
-    from django.utils import timezone
-=======
->>>>>>> a33a2666
     now = timezone.now()
 
     self.conf.beat_schedule = {
@@ -61,11 +52,7 @@
       },
     }
 
-<<<<<<< HEAD
-if TASK_SERVER.ENABLED.get():
-=======
 if hasattr(TASK_SERVER, 'get') and TASK_SERVER.ENABLED.get():
->>>>>>> a33a2666
   app = HueCelery('desktop', backend=CELERY_RESULT_BACKEND, broker=CELERY_BROKER_URL)
   app.conf.broker_transport_options = {'visibility_timeout': 3600}  # 1 hour.
   app.conf.result_key_prefix = 'desktop_'
