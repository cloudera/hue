--- conflicted
+++ resolved
@@ -858,25 +858,7 @@
 
           var autocompleteArgs = {
             editor: function() { return editor },
-<<<<<<< HEAD
-            snippet: {
-              type: function () {
-                return sourceType;
-              },
-              namespace: params.namespace,
-              compute: params.compute,
-              database: function () {
-                return params.database && params.database() ? params.database() : 'default';
-              },
-              positionStatement: function () {
-                return {
-                  location: { first_line: 1, last_line: 1, first_column: 0, last_column: editor.getValue().length }
-                }
-              }
-            },
-=======
             snippet: snippet,
->>>>>>> 2050268a
             fixedPrefix: params.fixedPrefix,
             fixedPostfix: params.fixedPostfix,
             support: params.autocomplete.support
