#!/usr/bin/env python
# Licensed to Cloudera, Inc. under one
# or more contributor license agreements.  See the NOTICE file
# distributed with this work for additional information
# regarding copyright ownership.  Cloudera, Inc. licenses this file
# to you under the Apache License, Version 2.0 (the
# "License"); you may not use this file except in compliance
# with the License.  You may obtain a copy of the License at
#
#     http://www.apache.org/licenses/LICENSE-2.0
#
# Unless required by applicable law or agreed to in writing, software
# distributed under the License is distributed on an "AS IS" BASIS,
# WITHOUT WARRANTIES OR CONDITIONS OF ANY KIND, either express or implied.
# See the License for the specific language governing permissions and
# limitations under the License.

import logging
import os
import sys

from desktop import conf
from desktop.lib.daemon_utils import drop_privileges_if_necessary
from desktop.log import DEFAULT_LOG_DIR

from django.core.management.base import BaseCommand
from django.utils import autoreload

if sys.version_info[0] > 2:
  from django.utils.translation import gettext as _
else:
  from django.utils.translation import ugettext as _

SERVER_HELP = r"""
  Run celery worker.
"""

from celery.bin.celery import CeleryCommand
from celery.bin.celery import main as celery_main

LOG = logging.getLogger()
CELERY_OPTIONS = {
  'server_user': conf.SERVER_USER.get(),
  'server_group': conf.SERVER_GROUP.get(),
}

class Command(BaseCommand):
  help = SERVER_HELP
  def add_arguments(self, parser):
    parser.add_argument('worker')
    parser.add_argument(
        '--app',
        type=str,
        default='desktop.celery'
    )
    parser.add_argument(
        '--concurrency',
        type=int,
        default=1
    )
    parser.add_argument(
        '--loglevel',
        type=str,
        default='DEBUG'
    )
    parser.add_argument('--beat')
    parser.add_argument(
        '--schedule_file',
        type=str,
        required=True,
        default='celerybeat-schedule',
        help='Path to the celerybeat-schedule file'
    )

  def handle(self, *args, **options):
    runcelery(*args, **options)

  def usage(self, subcommand):
    return SERVER_HELP

def runcelery(*args, **options):
  # Native does not load Hue's config
<<<<<<< HEAD
=======
  log_dir = os.getenv("DESKTOP_LOG_DIR", DEFAULT_LOG_DIR)
  log_file = "%s/rungunicornserver.log" % (log_dir)
>>>>>>> a33a2666
  concurrency = int(conf.GUNICORN_NUMBER_OF_WORKERS.get()/4) or options['concurrency']
  schedule_file = options['schedule_file']
  opts = [
    'celery',
    '--app=' + options['app'],
    'worker',
    '--loglevel=' + options['loglevel'],
    '--concurrency=' + str(concurrency),
    '--beat',
<<<<<<< HEAD
    '-s',
    schedule_file
=======
    '-s', schedule_file,
    '--logfile=' + log_file
>>>>>>> a33a2666
  ]
  drop_privileges_if_necessary(CELERY_OPTIONS)

  # Set command-line arguments for Celery
  sys.argv = opts

  # Call the Celery main function
  celery_main()

  LOG.info("Stopping command '%s'" % ' '.join(opts))
  sys.exit(-1)


if __name__ == '__main__':
  runcelery(sys.argv[1:])<|MERGE_RESOLUTION|>--- conflicted
+++ resolved
@@ -80,11 +80,8 @@
 
 def runcelery(*args, **options):
   # Native does not load Hue's config
-<<<<<<< HEAD
-=======
   log_dir = os.getenv("DESKTOP_LOG_DIR", DEFAULT_LOG_DIR)
   log_file = "%s/rungunicornserver.log" % (log_dir)
->>>>>>> a33a2666
   concurrency = int(conf.GUNICORN_NUMBER_OF_WORKERS.get()/4) or options['concurrency']
   schedule_file = options['schedule_file']
   opts = [
@@ -94,13 +91,8 @@
     '--loglevel=' + options['loglevel'],
     '--concurrency=' + str(concurrency),
     '--beat',
-<<<<<<< HEAD
-    '-s',
-    schedule_file
-=======
     '-s', schedule_file,
     '--logfile=' + log_file
->>>>>>> a33a2666
   ]
   drop_privileges_if_necessary(CELERY_OPTIONS)
 
