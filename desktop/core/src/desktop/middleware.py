--- conflicted
+++ resolved
@@ -17,13 +17,7 @@
 
 from __future__ import absolute_import
 
-<<<<<<< HEAD
-from builtins import object
-import base64
-import inspect
-=======
 import re
->>>>>>> 9a85afab
 import json
 import time
 import socket
@@ -33,12 +27,9 @@
 import tempfile
 import mimetypes
 import traceback
-<<<<<<< HEAD
 import secrets
-=======
 from builtins import object
 from urllib.parse import quote, urlparse
->>>>>>> 9a85afab
 
 import kerberos
 import django.db
@@ -58,12 +49,6 @@
 import desktop.views
 from dashboard.conf import IS_ENABLED as DASHBOARD_ENABLED
 from desktop import appmanager, metrics
-<<<<<<< HEAD
-from desktop.auth.backend import is_admin, find_or_create_user, ensure_has_a_group, rewrite_user
-from desktop.conf import AUTH, HTTP_ALLOWED_METHODS, ENABLE_PROMETHEUS, KNOX, DJANGO_DEBUG_MODE, AUDIT_EVENT_LOG_DIR, \
-    METRICS, SERVER_USER, REDIRECT_WHITELIST, SECURE_CONTENT_SECURITY_POLICY, has_connectors, is_gunicorn_report_enabled, \
-    CUSTOM_CACHE_CONTROL, HUE_LOAD_BALANCER, CSP_NONCE
-=======
 from desktop.auth.backend import ensure_has_a_group, find_or_create_user, is_admin, knox_login_headers, rewrite_user
 from desktop.conf import (
   AUDIT_EVENT_LOG_DIR,
@@ -80,8 +65,8 @@
   SERVER_USER,
   has_connectors,
   is_gunicorn_report_enabled,
+  CSP_NONCE,
 )
->>>>>>> 9a85afab
 from desktop.context_processors import get_app_name
 from desktop.lib import apputil, fsmanager, i18n
 from desktop.lib.django_util import JsonResponse, render, render_json
@@ -93,9 +78,10 @@
 from desktop.log.access import access_log, access_warn, log_page_hit
 from hadoop import cluster
 from libsaml.conf import CDP_LOGOUT_URL
-<<<<<<< HEAD
 from urllib.parse import urlparse
+from useradmin.models import User
 import os
+
 
 
 def nonce_exists(response):
@@ -167,9 +153,6 @@
   from django.utils.translation import ugettext as _
   from django.utils.http import is_safe_url as url_has_allowed_host_and_scheme, urlquote as quote
 
-=======
-from useradmin.models import User
->>>>>>> 9a85afab
 
 LOG = logging.getLogger()
 
@@ -946,15 +929,7 @@
             else:
                 new_csp.append(p)
 
-<<<<<<< HEAD
         response[header['name']] = "; ".join(new_csp).strip() + ';'
-=======
-  def process_response(self, request, response):
-    if self.secure_content_security_policy and 'Content-Security-Policy' not in response:
-      response["Content-Security-Policy"] = self.secure_content_security_policy
-
-    return response
->>>>>>> 9a85afab
 
         return response
 
