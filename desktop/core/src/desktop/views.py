#!/usr/bin/env python
# Licensed to Cloudera, Inc. under one
# or more contributor license agreements.  See the NOTICE file
# distributed with this work for additional information
# regarding copyright ownership.  Cloudera, Inc. licenses this file
# to you under the Apache License, Version 2.0 (the
# "License"); you may not use this file except in compliance
# with the License.  You may obtain a copy of the License at
#
#     http://www.apache.org/licenses/LICENSE-2.0
#
# Unless required by applicable law or agreed to in writing, software
# distributed under the License is distributed on an "AS IS" BASIS,
# WITHOUT WARRANTIES OR CONDITIONS OF ANY KIND, either express or implied.
# See the License for the specific language governing permissions and
# limitations under the License.

from future import standard_library

standard_library.install_aliases()
import json
import logging
import os
import re
import six
import socket
import sys
import tempfile
import time
import traceback
import zipfile
import validate

from django.http import HttpResponseRedirect
from django.conf import settings
from django.contrib.staticfiles.storage import staticfiles_storage
from django.shortcuts import render as django_render
from django.http import HttpResponse
from django.http.response import StreamingHttpResponse
from django.urls import reverse
from django.shortcuts import redirect
from django.views.decorators.http import require_POST
from configobj import ConfigObj, get_extra_values, ConfigObjError
from wsgiref.util import FileWrapper
from webpack_loader.utils import get_static
import django.views.debug

import desktop.conf
import desktop.log.log_buffer

from desktop import appmanager
from desktop.api import massaged_tags_for_json, massaged_documents_for_json, _get_docs
from desktop.auth.backend import is_admin
from desktop.auth.decorators import admin_required, hue_admin_required
from desktop.conf import USE_NEW_EDITOR, HUE_LOAD_BALANCER, get_clusters, ENABLE_CONNECTORS
from desktop.lib import django_mako, fsmanager
from desktop.lib.conf import GLOBAL_CONFIG, BoundConfig, _configs_from_dir
from desktop.lib.config_spec_dump import ConfigSpec
from desktop.lib.django_util import JsonResponse, login_notrequired, render
from desktop.lib.i18n import smart_str
from desktop.lib.paths import get_desktop_root
from desktop.lib.thread_util import dump_traceback
from desktop.lib.view_util import is_ajax
from desktop.log.access import access_log_level, access_warn, AccessInfo
from desktop.log import set_all_debug as _set_all_debug, reset_all_debug as _reset_all_debug, \
                        get_all_debug as _get_all_debug, DEFAULT_LOG_DIR
from desktop.models import Settings, hue_version, _get_apps, UserPreferences
from libsaml.conf import REQUIRED_GROUPS, REQUIRED_GROUPS_ATTRIBUTE
from useradmin.models import get_profile
<<<<<<< HEAD
=======
#TSComment: - remove after task server ui work
>>>>>>> a33a2666
from useradmin.models import User

if sys.version_info[0] > 2:
  from io import StringIO as string_io
  from django.utils.translation import gettext as _
else:
  from StringIO import StringIO as string_io
  from django.utils.translation import ugettext as _


LOG = logging.getLogger()


def is_alive(request):
  return HttpResponse('')

def samlgroup_check(request):
  if 'SAML2Backend' in desktop.auth.forms.get_backend_names():
    if REQUIRED_GROUPS.get():
      try:
        userprofile = get_profile(request.user)
      except:
        return False

      json_data = json.loads(userprofile.json_data)
      if not json_data:
        LOG.info("Empty userprofile data for %s user" % (request.user.username))
        return False

      if not json_data.get('saml_attributes', False):
        LOG.info("Empty saml_attributes data for %s user" % request.user.username)
        return False

      if not json_data['saml_attributes'].get(REQUIRED_GROUPS_ATTRIBUTE.get(), False):
        LOG.info("Missing %s in SAMLResponse for %s user" % (REQUIRED_GROUPS_ATTRIBUTE.get(), request.user.username))
        return False

      # Earlier we had AND condition, It means user has to be there in all given groups.
      # Now we are doing OR condition, which means user must be in one of the given groups.
      saml_group_found = set(REQUIRED_GROUPS.get()).intersection(
                         set(json_data['saml_attributes'].get(REQUIRED_GROUPS_ATTRIBUTE.get())))
      if not saml_group_found:
        LOG.info("User %s not found in required SAML groups, %s" % (request.user.username, REQUIRED_GROUPS.get()))
        return False

      LOG.info("User %s found in the required SAML groups %s" % (request.user.username, ",".join(saml_group_found)))
  return True

def saml_login_headers(request):
  userprofile = get_profile(request.user)
  try:
    userprofile.update_data({'X-Forwarded-For': request.META['HTTP_X_FORWARDED_FOR']})
    userprofile.save()
  except KeyError as e:
    LOG.error('X-FORWARDED-FOR header not found: %s' % smart_str(e))
  try:
    userprofile.update_data({'X-CSRF-TOKEN': request.META['CSRF_COOKIE']})
    userprofile.save()
  except:
    LOG.error("X-CSRF-TOKEN header not found")

def hue(request):
  current_app, other_apps, apps_list = _get_apps(request.user, '')
  clusters = list(get_clusters(request.user).values())

  user_permitted = request.session.get('samlgroup_permitted_flag')

  if (not user_permitted) and (not samlgroup_check(request)):
    return render('403.mako', request, {
      'is_embeddable': True
    })

  return render('hue.mako', request, {
    'apps': apps_list,
    'other_apps': other_apps,
    'is_s3_enabled': fsmanager.is_enabled('s3a') and fsmanager.has_access('s3a', request.user),
    'is_adls_enabled': fsmanager.is_enabled('adl') and fsmanager.has_access('adl', request.user),
    'is_ldap_setup': 'desktop.auth.backend.LdapBackend' in desktop.conf.AUTH.BACKEND.get(),
    'leaflet': {
      'layer': desktop.conf.LEAFLET_TILE_LAYER.get(),
      'attribution': desktop.conf.LEAFLET_TILE_LAYER_ATTRIBUTION.get(),
      'map_options': json.dumps(desktop.conf.LEAFLET_MAP_OPTIONS.get()),
      'layer_options': json.dumps(desktop.conf.LEAFLET_TILE_LAYER_OPTIONS.get()),
    },
    'is_demo': desktop.conf.DEMO_ENABLED.get(),
    'banner_message': get_banner_message(request),
    'user_preferences': dict((x.key, x.value) for x in UserPreferences.objects.filter(user=request.user)),
    'cluster': clusters[0]['type'] if clusters else None
  })


def ko_editor(request):
  apps = appmanager.get_apps_dict(request.user)

  return render('ko_editor.mako', request, {
    'apps': apps,
  })


def ko_metastore(request):
  apps = appmanager.get_apps_dict(request.user)

  return render('ko_metastore.mako', request, {
    'apps': apps,
  })


def home(request):
  docs = _get_docs(request.user)

  apps = appmanager.get_apps_dict(request.user)

  return render('home.mako', request, {
    'apps': apps,
    'json_documents': json.dumps(massaged_documents_for_json(docs, request.user)),
    'json_tags': json.dumps(massaged_tags_for_json(docs, request.user)),
  })


def home2(request, is_embeddable=False):
  apps = appmanager.get_apps_dict(request.user)

  return render('home2.mako', request, {
    'apps': apps,
    'is_embeddable': request.GET.get('is_embeddable', False)
  })


def catalog(request, is_embeddable=False):
  apps = appmanager.get_apps_dict(request.user)

  return render('catalog.mako', request, {
    'apps': apps,
    'is_embeddable': request.GET.get('is_embeddable', False)
  })


def home_embeddable(request):
  return home2(request, True)


def not_found(request):
  return render('404.mako', request, {
    'is_embeddable': request.GET.get('is_embeddable', False)
  })


def server_error(request):
  return render('500.mako', request, {
    'is_embeddable': request.GET.get('is_embeddable', False)
  })


def path_forbidden(request):
  return render('403.mako', request, {
    'is_embeddable': request.GET.get('is_embeddable', False)
  })


def log_js_error(request):
  ai = AccessInfo(request)
  ai.log(level=logging.ERROR, msg='JS ERROR: ' + request.POST.get('jserror', 'Unspecified JS error'))

  return JsonResponse({'status': 0})


def log_analytics(request):
  ai = AccessInfo(request)
  area = request.POST.get('area')
  action = request.POST.get('action')

  if area is not None and action is not None:
    ai.log(level=logging.INFO, msg='UI INTERACTION: ' + area + ' > ' + action)

  return JsonResponse({'status': 0})


@hue_admin_required
@access_log_level(logging.WARN)
def log_view(request):
  """
  We have a log handler that retains the last X characters of log messages.
  If it is attached to the root logger, this view will display that history,
  otherwise it will report that it can't be found.
  """
  hostname = socket.gethostname()
  BUF_SIZE = 32 * 1024

  buffer = []
  log_dir = os.getenv("DESKTOP_LOG_DIR", DEFAULT_LOG_DIR)
  log_file = "%s/rungunicornserver.log" % (log_dir)
  prev_log_file = "%s/rungunicornserver.log.1" % (log_dir)

  if log_dir and os.path.exists(log_file):
    log_file_size = os.path.getsize(log_file)

    # log file might get rotated or fresh start of server
    if log_file_size < BUF_SIZE:
      # search the previous file
      if os.path.exists(prev_log_file):
        prev_log_file_size = os.path.getsize(prev_log_file)
        with open(prev_log_file, 'rb') as fh1:
          fh1.seek(prev_log_file_size - BUF_SIZE - log_file_size)
          for l in fh1.readlines(): buffer.append(l)
      # read the current log file
      with open(log_file, 'rb') as fh:
        fh.seek(0)
        for l in fh.readlines(): buffer.append(l)
    else:
      with open(log_file, 'rb') as fh:
        fh.seek(log_file_size - BUF_SIZE)
        for l in fh.readlines(): buffer.append(l)
    return render('logs.mako', request, dict(
        log=buffer,
        query=request.GET.get("q", ""),
        hostname=hostname, is_embeddable=request.GET.get('is_embeddable', False)
      )
    )
  return render('logs.mako', request, dict(
      log=[_("No logs found!")], query='', hostname=hostname, is_embeddable=request.GET.get('is_embeddable', False)
    )
  )

def task_server_view(request):
  """
  This view renders the Task Server page with basic functionality.
  """
  # You can add more logic here if needed
<<<<<<< HEAD
  logging.debug("task_server_view called with request: %s", request)
=======
  LOG.debug("task_server_view called with request: %s", request)
>>>>>>> a33a2666
  return render('taskserver_list_tasks.mako', request, {
    'message': _(''),
    'is_embeddable': request.GET.get('is_embeddable', False),
    'users': User.objects.all(),
    'users_json': json.dumps(list(User.objects.values_list('id', flat=True)))
  })

@hue_admin_required
@access_log_level(logging.WARN)
def download_log_view(request):
  """
  Zip up the log buffer and then return as a file attachment.
  """
  # Download 1MB log
  BUF_SIZE = 1024 * 1024

  buffer = []
  log_dir = os.getenv("DESKTOP_LOG_DIR", DEFAULT_LOG_DIR)
  log_file = "%s/rungunicornserver.log" % (log_dir)
  prev_log_file = "%s/rungunicornserver.log.1" % (log_dir)

  if log_dir and os.path.exists(log_file):
    log_file_size = os.path.getsize(log_file)

    # log file might get rotated or fresh start of server
    if log_file_size < BUF_SIZE:
      # search the previous file
      if os.path.exists(prev_log_file):
        prev_log_file_size = os.path.getsize(prev_log_file)
        with open(prev_log_file, 'rb') as fh1:
          fh1.seek(prev_log_file_size - BUF_SIZE - log_file_size)
          for l in fh1.readlines(): buffer.append(l)
      # read the current log file
      with open(log_file, 'rb') as fh:
        fh.seek(0)
        for l in fh.readlines(): buffer.append(l)
    else:
      with open(log_file, 'rb') as fh:
        fh.seek(log_file_size - BUF_SIZE)
        for l in fh.readlines(): buffer.append(l)
    try:
      # We want to avoid doing a '\n'.join of the entire log in memory
      # in case it is rather big. So we write it to a file line by line
      # and pass that file to zipfile, which might follow a more efficient path.
      tmp = tempfile.NamedTemporaryFile()
      log_tmp = tempfile.NamedTemporaryFile("w+t") if sys.version_info[0] == 2 else tempfile.NamedTemporaryFile("w+t", encoding='utf-8')
      for l in buffer:
        log_tmp.write(smart_str(l, errors='replace'))
      # This is not just for show - w/out flush, we often get truncated logs
      log_tmp.flush()
      t = time.time()

      zip = zipfile.ZipFile(tmp, "w", zipfile.ZIP_DEFLATED)
      zip.write(log_tmp.name, "hue-logs/hue-%s.log" % t)
      zip.close()
      length = tmp.tell()

      # if we don't seek to start of file, no bytes will be written
      tmp.seek(0)
      wrapper = FileWrapper(tmp)
      response = HttpResponse(wrapper, content_type="application/zip")
      response['Content-Disposition'] = 'attachment; filename=hue-logs-%s.zip' % t
      response['Content-Length'] = length
      return response
    except Exception as e:
      LOG.exception("Couldn't construct zip file to write logs")
      return log_view(request)

  return django_render(request, "logs.mako", dict(log=[_("No logs found.")], is_embeddable=request.GET.get('is_embeddable', False)))


def bootstrap(request):
  """Concatenates bootstrap.js files from all installed Hue apps."""

  # Has some None's for apps that don't have bootsraps.
  all_bootstraps = [
    (app, app.get_bootstrap_file()) for app in appmanager.DESKTOP_APPS if request.user.has_hue_permission(action="access", app=app.name)
  ]

  # Iterator over the streams.
  concatenated = ["\n/* %s */\n%s" % (app.name, b.read()) for app, b in all_bootstraps if b is not None]

  # HttpResponse can take an iteratable as the first argument, which
  # is what happens here.
  return HttpResponse(concatenated, content_type='text/javascript')


_status_bar_views = []
def register_status_bar_view(view):
  global _status_bar_views
  _status_bar_views.append(view)


@access_log_level(logging.DEBUG)
def status_bar(request):
  """
  Concatenates multiple views together to build up a "status bar"/"status_bar".
  These views are registered using register_status_bar_view above.
  """
  resp = b""
  for view in _status_bar_views:
    try:
      r = view(request)
      if r and r.status_code == 200:
        resp += r.content
      else:
        LOG.warning("Failed to execute status_bar view %s" % (view,))
    except:
      LOG.exception("Failed to execute status_bar view %s" % (view,))
  return HttpResponse(resp)


@hue_admin_required
def dump_config(request):
  if not is_admin(request.user):
    return HttpResponse(_("You must be a superuser."))

  return render("dump_config.mako", request, {})


@hue_admin_required
@access_log_level(logging.WARN)
def threads(request):
  """Dumps out server threads. Useful for debugging."""
  out = string_io()
  dump_traceback(file=out)

  if is_ajax(request):
    return HttpResponse(out.getvalue(), content_type="text/plain")
  else:
    return render("threads.mako", request, {'text': out.getvalue(), 'is_embeddable': request.GET.get('is_embeddable', False)})


@hue_admin_required
@access_log_level(logging.WARN)
def memory(request):
  """Dumps out server threads. Useful for debugging."""

  if not hasattr(settings, 'MEMORY_PROFILER'):
    return HttpResponse(_("You must enable the memory profiler via the memory_profiler config in the hue.ini."))

  # type, from, to, index
  command_order = {
    'type': 0,
    'from': 1,
    'to': 2,
    'index': 3
  }
  default_command = [None, None, None, None]
  commands = []

  for item in request.GET:
    res = re.match(r'(?P<command>\w+)\.(?P<count>\d+)', item)
    if res:
      d = res.groupdict()
      count = int(d['count'])
      command = str(d['command'])
      while len(commands) <= count:
        commands.append(default_command[:])
      commands[count][command_order.get(command)] = request.GET.get(item)

  heap = settings.MEMORY_PROFILER.heap()
  for command in commands:
    if command[0] is not None:
      heap = getattr(heap, command[0])
    if command[1] is not None and command[2] is not None:
      heap = heap[int(command[1]):int(command[2])]
    if command[3] is not None:
      heap = heap[int(command[3])]
  return HttpResponse(str(heap), content_type="text/plain")


def global_js_constants(request):
  return HttpResponse(render('global_js_constants.mako', request, {
    'is_s3_enabled': fsmanager.is_enabled('s3a') and fsmanager.has_access('s3a', request.user),
    'leaflet': {
      'layer': desktop.conf.LEAFLET_TILE_LAYER.get(),
      'attribution': desktop.conf.LEAFLET_TILE_LAYER_ATTRIBUTION.get(),
      'map_options': json.dumps(desktop.conf.LEAFLET_MAP_OPTIONS.get()),
      'layer_options': json.dumps(desktop.conf.LEAFLET_TILE_LAYER_OPTIONS.get()),
    }
  }), content_type="application/javascript")


def ace_sql_location_worker(request):
  return HttpResponse(render('ace_sql_location_worker.mako', request, None), content_type="application/javascript")

def ace_sql_syntax_worker(request):
  return HttpResponse(render('ace_sql_syntax_worker.mako', request, None), content_type="application/javascript")

#Redirect to static resources no need for auth. Fails with 401 with Knox.
@login_notrequired
def dynamic_bundle(request, config, bundle_name):
  try:
    static_path = get_static(bundle_name, config.upper())
    webpack_app = config if config != 'default' else 'hue'
    static_path = static_path.replace('static/', 'static/desktop/js/bundles/%s/' % webpack_app)
    return HttpResponseRedirect(static_path)
  except Exception as ex:
    LOG.exception("Failed loading dynamic bundle %s: %s" % (bundle_name, ex))
  return render("404.mako", request, dict(uri=request.build_absolute_uri()), status=404)

def assist_m(request):
  return render('assist_m.mako', request, None)

def index(request):
  return redirect('desktop_views_hue')

def csrf_failure(request, reason=None):
  """Registered handler for CSRF."""
  access_warn(request, reason)
  return render("403_csrf.mako", request, dict(uri=request.build_absolute_uri()), status=403)

@login_notrequired
def serve_403_error(request, *args, **kwargs):
  """Registered handler for 403. We just return a simple error"""
  access_warn(request, "403 access forbidden")
  return render("403.mako", request, dict(uri=request.build_absolute_uri()), status=403)

def serve_404_error(request, *args, **kwargs):
  """Registered handler for 404. We just return a simple error"""
  access_warn(request, "404 not found")
  return render("404.mako", request, dict(uri=request.build_absolute_uri()), status=404)

def serve_500_error(request, *args, **kwargs):
  """Registered handler for 500. We use the debug view to make debugging easier."""
  try:
    exc_info = sys.exc_info()
    if exc_info:
      if desktop.conf.HTTP_500_DEBUG_MODE.get() and exc_info[0] and exc_info[1]:
        # If (None, None, None), default server error describing why this failed.
        return django.views.debug.technical_500_response(request, *exc_info)
      else:
        tb = traceback.extract_tb(exc_info[2])
        if is_ajax(request):
          tb = '\n'.join(tb.format() if sys.version_info[0] > 2 else [str(t) for t in tb])
        return render("500.mako", request, {'traceback': tb})
    else:
      # exc_info could be empty
      return render("500.mako", request, {})
  finally:
    # Fallback to default 500 response if ours fails
    # Will end up here:
    #   - Middleware or authentication backends problems
    #   - Certain missing imports
    #   - Packaging and install issues
    pass

_LOG_LEVELS = {
  "critical": logging.CRITICAL,
  "error": logging.ERROR,
  "warning": logging.WARNING,
  "info": logging.INFO,
  "debug": logging.DEBUG
}

_MAX_LOG_FRONTEND_EVENT_LENGTH = 1024

_LOG_FRONTEND_LOGGER = logging.getLogger("desktop.views.log_frontend_event")


@login_notrequired
def log_frontend_event(request):
  """
  Logs arguments to server's log.  Returns an
  empty string.

  Parameters (specified via either GET or POST) are
  "logname", "level" (one of "debug", "info", "warning",
  "error", or "critical"), and "message".
  """
  def get(param, default=None):
    return request.GET.get(param, default)

  level = _LOG_LEVELS.get(get("level"), logging.INFO)
  msg = "Untrusted log event from user %s: %s" % (
    request.user,
    get("message", "")[:_MAX_LOG_FRONTEND_EVENT_LENGTH])
  _LOG_FRONTEND_LOGGER.log(level, msg)
  return HttpResponse("")


def commonheader_m(title, section, user, request=None, padding="90px", skip_topbar=False, skip_idle_timeout=False):
  return commonheader(title, section, user, request, padding, skip_topbar, skip_idle_timeout, True)


def commonheader(title, section, user, request=None, padding="90px", skip_topbar=False, skip_idle_timeout=False, is_mobile=False):
  """
  Returns the rendered common header
  """
  current_app, other_apps, apps_list = _get_apps(user, section)

  template = 'common_header.mako'
  if is_mobile:
    template = 'common_header_m.mako'

  return django_mako.render_to_string(template, {
    'current_app': current_app,
    'apps': apps_list,
    'other_apps': other_apps,
    'title': title,
    'section': section,
    'padding': padding,
    'user': user,
    'request': request,
    'skip_topbar': skip_topbar,
    'skip_idle_timeout': skip_idle_timeout,
    'leaflet': {
      'layer': desktop.conf.LEAFLET_TILE_LAYER.get(),
      'attribution': desktop.conf.LEAFLET_TILE_LAYER_ATTRIBUTION.get(),
      'map_options': json.dumps(desktop.conf.LEAFLET_MAP_OPTIONS.get()),
      'layer_options': json.dumps(desktop.conf.LEAFLET_TILE_LAYER_OPTIONS.get()),
    },
    'is_demo': desktop.conf.DEMO_ENABLED.get(),
    'is_ldap_setup': 'desktop.auth.backend.LdapBackend' in desktop.conf.AUTH.BACKEND.get(),
    'is_s3_enabled': fsmanager.is_enabled('s3a') and fsmanager.has_access('s3a', request.user),
    'is_adls_enabled': fsmanager.is_enabled('adl') and fsmanager.has_access('adl', request.user),
    'banner_message': get_banner_message(request)
  })

def get_banner_message(request):
  banner_message = None
  forwarded_host = request.get_host()

  if hasattr(request, 'environ'):
    path_info = request.environ.get("PATH_INFO")
    if path_info.find("/hue") < 0 and path_info.find("accounts/login") < 0 and not request.path.startswith('/api/'):
      url = request.build_absolute_uri("/hue")
      link = '<a href="%s">%s</a>' % (url, url)
      banner_message = _('You are accessing an older version of Hue, please switch to the latest version: %s.') % link
      LOG.warning('User %s is using Hue 3 UI' % request.user.username)

    if HUE_LOAD_BALANCER.get() and HUE_LOAD_BALANCER.get() != [''] and \
      (not forwarded_host or not any(forwarded_host in lb for lb in HUE_LOAD_BALANCER.get())):
      banner_message = _('You are accessing a non-optimized Hue, please switch to one of the available addresses: %s') % \
        (", ".join(['<a href="%s">%s</a>' % (host, host) for host in HUE_LOAD_BALANCER.get()]))
      LOG.warning('User %s is bypassing the load balancer' % request.user.username)

  return banner_message

def commonshare():
  return django_mako.render_to_string("common_share.mako", {})

def commonshare2():
  return django_mako.render_to_string("common_share2.mako", {})

def commonimportexport(request):
  return django_mako.render_to_string("common_import_export.mako", {'request': request})

def login_modal(request):
  return desktop.auth.views.dt_login(request, True)

def is_idle(request):
  return HttpResponse("no!")

def commonfooter_m(request, messages=None):
  return commonfooter(request, messages, True)

def commonfooter(request, messages=None, is_mobile=False):
  """
  Returns the rendered common footer
  """
  if messages is None:
    messages = {}

  hue_settings = Settings.get_settings()

  template = 'common_footer.mako'
  if is_mobile:
    template = 'common_footer_m.mako'

  return django_mako.render_to_string(template, {
    'request': request,
    'messages': messages,
    'version': hue_version(),
    'collect_usage': collect_usage(),
  })


def collect_usage():
  return desktop.conf.COLLECT_USAGE.get() and Settings.get_settings().collect_usage


# If the app's conf.py has a config_validator() method, call it.
CONFIG_VALIDATOR = 'config_validator'

#
# Cache config errors because (1) they mostly don't go away until restart,
# and (2) they can be costly to compute. So don't stress the system just because
# the dock bar wants to refresh every n seconds.
#
# The actual viewing of all errors may choose to disregard the cache.
#
_CONFIG_ERROR_LIST = None

def _get_config_errors(request, cache=True):
  """Returns a list of (confvar, err_msg) tuples."""
  global _CONFIG_ERROR_LIST

  if not cache or _CONFIG_ERROR_LIST is None:
    error_list = []
    for module in appmanager.DESKTOP_MODULES:
      # Get the config_validator() function
      try:
        validator = getattr(module.conf, CONFIG_VALIDATOR)
      except AttributeError:
        continue

      if not callable(validator):
        LOG.warning("Auto config validation: %s.%s is not a function" % (module.conf.__name__, CONFIG_VALIDATOR))
        continue

      try:
        for confvar, error in validator(request.user):
          error = {
            'name': confvar if isinstance(confvar, six.string_types) else confvar.get_fully_qualifying_key(),
            'message': error,
          }

          if isinstance(confvar, BoundConfig):
            error['value'] = confvar.get()

          error_list.append(error)
      except Exception as ex:
        LOG.exception("Error in config validation by %s: %s" % (module.nice_name, ex))

    validate_by_spec(error_list)

    _CONFIG_ERROR_LIST = error_list

  if _CONFIG_ERROR_LIST:
    LOG.warning("Errors in config : %s" % _CONFIG_ERROR_LIST)

  return _CONFIG_ERROR_LIST


def validate_by_spec(error_list):
  configspec = None
  try:
    # Generate the spec file
    configspec = generate_configspec()
    config_dir = os.getenv("HUE_CONF_DIR", get_desktop_root("conf"))
    # Load the .ini files
    conf = load_confs(configspec.name, _configs_from_dir(config_dir))
    # Validate after merging all the confs
    collect_validation_messages(conf, error_list)
  finally:
    if configspec:
      os.remove(configspec.name)

def load_confs(configspecpath, conf_source=None):
  """Loads and merges all of the configurations passed in,
  returning a ConfigObj for the result.

  @param conf_source if not specified, reads conf/ from desktop/conf/. Otherwise should be a generator of ConfigObjs
  """
  if conf_source is None:
    conf_source = _configs_from_dir(get_desktop_root("conf"))

  conf = ConfigObj(configspec=configspecpath)

  for in_conf in conf_source:
    conf.merge(in_conf)
  return conf


def generate_configspec():
  configspec = tempfile.NamedTemporaryFile(delete=False)
  cs = ConfigSpec(configspec)
  cs.generate()
  return configspec


def collect_validation_messages(conf, error_list):
  validator = validate.Validator()
  conf.validate(validator, preserve_errors=True)
  message = []
  cm_extras = {
    'hadoop_hdfs_home': [('hadoop', 'hdfs_clusters', 'default')],
    'hadoop_bin': [('hadoop', 'hdfs_clusters', 'default'), ('hadoop', 'yarn_clusters', 'default'), ('hadoop', 'yarn_clusters', 'ha')],
    'hadoop_mapred_home': [('hadoop', 'yarn_clusters', 'default'), ('hadoop', 'yarn_clusters', 'ha')],
    'hadoop_conf_dir': [('hadoop', 'yarn_clusters', 'default'), ('hadoop', 'yarn_clusters', 'ha')],
    'ssl_cacerts': [('beeswax', 'ssl'), ('impala', 'ssl')],
    'remote_data_dir': [('liboozie',)],
    'shell': [()],
  }

  whitelist_extras = (
      (sections, name)
      for sections, name in get_extra_values(conf)
      if not (name in desktop.conf.APP_BLACKLIST.get() or (name in list(cm_extras.keys()) and sections in cm_extras[name]))
  )

  for sections, name in whitelist_extras:
    the_section = conf
    hierarchy_sections_string = ''

    try:
      parent = conf
      for section in sections:
        the_section = parent[section]
        hierarchy_sections_string += "[" * the_section.depth + section + "]" * the_section.depth + " "
        parent = the_section
    except KeyError as ex:
      LOG.warning("Section %s not found: %s" % (section, str(ex)))

    the_value = ''
    try:
      # the_value may be a section or a value
      the_value = the_section[name]
    except KeyError as ex:
      LOG.warning("Error in accessing Section or Value %s: %s" % (name, str(ex)))

    section_or_value = 'keyvalue'
    if isinstance(the_value, dict):
      # Sections are subclasses of dict
      section_or_value = 'section'

    section_string = hierarchy_sections_string or "top level"
    message.append('Extra %s, %s in the section: %s' % (section_or_value, name, section_string))

  if message:
    error = {
      'name': 'ini configuration',
      'message': ', '.join(message),
    }
    error_list.append(error)


@admin_required
def check_config(request):
  """Check config and view for the list of errors"""

  context = {
    'conf_dir': os.path.realpath(os.getenv("HUE_CONF_DIR", get_desktop_root("conf"))),
    'error_list': _get_config_errors(request, cache=False),
  }

  if request.GET.get('format') == 'json':
    return JsonResponse(context)
  else:
    return render('check_config.mako', request, context, force_template=True)


@admin_required
def check_config_ajax(request):
  """Alert administrators about configuration problems."""

  error_list = _get_config_errors(request)
  if not error_list:
    # Return an empty response, rather than using the mako template, for performance.
    return HttpResponse('')
  else:
    return render('config_alert_dock.mako',
        request,
        dict(error_list=error_list),
        force_template=True
    )


def get_debug_level(request):
  return JsonResponse({'status': 0, 'debug_all': _get_all_debug()})


@require_POST
@admin_required
def set_all_debug(request):
  _set_all_debug()

  return JsonResponse({'status': 0, 'debug_all': True})


@require_POST
@admin_required
def reset_all_debug(request):
  _reset_all_debug()

  return JsonResponse({'status': 0, 'debug_all': False})


# This is a global non-view for inline KO i18n
def _ko(str=""):
  return _(str).replace("'", "\\'")

# This global Mako filtering option, use it with ${ yourvalue | n,antixss }
def antixss(value):
  xss_regex = re.compile(r'<[^>]+>')
  return xss_regex.sub('', value)


def topo(request, location='world'):
  file_path = os.path.join('desktop', 'ext', 'topo', location + '.topo.json')
  response = StreamingHttpResponse(streaming_content=staticfiles_storage.open(file_path))
  #//return settings.STATIC_URL + path
  return response<|MERGE_RESOLUTION|>--- conflicted
+++ resolved
@@ -67,10 +67,6 @@
 from desktop.models import Settings, hue_version, _get_apps, UserPreferences
 from libsaml.conf import REQUIRED_GROUPS, REQUIRED_GROUPS_ATTRIBUTE
 from useradmin.models import get_profile
-<<<<<<< HEAD
-=======
-#TSComment: - remove after task server ui work
->>>>>>> a33a2666
 from useradmin.models import User
 
 if sys.version_info[0] > 2:
@@ -299,11 +295,7 @@
   This view renders the Task Server page with basic functionality.
   """
   # You can add more logic here if needed
-<<<<<<< HEAD
-  logging.debug("task_server_view called with request: %s", request)
-=======
   LOG.debug("task_server_view called with request: %s", request)
->>>>>>> a33a2666
   return render('taskserver_list_tasks.mako', request, {
     'message': _(''),
     'is_embeddable': request.GET.get('is_embeddable', False),
