--- conflicted
+++ resolved
@@ -113,7 +113,6 @@
   structDelimiter: string;
 }
 
-<<<<<<< HEAD
 export interface Partition {
   id: string;
   name: string;
@@ -125,9 +124,6 @@
   partitions: Partition[];
 }
 
-=======
->>>>>>> 06cd0048
-// TODO: verify if ImporterSettings can be used as context
 export interface SettingsContext extends ImporterSettings {
   isRemoteTable: boolean;
   isIcebergEnabled: boolean;
