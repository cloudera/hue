--- conflicted
+++ resolved
@@ -35,18 +35,7 @@
   const { t } = i18nReact.useTranslation();
   const uploadRef = useRef<HTMLInputElement>(null);
 
-<<<<<<< HEAD
-  const { save: upload } = useSaveData<LocalFileUploadResponse>(UPLOAD_LOCAL_FILE_API_URL, {
-    postOptions: {
-      qsEncodeData: false,
-      headers: {
-        'Content-Type': 'multipart/form-data'
-      }
-    }
-  });
-=======
-  const { save: upload } = useSaveData(UPLOAD_LOCAL_FILE_API_URL);
->>>>>>> a0a6cd23
+  const { save: upload } = useSaveData<LocalFileUploadResponse>(UPLOAD_LOCAL_FILE_API_URL);
 
   const handleUploadClick = () => {
     if (!uploadRef || !uploadRef.current) {
