// Licensed to Cloudera, Inc. under one
// or more contributor license agreements.  See the NOTICE file
// distributed with this work for additional information
// regarding copyright ownership.  Cloudera, Inc. licenses this file
// to you under the Apache License, Version 2.0 (the
// "License"); you may not use this file except in compliance
// with the License.  You may obtain a copy of the License at
//
//     http://www.apache.org/licenses/LICENSE-2.0
//
// Unless required by applicable law or agreed to in writing, software
// distributed under the License is distributed on an "AS IS" BASIS,
// WITHOUT WARRANTIES OR CONDITIONS OF ANY KIND, either express or implied.
// See the License for the specific language governing permissions and
// limitations under the License.

import React, { useState } from 'react';
import useSaveData from '../../../utils/hooks/useSaveData/useSaveData';
import useLoadData from '../../../utils/hooks/useLoadData/useLoadData';
import { FileFormatResponse, FileMetaData, FilePreviewResponse, ImporterTableData } from '../types';
import { convertToAntdColumns, convertToDataSource, getDefaultTableName } from '../utils/utils';
import { i18nReact } from '../../../utils/i18nReact';
import { BorderlessButton, PrimaryButton } from 'cuix/dist/components/Button';
import PaginatedTable from '../../../reactComponents/PaginatedTable/PaginatedTable';
import { FIle_FORMAT_URL, FILE_PREVIEW_URL, FINISH_IMPORT_URL } from '../api';
import SourceConfiguration from './SourceConfiguration/SourceConfiguration';
import EditColumnsModal from './EditColumns/EditColumnsModal';

import './ImporterFilePreview.scss';

interface ImporterFilePreviewProps {
  fileMetaData: FileMetaData;
}

const ImporterFilePreview = ({ fileMetaData }: ImporterFilePreviewProps): JSX.Element => {
  const { t } = i18nReact.useTranslation();
  const [fileFormat, setFileFormat] = useState<FileFormatResponse | undefined>();
<<<<<<< HEAD
  const defaultDialect = 'impala';

=======
  const [isEditColumnsOpen, setIsEditColumnsOpen] = useState(false);
>>>>>>> 5d8c359a
  const defaultTableName = getDefaultTableName(fileMetaData.path, fileMetaData.source);

  const { loading: guessingFormat } = useLoadData<FileFormatResponse>(FIle_FORMAT_URL, {
    params: {
      file_path: fileMetaData.path,
      import_type: fileMetaData.source
    },
    skip: !fileMetaData.path,
    onSuccess: data => {
      setFileFormat(data);
    }
  });

  const { data: previewData, loading: loadingPreview } = useLoadData<FilePreviewResponse>(
    FILE_PREVIEW_URL,
    {
      params: {
        file_path: fileMetaData.path,
        file_type: fileFormat?.type,
        import_type: fileMetaData.source,
        sql_dialect: defaultDialect,
        has_header: fileFormat?.hasHeader
      },
      skip: !fileFormat?.type,
      onSuccess: data => {
        setFileFormat(prev => {
          if (!prev) {
            return prev;
          }
          return {
            ...prev,
            hasHeader: data.hasHeader
          };
        });
      }
    }
  );

  const { save, loading: finalizingImport } = useSaveData(FINISH_IMPORT_URL);

  const handleFinishImport = () => {
    // TODO: take the hardcoded values from the form once implemented
    const database = 'default';

    const source = {
      inputFormat: fileMetaData.source,
      path: fileMetaData.path,
      format: fileFormat,
      sourceType: defaultDialect
    };
    const destination = {
      outputFormat: 'table',
      nonDefaultLocation: fileMetaData.path,
      name: `${database}.${defaultTableName}`,
      sourceType: defaultDialect,
      columns: previewData?.columns
    };

    const formData = new FormData();
    formData.append('source', JSON.stringify(source));
    formData.append('destination', JSON.stringify(destination));

    save(formData);
  };

  const columns = convertToAntdColumns(previewData?.columns ?? []);
  const tableData = convertToDataSource(previewData?.previewData ?? {});

  return (
    <div className="hue-importer-preview-page">
      <div className="hue-importer-preview-page__header">
        <div className="hue-importer-preview-page__header__title">{t('Preview')}</div>
        <div className="hue-importer-preview-page__header__actions">
          <BorderlessButton data-testid="hue-importer-preview-page__header__actions__cancel">
            {t('Cancel')}
          </BorderlessButton>
          <PrimaryButton loading={finalizingImport} onClick={handleFinishImport}>
            {t('Finish Import')}
          </PrimaryButton>
        </div>
      </div>
      <div className="hue-importer-preview-page__metadata">{t('DESTINATION')}</div>
      <div className="hue-importer-preview-page__main-section">
        <div className="hue-importer-preview-page__header-section">
          <SourceConfiguration fileFormat={fileFormat} setFileFormat={setFileFormat} />
          <BorderlessButton onClick={() => setIsEditColumnsOpen(true)}>
            {t('Edit Columns')}
          </BorderlessButton>
        </div>
        <PaginatedTable<ImporterTableData>
          loading={guessingFormat || loadingPreview}
          data={tableData}
          columns={columns}
          rowKey="importerDataKey"
          isDynamicHeight
          locale={{ emptyText: t('No data found in the file!') }}
        />
      </div>
      <EditColumnsModal isOpen={isEditColumnsOpen} closeModal={() => setIsEditColumnsOpen(false)} />
    </div>
  );
};

export default ImporterFilePreview;<|MERGE_RESOLUTION|>--- conflicted
+++ resolved
@@ -35,12 +35,9 @@
 const ImporterFilePreview = ({ fileMetaData }: ImporterFilePreviewProps): JSX.Element => {
   const { t } = i18nReact.useTranslation();
   const [fileFormat, setFileFormat] = useState<FileFormatResponse | undefined>();
-<<<<<<< HEAD
   const defaultDialect = 'impala';
 
-=======
   const [isEditColumnsOpen, setIsEditColumnsOpen] = useState(false);
->>>>>>> 5d8c359a
   const defaultTableName = getDefaultTableName(fileMetaData.path, fileMetaData.source);
 
   const { loading: guessingFormat } = useLoadData<FileFormatResponse>(FIle_FORMAT_URL, {
