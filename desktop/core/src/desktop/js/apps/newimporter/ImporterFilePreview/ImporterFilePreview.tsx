// Licensed to Cloudera, Inc. under one
// or more contributor license agreements.  See the NOTICE file
// distributed with this work for additional information
// regarding copyright ownership.  Cloudera, Inc. licenses this file
// to you under the Apache License, Version 2.0 (the
// "License"); you may not use this file except in compliance
// with the License.  You may obtain a copy of the License at
//
//     http://www.apache.org/licenses/LICENSE-2.0
//
// Unless required by applicable law or agreed to in writing, software
// distributed under the License is distributed on an "AS IS" BASIS,
// WITHOUT WARRANTIES OR CONDITIONS OF ANY KIND, either express or implied.
// See the License for the specific language governing permissions and
// limitations under the License.

import React, { useEffect, useState } from 'react';
import useSaveData from '../../../utils/hooks/useSaveData/useSaveData';
import {
  FileFormatResponse,
  FileMetaData,
  GuessFieldTypesResponse,
  ImporterTableData
} from '../types';
import { convertToAntdColumns, convertToDataSource } from '../utils/utils';
import { i18nReact } from '../../../utils/i18nReact';
import { BorderlessButton, PrimaryButton } from 'cuix/dist/components/Button';
import PaginatedTable from '../../../reactComponents/PaginatedTable/PaginatedTable';
import { GUESS_FORMAT_URL, GUESS_FIELD_TYPES_URL } from '../api';
import SourceConfiguration from './SourceConfiguration/SourceConfiguration';

import './ImporterFilePreview.scss';

interface ImporterFilePreviewProps {
  fileMetaData: FileMetaData;
}

const ImporterFilePreview = ({ fileMetaData }: ImporterFilePreviewProps): JSX.Element => {
  const { t } = i18nReact.useTranslation();
  const [fileFormat, setFileFormat] = useState<FileFormatResponse | undefined>();

  const { save: guessFormat, loading: guessingFormat } = useSaveData<FileFormatResponse>(
    GUESS_FORMAT_URL,
    {
      onSuccess: data => {
        setFileFormat(data);
      }
    }
  );

  const {
    save: guessFields,
    data: previewData,
    loading: guessingFields
  } = useSaveData<GuessFieldTypesResponse>(GUESS_FIELD_TYPES_URL);

  useEffect(() => {
    const guessFormatPayload = {
      inputFormat: fileMetaData.source,
      file_type: fileMetaData.type,
      path: fileMetaData.path
    };
    const guessFormatormData = new FormData();
    guessFormatormData.append('fileFormat', JSON.stringify(guessFormatPayload));
    guessFormat(guessFormatormData);
  }, [fileMetaData]);

  useEffect(() => {
    if (!fileFormat) {
      return;
    }

    const payload = {
      path: fileMetaData.path,
      format: fileFormat,
      inputFormat: fileMetaData.source
    };
    const formData = new FormData();
    formData.append('fileFormat', JSON.stringify(payload));
    guessFields(formData);
  }, [fileMetaData.path, fileFormat]);

  const columns = convertToAntdColumns(previewData?.columns ?? []);
  const tableData = convertToDataSource(columns, previewData?.sample);

  return (
    <div className="hue-importer-preview-page">
      <div className="hue-importer-preview-page__header">
        <div className="hue-importer-preview-page__header__title">{t('Preview')}</div>
        <div className="hue-importer-preview-page__header__actions">
          <BorderlessButton data-testid="hue-importer-preview-page__header__actions__cancel">
            {t('Cancel')}
          </BorderlessButton>
          <PrimaryButton data-testid="hue-importer-preview-page__header__actions__finish">
            {t('Finish Import')}
          </PrimaryButton>
        </div>
      </div>
      <div className="hue-importer-preview-page__metadata">{t('DESTINATION')}</div>
<<<<<<< HEAD
      <div className="hue-importer-preview-page__main-section" ref={ref}>
        <SourceConfiguration fileFormat={fileFormat} setFileFormat={setFileFormat} />
        <LoadingErrorWrapper loading={guessingFormat || guessingFields} errors={[]} hideChildren>
          <PaginatedTable<ImporterTableData>
            data={tableData}
            columns={columns}
            rowKey="importerDataKey"
            scroll={{
              y: Math.max(rect.height - 60, 100),
              x: true
            }}
            locale={{ emptyText: t('No data available') }}
          />
        </LoadingErrorWrapper>
=======
      <div className="hue-importer-preview-page__main-section">
        <PaginatedTable<ImporterTableData>
          loading={guessingFormat || guessingFields}
          data={tableData}
          columns={columns}
          rowKey="importerDataKey"
          isDynamicHeight
          locale={{ emptyText: t('No data found in the file!') }}
        />
>>>>>>> 30b31582
      </div>
    </div>
  );
};

export default ImporterFilePreview;<|MERGE_RESOLUTION|>--- conflicted
+++ resolved
@@ -97,23 +97,8 @@
         </div>
       </div>
       <div className="hue-importer-preview-page__metadata">{t('DESTINATION')}</div>
-<<<<<<< HEAD
-      <div className="hue-importer-preview-page__main-section" ref={ref}>
+      <div className="hue-importer-preview-page__main-section">
         <SourceConfiguration fileFormat={fileFormat} setFileFormat={setFileFormat} />
-        <LoadingErrorWrapper loading={guessingFormat || guessingFields} errors={[]} hideChildren>
-          <PaginatedTable<ImporterTableData>
-            data={tableData}
-            columns={columns}
-            rowKey="importerDataKey"
-            scroll={{
-              y: Math.max(rect.height - 60, 100),
-              x: true
-            }}
-            locale={{ emptyText: t('No data available') }}
-          />
-        </LoadingErrorWrapper>
-=======
-      <div className="hue-importer-preview-page__main-section">
         <PaginatedTable<ImporterTableData>
           loading={guessingFormat || guessingFields}
           data={tableData}
@@ -122,7 +107,6 @@
           isDynamicHeight
           locale={{ emptyText: t('No data found in the file!') }}
         />
->>>>>>> 30b31582
       </div>
     </div>
   );
