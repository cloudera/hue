// Licensed to Cloudera, Inc. under one
// or more contributor license agreements.  See the NOTICE file
// distributed with this work for additional information
// regarding copyright ownership.  Cloudera, Inc. licenses this file
// to you under the Apache License, Version 2.0 (the
// "License"); you may not use this file except in compliance
// with the License.  You may obtain a copy of the License at
//
//     http://www.apache.org/licenses/LICENSE-2.0
//
// Unless required by applicable law or agreed to in writing, software
// distributed under the License is distributed on an "AS IS" BASIS,
// WITHOUT WARRANTIES OR CONDITIONS OF ANY KIND, either express or implied.
// See the License for the specific language governing permissions and
// limitations under the License.

import React, { useState } from 'react';
import useSaveData from '../../../utils/hooks/useSaveData/useSaveData';
import useLoadData from '../../../utils/hooks/useLoadData/useLoadData';
import {
<<<<<<< HEAD
  CombinedFileFormat,
=======
  DestinationConfig,
>>>>>>> 277a48c8
  FileFormatResponse,
  FileMetaData,
  FilePreviewResponse,
  GuessHeaderResponse,
  ImporterTableData
} from '../types';
import { convertToAntdColumns, convertToDataSource, getDefaultTableName } from '../utils/utils';
import { i18nReact } from '../../../utils/i18nReact';
import { BorderlessButton, PrimaryButton } from 'cuix/dist/components/Button';
import PaginatedTable from '../../../reactComponents/PaginatedTable/PaginatedTable';
import {
  FILE_GUESS_METADATA,
  FILE_GUESS_HEADER,
  FILE_PREVIEW_URL,
  FINISH_IMPORT_URL
} from '../api';
import SourceConfiguration from './SourceConfiguration/SourceConfiguration';
import EditColumnsModal from './EditColumns/EditColumnsModal';
import DestinationSettings from './DestinationSettings/DestinationSettings';

import './ImporterFilePreview.scss';

interface ImporterFilePreviewProps {
  fileMetaData: FileMetaData;
}

const ImporterFilePreview = ({ fileMetaData }: ImporterFilePreviewProps): JSX.Element => {
  const { t } = i18nReact.useTranslation();
  const [fileFormat, setFileFormat] = useState<CombinedFileFormat | undefined>();
  const defaultDialect = 'impala';

  const [isEditColumnsOpen, setIsEditColumnsOpen] = useState(false);
  const [destinationConfig, setDestinationConfig] = useState<DestinationConfig>({
    tableName: getDefaultTableName(fileMetaData.path, fileMetaData.source)
  });

  const handleDestinationSettingsChange = (name: string, value: string) => {
    setDestinationConfig(prevConfig => ({
      ...prevConfig,
      [name]: value
    }));
  };

  const { loading: guessingFormat } = useLoadData<FileFormatResponse>(FILE_GUESS_METADATA, {
    params: {
      file_path: fileMetaData.path,
      import_type: fileMetaData.source
    },
    skip: !fileMetaData.path,
    onSuccess: data => {
      setFileFormat({
        ...data,
        recordSeparator: data?.recordSeparator?.includes('\n') ? '\\n' : data?.recordSeparator,
        selectedSheetName: data?.sheetNames?.[0]
      });
    }
  });

  const { loading: guessingHeader } = useLoadData<GuessHeaderResponse>(FILE_GUESS_HEADER, {
    params: {
      file_path: fileMetaData.path,
      file_type: fileFormat?.type,
      import_type: fileMetaData.source,
      sheet_name: fileFormat?.selectedSheetName
    },
    skip: !fileFormat?.type,
    onSuccess: data => {
      setFileFormat(prev => ({
        ...(prev ?? {}),
        hasHeader: data.hasHeader
      }));
    },
    onError: () => {
      setFileFormat(prev => ({
        ...(prev ?? {}),
        hasHeader: false
      }));
    }
  });

  const { data: previewData, loading: loadingPreview } = useLoadData<FilePreviewResponse>(
    FILE_PREVIEW_URL,
    {
      params: {
        file_path: fileMetaData.path,
        file_type: fileFormat?.type,
        import_type: fileMetaData.source,
        sql_dialect: defaultDialect,
        has_header: fileFormat?.hasHeader,
        sheet_name: fileFormat?.selectedSheetName,
        field_separator: fileFormat?.fieldSeparator,
        quote_char: fileFormat?.quoteChar,
        record_separator: fileFormat?.recordSeparator
      },
      skip: !fileFormat?.type || fileFormat?.hasHeader === undefined
    }
  );

  const { save, loading: finalizingImport } = useSaveData(FINISH_IMPORT_URL);

  const handleFinishImport = () => {
<<<<<<< HEAD
    // TODO: take the hardcoded values from the form once implemented
    const database = 'default';

=======
>>>>>>> 277a48c8
    const source = {
      inputFormat: fileMetaData.source,
      path: fileMetaData.path,
      format: fileFormat,
<<<<<<< HEAD
      sourceType: defaultDialect
=======
      sourceType: destinationConfig.connectorId
>>>>>>> 277a48c8
    };
    const destination = {
      outputFormat: 'table',
      nonDefaultLocation: fileMetaData.path,
<<<<<<< HEAD
      name: `${database}.${defaultTableName}`,
      sourceType: defaultDialect,
=======
      name: `${destinationConfig.database}.${destinationConfig.tableName}`,
      sourceType: destinationConfig.connectorId,
>>>>>>> 277a48c8
      columns: previewData?.columns
    };

    const formData = new FormData();
    formData.append('source', JSON.stringify(source));
    formData.append('destination', JSON.stringify(destination));

    save(formData);
  };

  const columns = convertToAntdColumns(previewData?.columns ?? []);
  const tableData = convertToDataSource(previewData?.previewData ?? {});

  return (
    <div className="hue-importer-preview-page">
      <div className="hue-importer-preview-page__header">
        <div className="hue-importer-preview-page__header__title">{t('Preview')}</div>
        <div className="hue-importer-preview-page__header__actions">
          <BorderlessButton data-testid="hue-importer-preview-page__header__actions__cancel">
            {t('Cancel')}
          </BorderlessButton>
          <PrimaryButton loading={finalizingImport} onClick={handleFinishImport}>
            {t('Finish Import')}
          </PrimaryButton>
        </div>
      </div>
      <div className="hue-importer-preview-page__metadata">
        <DestinationSettings
          defaultValues={destinationConfig}
          onChange={handleDestinationSettingsChange}
        />
      </div>
      <div className="hue-importer-preview-page__main-section">
        <div className="hue-importer-preview-page__header-section">
          <SourceConfiguration fileFormat={fileFormat} setFileFormat={setFileFormat} />
          <BorderlessButton onClick={() => setIsEditColumnsOpen(true)}>
            {t('Edit Columns')}
          </BorderlessButton>
        </div>
        <PaginatedTable<ImporterTableData>
          loading={guessingFormat || loadingPreview || guessingHeader}
          data={tableData}
          columns={columns}
          rowKey="importerDataKey"
          isDynamicHeight
          locale={{ emptyText: t('No data found in the file!') }}
        />
      </div>
      <EditColumnsModal isOpen={isEditColumnsOpen} closeModal={() => setIsEditColumnsOpen(false)} />
    </div>
  );
};

export default ImporterFilePreview;<|MERGE_RESOLUTION|>--- conflicted
+++ resolved
@@ -18,11 +18,8 @@
 import useSaveData from '../../../utils/hooks/useSaveData/useSaveData';
 import useLoadData from '../../../utils/hooks/useLoadData/useLoadData';
 import {
-<<<<<<< HEAD
   CombinedFileFormat,
-=======
   DestinationConfig,
->>>>>>> 277a48c8
   FileFormatResponse,
   FileMetaData,
   FilePreviewResponse,
@@ -124,32 +121,17 @@
   const { save, loading: finalizingImport } = useSaveData(FINISH_IMPORT_URL);
 
   const handleFinishImport = () => {
-<<<<<<< HEAD
-    // TODO: take the hardcoded values from the form once implemented
-    const database = 'default';
-
-=======
->>>>>>> 277a48c8
     const source = {
       inputFormat: fileMetaData.source,
       path: fileMetaData.path,
       format: fileFormat,
-<<<<<<< HEAD
-      sourceType: defaultDialect
-=======
       sourceType: destinationConfig.connectorId
->>>>>>> 277a48c8
     };
     const destination = {
       outputFormat: 'table',
       nonDefaultLocation: fileMetaData.path,
-<<<<<<< HEAD
-      name: `${database}.${defaultTableName}`,
-      sourceType: defaultDialect,
-=======
       name: `${destinationConfig.database}.${destinationConfig.tableName}`,
       sourceType: destinationConfig.connectorId,
->>>>>>> 277a48c8
       columns: previewData?.columns
     };
 
