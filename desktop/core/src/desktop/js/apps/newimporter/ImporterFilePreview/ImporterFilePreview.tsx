--- conflicted
+++ resolved
@@ -14,15 +14,12 @@
 // See the License for the specific language governing permissions and
 // limitations under the License.
 
-import React, { useState } from 'react';
+import React, { useState, useEffect } from 'react';
 import useSaveData from '../../../utils/hooks/useSaveData/useSaveData';
 import useLoadData from '../../../utils/hooks/useLoadData/useLoadData';
 import {
-<<<<<<< HEAD
-=======
   CombinedFileFormat,
   DestinationConfig,
->>>>>>> 409416fc
   FileFormatResponse,
   FileMetaData,
   FilePreviewResponse,
@@ -55,28 +52,18 @@
   const [fileFormat, setFileFormat] = useState<CombinedFileFormat | undefined>();
 
   const [isEditColumnsOpen, setIsEditColumnsOpen] = useState(false);
-<<<<<<< HEAD
   const [columns, setColumns] = useState<Column[]>([]);
   interface DestinationConfig {
     connectorId?: string;
     [key: string]: unknown;
   }
-  const [destinationConfig, setDestinationConfig] = useState<DestinationConfig>({});
-  const defaultTableName = getDefaultTableName(fileMetaData.path, fileMetaData.source);
-
-  const handleDestinationSettingsChange = (newConfig: DestinationConfig) => {
-    setDestinationConfig(newConfig);
-=======
+  const defaultTableName = getDefaultTableName(fileMetaData);
   const [destinationConfig, setDestinationConfig] = useState<DestinationConfig>({
     tableName: getDefaultTableName(fileMetaData)
   });
 
-  const handleDestinationSettingsChange = (name: string, value: string) => {
-    setDestinationConfig(prevConfig => ({
-      ...prevConfig,
-      [name]: value
-    }));
->>>>>>> 409416fc
+  const handleDestinationSettingsChange = (newConfig: DestinationConfig) => {
+    setDestinationConfig(newConfig);
   };
 
   const { loading: guessingFormat } = useLoadData<FileFormatResponse>(FILE_GUESS_METADATA, {
@@ -165,8 +152,8 @@
     const destination = {
       outputFormat: 'table',
       nonDefaultLocation: fileMetaData.path,
-      name: `${database}.${defaultTableName}`,
-      sourceType: dialect,
+      name: `${destinationConfig.database}.${defaultTableName}`,
+      sourceType: destinationConfig.connectorId,
       columns: columns.map(col => ({
         name: col.title,
         type: col.type || 'string',
@@ -181,21 +168,16 @@
     save(formData);
   };
 
-<<<<<<< HEAD
-  const tableData = convertToDataSource(columns, previewData?.sample);
-=======
-  const columns = convertToAntdColumns(previewData?.columns ?? []);
   const tableData = convertToDataSource(previewData?.previewData ?? {});
->>>>>>> 409416fc
-
-  const sampleRows = Array.isArray(previewData?.sample?.[0])
-    ? previewData.sample.map(rowArr =>
-        columns.reduce((acc, col, idx) => {
-          acc[col.dataIndex] = rowArr[idx];
-          return acc;
-        }, {})
-      )
-    : previewData?.sample;
+
+  // const sampleRows = Array.isArray(previewData?.previewData?.[0])
+  //   ? previewData.previewData.map(rowArr =>
+  //       columns.reduce((acc, col, idx) => {
+  //         acc[col.dataIndex] = rowArr[idx];
+  //         return acc;
+  //       }, {})
+  //     )
+  //   : previewData?.previewData;
 
   return (
     <div className="hue-importer-preview-page">
@@ -241,7 +223,7 @@
         closeModal={() => setIsEditColumnsOpen(false)}
         columns={columns}
         setColumns={setColumns}
-        sample={sampleRows}
+        sample={tableData[0]}
       />
     </div>
   );
