// Licensed to Cloudera, Inc. under one
// or more contributor license agreements.  See the NOTICE file
// distributed with this work for additional information
// regarding copyright ownership.  Cloudera, Inc. licenses this file
// to you under the Apache License, Version 2.0 (the
// "License"); you may not use this file except in compliance
// with the License.  You may obtain a copy of the License at
//
//     http://www.apache.org/licenses/LICENSE-2.0
//
// Unless required by applicable law or agreed to in writing, software
// distributed under the License is distributed on an "AS IS" BASIS,
// WITHOUT WARRANTIES OR CONDITIONS OF ANY KIND, either express or implied.
// See the License for the specific language governing permissions and
// limitations under the License.

import React, { useState } from 'react';
import useSaveData from '../../../utils/hooks/useSaveData/useSaveData';
import useLoadData from '../../../utils/hooks/useLoadData/useLoadData';
import {
  CombinedFileFormat,
  DestinationConfig,
  FileFormatResponse,
  FileMetaData,
  FilePreviewResponse,
  GuessHeaderResponse,
  ImporterTableData
} from '../types';
import { convertToAntdColumns, convertToDataSource, getDefaultTableName } from '../utils/utils';
import { i18nReact } from '../../../utils/i18nReact';
import { BorderlessButton, PrimaryButton } from 'cuix/dist/components/Button';
import PaginatedTable from '../../../reactComponents/PaginatedTable/PaginatedTable';
import {
  FILE_GUESS_METADATA,
  FILE_GUESS_HEADER,
  FILE_PREVIEW_URL,
  FINISH_IMPORT_URL
} from '../api';
import SourceConfiguration from './SourceConfiguration/SourceConfiguration';
import EditColumnsModal from './EditColumns/EditColumnsModal';
import DestinationSettings from './DestinationSettings/DestinationSettings';
import AdvancedSettingsModal, { AdvancedSettings } from './AdvancedSettings/AdvancedSettingsModal';

import './ImporterFilePreview.scss';
import { StoreLocation, TableFormat } from './AdvancedSettings/advancedSettingsConfig';

interface ImporterFilePreviewProps {
  fileMetaData: FileMetaData;
}

const ImporterFilePreview = ({ fileMetaData }: ImporterFilePreviewProps): JSX.Element => {
  const { t } = i18nReact.useTranslation();
  const [fileFormat, setFileFormat] = useState<CombinedFileFormat | undefined>();

  const [isEditColumnsOpen, setIsEditColumnsOpen] = useState(false);
  const [isAdvancedSettingsOpen, setIsAdvancedSettingsOpen] = useState(false);
  const [destinationConfig, setDestinationConfig] = useState<DestinationConfig>({
    tableName: getDefaultTableName(fileMetaData)
  });
  const [advancedSettings, setAdvancedSettings] = useState<AdvancedSettings>({
    storeLocation: StoreLocation.MANAGED,
    isTransactional: false,
    isInsertOnly: false,
    externalLocation: '',
    importData: true,
    isIcebergTable: false,
    isCopyFile: false,
    description: '',
    tableFormat: TableFormat.TEXT,
    primaryKeys: []
    // useCustomDelimiters: false,
    // customFieldDelimiter: ',',
    // customCollectionDelimiter: '\t',
    // customMapDelimiter: '|',
  });

  const handleDestinationSettingsChange = (name: string, value: string) => {
    setDestinationConfig(prevConfig => ({
      ...prevConfig,
      [name]: value
    }));
  };

<<<<<<< HEAD
  const handleAdvancedSettingsChange = (settings: AdvancedSettings) => {
    setAdvancedSettings(settings);
  };

  const { save: guessFormat, loading: guessingFormat } = useSaveData<FileFormatResponse>(
    GUESS_FORMAT_URL,
    {
      onSuccess: data => {
        setFileFormat(data);
      }
=======
  const { loading: guessingFormat } = useLoadData<FileFormatResponse>(FILE_GUESS_METADATA, {
    params: {
      file_path: fileMetaData.path,
      import_type: fileMetaData.source
    },
    skip: !fileMetaData.path,
    onSuccess: data => {
      setFileFormat({
        ...data,
        recordSeparator: data?.recordSeparator?.includes('\n') ? '\\n' : data?.recordSeparator,
        selectedSheetName: data?.sheetNames?.[0]
      });
>>>>>>> 409416fc
    }
  });

  const { loading: guessingHeader } = useLoadData<GuessHeaderResponse>(FILE_GUESS_HEADER, {
    params: {
      file_path: fileMetaData.path,
      file_type: fileFormat?.type,
      import_type: fileMetaData.source,
      sheet_name: fileFormat?.selectedSheetName
    },
    skip: !fileFormat?.type,
    onSuccess: data => {
      setFileFormat(prev => ({
        ...(prev ?? {}),
        hasHeader: data.hasHeader
      }));
    },
    onError: () => {
      setFileFormat(prev => ({
        ...(prev ?? {}),
        hasHeader: false
      }));
    }
  });

  const { data: previewData, loading: loadingPreview } = useLoadData<FilePreviewResponse>(
    FILE_PREVIEW_URL,
    {
      params: {
        file_path: fileMetaData.path,
        file_type: fileFormat?.type,
        import_type: fileMetaData.source,
        sql_dialect: destinationConfig.connectorId,
        has_header: fileFormat?.hasHeader,
        sheet_name: fileFormat?.selectedSheetName,
        field_separator: fileFormat?.fieldSeparator,
        quote_char: fileFormat?.quoteChar,
        record_separator: fileFormat?.recordSeparator
      },
      skip:
        !fileFormat?.type ||
        fileFormat?.hasHeader === undefined ||
        destinationConfig.connectorId === undefined
    }
  );

  const { save, loading: finalizingImport } = useSaveData(FINISH_IMPORT_URL);

  const handleFinishImport = () => {
    const source = {
      inputFormat: fileMetaData.source,
      path: fileMetaData.path,
      format: fileFormat,
      sourceType: destinationConfig.connectorId
    };
    const destination = {
      outputFormat: 'table',
      location: advancedSettings.storeLocation,
      externalLocation: advancedSettings.externalLocation,
      name: `${destinationConfig.database}.${destinationConfig.tableName}`,
      sourceType: destinationConfig.connectorId,
      columns: previewData?.columns,
      // Include advanced settings
      isTransactional: advancedSettings.isTransactional,
      isInsertOnly: advancedSettings.isInsertOnly,
      importData: advancedSettings.importData,
      isIcebergTable: advancedSettings.isIcebergTable,
      isCopyFile: advancedSettings.isCopyFile,
      description: advancedSettings.description
      // useCustomDelimiters: advancedSettings.useCustomDelimiters,
      // customFieldDelimiter: advancedSettings.customFieldDelimiter,
      // customCollectionDelimiter: advancedSettings.customCollectionDelimiter,
      // customMapDelimiter: advancedSettings.customMapDelimiter,
      // customRegexp: advancedSettings.customRegexp,
      // primaryKeys: advancedSettings.primaryKeys
    };

    const formData = new FormData();
    formData.append('source', JSON.stringify(source));
    formData.append('destination', JSON.stringify(destination));

    save(formData);
  };

  const columns = convertToAntdColumns(previewData?.columns ?? []);
  const tableData = convertToDataSource(previewData?.previewData ?? {});

  return (
    <div className="hue-importer-preview-page">
      <div className="hue-importer-preview-page__header">
        <div className="hue-importer-preview-page__header__title">{t('Preview')}</div>
        <div className="hue-importer-preview-page__header__actions">
          <BorderlessButton
            onClick={() => setIsAdvancedSettingsOpen(true)}
            style={{ marginRight: 8 }}
          >
            {t('Advanced Settings')}
          </BorderlessButton>
          <BorderlessButton data-testid="hue-importer-preview-page__header__actions__cancel">
            {t('Cancel')}
          </BorderlessButton>
          <PrimaryButton loading={finalizingImport} onClick={handleFinishImport}>
            {t('Finish Import')}
          </PrimaryButton>
        </div>
      </div>
      <div className="hue-importer-preview-page__metadata">
        <DestinationSettings
          defaultValues={destinationConfig}
          onChange={handleDestinationSettingsChange}
        />
      </div>
      <div className="hue-importer-preview-page__main-section">
        <div className="hue-importer-preview-page__header-section">
          <SourceConfiguration fileFormat={fileFormat} setFileFormat={setFileFormat} />
          <BorderlessButton onClick={() => setIsEditColumnsOpen(true)}>
            {t('Edit Columns')}
          </BorderlessButton>
        </div>
        <PaginatedTable<ImporterTableData>
          loading={guessingFormat || loadingPreview || guessingHeader}
          data={tableData}
          columns={columns}
          rowKey="importerDataKey"
          isDynamicHeight
          locale={{ emptyText: t('No data found in the file!') }}
        />
      </div>
      <EditColumnsModal isOpen={isEditColumnsOpen} closeModal={() => setIsEditColumnsOpen(false)} />
      <AdvancedSettingsModal
        isOpen={isAdvancedSettingsOpen}
        closeModal={() => setIsAdvancedSettingsOpen(false)}
        fileMetaData={fileMetaData}
        fileFormat={fileFormat}
        advancedSettings={advancedSettings}
        onSettingsChange={handleAdvancedSettingsChange}
      />
    </div>
  );
};

export default ImporterFilePreview;<|MERGE_RESOLUTION|>--- conflicted
+++ resolved
@@ -81,18 +81,10 @@
     }));
   };
 
-<<<<<<< HEAD
   const handleAdvancedSettingsChange = (settings: AdvancedSettings) => {
     setAdvancedSettings(settings);
   };
 
-  const { save: guessFormat, loading: guessingFormat } = useSaveData<FileFormatResponse>(
-    GUESS_FORMAT_URL,
-    {
-      onSuccess: data => {
-        setFileFormat(data);
-      }
-=======
   const { loading: guessingFormat } = useLoadData<FileFormatResponse>(FILE_GUESS_METADATA, {
     params: {
       file_path: fileMetaData.path,
@@ -105,7 +97,6 @@
         recordSeparator: data?.recordSeparator?.includes('\n') ? '\\n' : data?.recordSeparator,
         selectedSheetName: data?.sheetNames?.[0]
       });
->>>>>>> 409416fc
     }
   });
 
@@ -239,7 +230,7 @@
         isOpen={isAdvancedSettingsOpen}
         closeModal={() => setIsAdvancedSettingsOpen(false)}
         fileMetaData={fileMetaData}
-        fileFormat={fileFormat}
+        // fileFormat={fileFormat}
         advancedSettings={advancedSettings}
         onSettingsChange={handleAdvancedSettingsChange}
       />
