--- conflicted
+++ resolved
@@ -201,11 +201,7 @@
     loading: createFolderLoading,
     error: createFolderError
   } = useSaveData(CREATE_DIRECTORY_API_URL, {
-<<<<<<< HEAD
-    postOptions: { encodeData: true } // TODO: Remove once API supports RAW JSON payload
-=======
-    options: { qsEncodeData: true } // TODO: Remove once API supports RAW JSON payload
->>>>>>> 18198542
+    options: { encodeData: true } // TODO: Remove once API supports RAW JSON payload
   });
 
   const handleCreate = () => {
