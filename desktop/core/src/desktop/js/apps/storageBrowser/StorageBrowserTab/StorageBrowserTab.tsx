// Licensed to Cloudera, Inc. under one
// or more contributor license agreements.  See the NOTICE file
// distributed with this work for additional information
// regarding copyright ownership.  Cloudera, Inc. licenses this file
// to you under the Apache License, Version 2.0 (the
// "License"); you may not use this file except in compliance
// with the License.  You may obtain a copy of the License at
//
//     http://www.apache.org/licenses/LICENSE-2.0
//
// Unless required by applicable law or agreed to in writing, software
// distributed under the License is distributed on an "AS IS" BASIS,
// WITHOUT WARRANTIES OR CONDITIONS OF ANY KIND, either express or implied.
// See the License for the specific language governing permissions and
// limitations under the License.

import React, { useEffect, useState } from 'react';

import { i18nReact } from '../../../utils/i18nReact';
import BucketIcon from '@cloudera/cuix-core/icons/react/BucketIcon';

import PathBrowser from '../../../reactComponents/PathBrowser/PathBrowser';
import StorageDirectoryPage from '../StorageDirectoryPage/StorageDirectoryPage';
import { FILE_STATS_API_URL, TRASH_PATH } from '../api';
import { BrowserViewType, FileStats, FileSystem, TrashPath } from '../types';
import useLoadData from '../../../utils/hooks/useLoadData/useLoadData';
import { BorderlessButton } from 'cuix/dist/components/Button';

import './StorageBrowserTab.scss';
import StorageFilePage from '../StorageFilePage/StorageFilePage';
import changeURL from '../../../utils/url/changeURL';
import LoadingErrorWrapper from '../../../reactComponents/LoadingErrorWrapper/LoadingErrorWrapper';
import { getFileSystemAndPath } from '../../../reactComponents/PathBrowser/PathBrowser.util';
import RefreshIcon from '@cloudera/cuix-core/icons/react/RefreshIcon';
import HomeIcon from '@cloudera/cuix-core/icons/react/HomeIcon';
<<<<<<< HEAD
import DeleteIcon from '@cloudera/cuix-core/icons/react/DeleteIcon';
import { inTrash } from '../../../utils/storageBrowserUtils';
import { Alert } from 'antd';
=======
>>>>>>> cc9aa66f

interface StorageBrowserTabProps {
  fileSystem: FileSystem;
  testId?: string;
}

const defaultProps = {
  testId: 'hue-storage-browser-tab-content'
};

const StorageBrowserTab = ({ fileSystem, testId }: StorageBrowserTabProps): JSX.Element => {
  const urlPathname = window.location.pathname;
  const urlSearchParams = new URLSearchParams(window.location.search);
  const urlFilePath = decodeURIComponent(urlSearchParams.get('path') ?? '');
  const { fileSystem: urlFileSystem } = getFileSystemAndPath(urlFilePath);
  const initialFilePath =
    urlFileSystem === fileSystem.file_system ? urlFilePath : fileSystem.user_home_directory;

  const [filePath, setFilePath] = useState<string>(initialFilePath);
  const fileName =
<<<<<<< HEAD
    filePath.split('/').pop() !== '' ? filePath.split('/').pop() : filePath.split('://')[0];
=======
    filePath.split('/').pop() !== '' ? (filePath.split('/').pop() ?? '') : filePath.split('://')[0];
>>>>>>> cc9aa66f

  const { t } = i18nReact.useTranslation();
  const {
    data: trashPath,
    loading: trashLoading,
    reloadData: onTrashPathReload
  } = useLoadData<TrashPath>(TRASH_PATH, {
    params: { path: fileSystem.user_home_directory },
    skip: !fileSystem.config?.is_trash_enabled || !fileSystem.user_home_directory
  });

  const onTrashClick = async () => {
    const latestTrashData = await onTrashPathReload();
    setFilePath(latestTrashData?.trash_path ?? '');
  };

  const reloadTrashPath = () => {
    if (trashPath) {
      return;
    }
    onTrashPathReload();
  };

  const {
    data: fileStats,
    loading,
    error,
    reloadData
  } = useLoadData<FileStats>(FILE_STATS_API_URL, {
    params: { path: filePath },
    skip: !filePath
  });

  useEffect(() => {
    const urlQueryParams = { path: filePath };
    const encodedSearchParams = new URLSearchParams(urlQueryParams).toString();
    if (filePath && urlFilePath && filePath !== urlFilePath) {
      changeURL(urlPathname, urlQueryParams);
    }
    // if url path is correct but not encoded properly
    else if (encodedSearchParams !== window.location.search) {
      changeURL(urlPathname, urlQueryParams, true);
    }
  }, [filePath, urlPathname, urlFilePath, window.location]);

  const errorConfig = [
    {
      enabled: error?.response?.status === 404,
      message: t('Error: Path "{{path}}" not found.', { path: filePath }),
      action: t('Go to home directory'),
      onClick: () => setFilePath(fileSystem.user_home_directory)
    },
    {
      enabled: !!error && error?.response?.status !== 404,
      message: t('An error occurred while fetching filesystem "{{fileSystem}}".', {
        fileSystem: fileSystem.file_system.toUpperCase()
      }),
      action: t('Retry'),
      onClick: reloadData
    }
  ];

  const isLoading = loading || trashLoading;

  return (
    <LoadingErrorWrapper loading={isLoading} errors={errorConfig}>
      <div className="hue-storage-browser-tab-content" data-testid={testId}>
        <div className="hue-storage-browser__title-bar" data-testid={`${testId}-title-bar`}>
          <div className="hue-storage-browser__title">
            <BucketIcon className="hue-storage-browser__icon" data-testid={`${testId}-icon`} />
            <h3 className="hue-storage-browser__folder-name" data-testid={`${testId}-folder-namer`}>
              {fileName}
            </h3>
          </div>
          <div className="hue-storage-browser__home-bar-right">
            <BorderlessButton
              onClick={() => {
                setFilePath(fileSystem.user_home_directory);
              }}
<<<<<<< HEAD
              className="hue-path-browser__home-btn"
              data-event={''}
              title={t('Home')}
=======
              className="hue-storage-browser__home-bar-btns"
              data-event={''}
              title={'home'}
>>>>>>> cc9aa66f
              icon={<HomeIcon />}
            >
              {t('Home')}
            </BorderlessButton>
<<<<<<< HEAD
            {fileSystem.config?.is_trash_enabled && (
              <BorderlessButton
                onClick={onTrashClick}
                className="hue-path-browser__home-btn"
                data-event={''}
                title={t('Trash')}
                icon={<DeleteIcon />}
                disabled={!trashPath?.trash_path}
              >
                {t('Trash')}
              </BorderlessButton>
            )}
            <BorderlessButton
              onClick={() => reloadData()}
              className="hue-path-browser__refresh-btn"
              data-event={''}
              title={t('Refresh')}
=======
            <BorderlessButton
              onClick={() => reloadData()}
              className="hue-storage-browser__home-bar-btns"
              data-event={''}
              title={'Refresh'}
>>>>>>> cc9aa66f
              icon={<RefreshIcon />}
            >
              {t('Refresh')}
            </BorderlessButton>
          </div>
        </div>
        {!!inTrash(filePath) && fileSystem.file_system === 'hdfs' && (
          <Alert
            type="warning"
            message={t(
              'This is Hadoop trash. Files will be under a checkpoint, or timestamp named, directory.'
            )}
          />
        )}
        <div
          className="hue-storage-browser__path-browser-panel"
          data-testid={`${testId}-path-browser-panel`}
        >
          <PathBrowser
            filePath={filePath}
            onFilepathChange={setFilePath}
            seperator={'/'}
            showIcon={false}
          />
        </div>
        {fileStats?.type === BrowserViewType.dir && !isLoading && (
          <StorageDirectoryPage
            fileStats={fileStats}
            onFilePathChange={setFilePath}
            fileSystem={fileSystem}
            reloadTrashPath={reloadTrashPath}
          />
        )}
        {fileStats?.type === BrowserViewType.file && !isLoading && (
          <StorageFilePage fileName={fileName} fileStats={fileStats} onReload={reloadData} />
        )}
      </div>
    </LoadingErrorWrapper>
  );
};

StorageBrowserTab.defaultProps = defaultProps;

export default StorageBrowserTab;<|MERGE_RESOLUTION|>--- conflicted
+++ resolved
@@ -33,12 +33,9 @@
 import { getFileSystemAndPath } from '../../../reactComponents/PathBrowser/PathBrowser.util';
 import RefreshIcon from '@cloudera/cuix-core/icons/react/RefreshIcon';
 import HomeIcon from '@cloudera/cuix-core/icons/react/HomeIcon';
-<<<<<<< HEAD
 import DeleteIcon from '@cloudera/cuix-core/icons/react/DeleteIcon';
 import { inTrash } from '../../../utils/storageBrowserUtils';
 import { Alert } from 'antd';
-=======
->>>>>>> cc9aa66f
 
 interface StorageBrowserTabProps {
   fileSystem: FileSystem;
@@ -59,13 +56,10 @@
 
   const [filePath, setFilePath] = useState<string>(initialFilePath);
   const fileName =
-<<<<<<< HEAD
-    filePath.split('/').pop() !== '' ? filePath.split('/').pop() : filePath.split('://')[0];
-=======
     filePath.split('/').pop() !== '' ? (filePath.split('/').pop() ?? '') : filePath.split('://')[0];
->>>>>>> cc9aa66f
 
   const { t } = i18nReact.useTranslation();
+
   const {
     data: trashPath,
     loading: trashLoading,
@@ -143,20 +137,13 @@
               onClick={() => {
                 setFilePath(fileSystem.user_home_directory);
               }}
-<<<<<<< HEAD
-              className="hue-path-browser__home-btn"
+              className="hue-storage-browser__home-bar-btns"
               data-event={''}
               title={t('Home')}
-=======
-              className="hue-storage-browser__home-bar-btns"
-              data-event={''}
-              title={'home'}
->>>>>>> cc9aa66f
               icon={<HomeIcon />}
             >
               {t('Home')}
             </BorderlessButton>
-<<<<<<< HEAD
             {fileSystem.config?.is_trash_enabled && (
               <BorderlessButton
                 onClick={onTrashClick}
@@ -171,16 +158,9 @@
             )}
             <BorderlessButton
               onClick={() => reloadData()}
-              className="hue-path-browser__refresh-btn"
+              className="hue-storage-browser__home-bar-btns"
               data-event={''}
               title={t('Refresh')}
-=======
-            <BorderlessButton
-              onClick={() => reloadData()}
-              className="hue-storage-browser__home-bar-btns"
-              data-event={''}
-              title={'Refresh'}
->>>>>>> cc9aa66f
               icon={<RefreshIcon />}
             >
               {t('Refresh')}
