// Licensed to Cloudera, Inc. under one
// or more contributor license agreements.  See the NOTICE file
// distributed with this work for additional information
// regarding copyright ownership.  Cloudera, Inc. licenses this file
// to you under the Apache License, Version 2.0 (the
// "License"); you may not use this file except in compliance
// with the License.  You may obtain a copy of the License at
//
//     http://www.apache.org/licenses/LICENSE-2.0
//
// Unless required by applicable law or agreed to in writing, software
// distributed under the License is distributed on an "AS IS" BASIS,
// WITHOUT WARRANTIES OR CONDITIONS OF ANY KIND, either express or implied.
// See the License for the specific language governing permissions and
// limitations under the License.

import React, { useEffect, useState } from 'react';

import { i18nReact } from '../../../utils/i18nReact';
import BucketIcon from '@cloudera/cuix-core/icons/react/BucketIcon';

import PathBrowser from '../../../reactComponents/PathBrowser/PathBrowser';
import StorageDirectoryPage from '../StorageDirectoryPage/StorageDirectoryPage';
import { FILE_STATS_API_URL, TRASH_PATH } from '../api';
import { BrowserViewType, FileStats, FileSystem, TrashPath } from '../types';
import useLoadData from '../../../utils/hooks/useLoadData/useLoadData';
import { BorderlessButton } from 'cuix/dist/components/Button';

import './StorageBrowserTab.scss';
import StorageFilePage from '../StorageFilePage/StorageFilePage';
import changeURL from '../../../utils/url/changeURL';
import LoadingErrorWrapper from '../../../reactComponents/LoadingErrorWrapper/LoadingErrorWrapper';
import { getFileSystemAndPath } from '../../../reactComponents/PathBrowser/PathBrowser.util';
import RefreshIcon from '@cloudera/cuix-core/icons/react/RefreshIcon';
import HomeIcon from '@cloudera/cuix-core/icons/react/HomeIcon';
import DeleteIcon from '@cloudera/cuix-core/icons/react/DeleteIcon';
import { inTrash } from '../../../utils/storageBrowserUtils';
import { Alert } from 'antd';

interface StorageBrowserTabProps {
  fileSystem: FileSystem;
  testId?: string;
}

const defaultProps = {
  testId: 'hue-storage-browser-tab-content'
};

const StorageBrowserTab = ({ fileSystem, testId }: StorageBrowserTabProps): JSX.Element => {
  const urlPathname = window.location.pathname;
  const urlSearchParams = new URLSearchParams(window.location.search);
  const urlFilePath = decodeURIComponent(urlSearchParams.get('path') ?? '');
  const { fileSystem: urlFileSystem } = getFileSystemAndPath(urlFilePath);
  const initialFilePath =
    urlFileSystem === fileSystem.file_system ? urlFilePath : fileSystem.user_home_directory;

  const [filePath, setFilePath] = useState<string>(initialFilePath);
  const fileName =
    filePath.split('/').pop() !== '' ? (filePath.split('/').pop() ?? '') : filePath.split('://')[0];

  const { t } = i18nReact.useTranslation();

<<<<<<< HEAD
  const {
    data: trashPath,
    loading: trashLoading,
    reloadData: onTrashPathReload
  } = useLoadData<TrashPath>(TRASH_PATH, {
    params: { path: fileSystem.user_home_directory },
    skip: !fileSystem.config?.is_trash_enabled || !fileSystem.user_home_directory
  });

  const onTrashClick = async () => {
    const latestTrashData = await onTrashPathReload();
    setFilePath(latestTrashData?.trash_path ?? '');
  };

  const reloadTrashPath = () => {
    if (trashPath) {
      return;
    }
    onTrashPathReload();
  };

=======
>>>>>>> 4c2d68ae
  const {
    data: fileStats,
    loading,
    error,
    reloadData
  } = useLoadData<FileStats>(FILE_STATS_API_URL, {
    params: { path: filePath },
    skip: !filePath
  });

  useEffect(() => {
    const urlQueryParams = { path: filePath };
    const encodedSearchParams = new URLSearchParams(urlQueryParams).toString();
    if (filePath && urlFilePath && filePath !== urlFilePath) {
      changeURL(urlPathname, urlQueryParams);
    }
    // if url path is correct but not encoded properly
    else if (encodedSearchParams !== window.location.search) {
      changeURL(urlPathname, urlQueryParams, true);
    }
  }, [filePath, urlPathname, urlFilePath, window.location]);

  const errorConfig = [
    {
      enabled: error?.response?.status === 404,
      message: t('Error: Path "{{path}}" not found.', { path: filePath }),
      action: t('Go to home directory'),
      onClick: () => setFilePath(fileSystem.user_home_directory)
    },
    {
      enabled: !!error && error?.response?.status !== 404,
      message: t('An error occurred while fetching filesystem "{{fileSystem}}".', {
        fileSystem: fileSystem.file_system.toUpperCase()
      }),
      action: t('Retry'),
      onClick: reloadData
    }
  ];

  const isLoading = loading || trashLoading;

  return (
    <LoadingErrorWrapper loading={isLoading} errors={errorConfig}>
      <div className="hue-storage-browser-tab-content" data-testid={testId}>
        <div className="hue-storage-browser__title-bar" data-testid={`${testId}-title-bar`}>
          <div className="hue-storage-browser__title">
            <BucketIcon className="hue-storage-browser__icon" data-testid={`${testId}-icon`} />
            <h3 className="hue-storage-browser__folder-name" data-testid={`${testId}-folder-namer`}>
              {fileName}
            </h3>
          </div>
          <div className="hue-storage-browser__home-bar-right">
            <BorderlessButton
              onClick={() => {
                setFilePath(fileSystem.user_home_directory);
              }}
              className="hue-storage-browser__home-bar-btns"
<<<<<<< HEAD
              data-event={''}
=======
              data-event=""
>>>>>>> 4c2d68ae
              title={t('Home')}
              icon={<HomeIcon />}
            >
              {t('Home')}
            </BorderlessButton>
            {fileSystem.config?.is_trash_enabled && (
              <BorderlessButton
                onClick={onTrashClick}
                className="hue-path-browser__home-btn"
                data-event={''}
                title={t('Trash')}
                icon={<DeleteIcon />}
                disabled={!trashPath?.trash_path}
              >
                {t('Trash')}
              </BorderlessButton>
            )}
            <BorderlessButton
              onClick={() => reloadData()}
              className="hue-storage-browser__home-bar-btns"
<<<<<<< HEAD
              data-event={''}
=======
              data-event=""
>>>>>>> 4c2d68ae
              title={t('Refresh')}
              icon={<RefreshIcon />}
            >
              {t('Refresh')}
            </BorderlessButton>
          </div>
        </div>
        {!!inTrash(filePath) && fileSystem.file_system === 'hdfs' && (
          <Alert
            type="warning"
            message={t(
              'This is Hadoop trash. Files will be under a checkpoint, or timestamp named, directory.'
            )}
          />
        )}
        <div
          className="hue-storage-browser__path-browser-panel"
          data-testid={`${testId}-path-browser-panel`}
        >
          <PathBrowser
            filePath={filePath}
            onFilepathChange={setFilePath}
            seperator={'/'}
            showIcon={false}
          />
        </div>
        {fileStats?.type === BrowserViewType.dir && !isLoading && (
          <StorageDirectoryPage
            fileStats={fileStats}
            onFilePathChange={setFilePath}
            fileSystem={fileSystem}
<<<<<<< HEAD
            reloadTrashPath={reloadTrashPath}
=======
>>>>>>> 4c2d68ae
          />
        )}
        {fileStats?.type === BrowserViewType.file && !isLoading && (
          <StorageFilePage fileName={fileName} fileStats={fileStats} onReload={reloadData} />
        )}
      </div>
    </LoadingErrorWrapper>
  );
};

StorageBrowserTab.defaultProps = defaultProps;

export default StorageBrowserTab;<|MERGE_RESOLUTION|>--- conflicted
+++ resolved
@@ -60,7 +60,6 @@
 
   const { t } = i18nReact.useTranslation();
 
-<<<<<<< HEAD
   const {
     data: trashPath,
     loading: trashLoading,
@@ -82,8 +81,6 @@
     onTrashPathReload();
   };
 
-=======
->>>>>>> 4c2d68ae
   const {
     data: fileStats,
     loading,
@@ -141,11 +138,7 @@
                 setFilePath(fileSystem.user_home_directory);
               }}
               className="hue-storage-browser__home-bar-btns"
-<<<<<<< HEAD
-              data-event={''}
-=======
               data-event=""
->>>>>>> 4c2d68ae
               title={t('Home')}
               icon={<HomeIcon />}
             >
@@ -166,11 +159,7 @@
             <BorderlessButton
               onClick={() => reloadData()}
               className="hue-storage-browser__home-bar-btns"
-<<<<<<< HEAD
-              data-event={''}
-=======
               data-event=""
->>>>>>> 4c2d68ae
               title={t('Refresh')}
               icon={<RefreshIcon />}
             >
@@ -202,10 +191,7 @@
             fileStats={fileStats}
             onFilePathChange={setFilePath}
             fileSystem={fileSystem}
-<<<<<<< HEAD
             reloadTrashPath={reloadTrashPath}
-=======
->>>>>>> 4c2d68ae
           />
         )}
         {fileStats?.type === BrowserViewType.file && !isLoading && (
