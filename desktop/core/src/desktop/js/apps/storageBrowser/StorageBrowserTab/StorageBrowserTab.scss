--- conflicted
+++ resolved
@@ -57,12 +57,6 @@
       display: flex;
       gap: vars.$fluidx-spacing-xs;
 
-<<<<<<< HEAD
-  .hue-storage-browser__path-browser-panel {
-    display: flex;
-    align-items: center;
-    gap: 2px;
-=======
       @media screen and (width <=600px) {
         gap: 0;
       }
@@ -82,6 +76,5 @@
       gap: 2px;
       margin-left: vars.$fluidx-spacing-xxs;
     }
->>>>>>> 140a5a96
   }
 }