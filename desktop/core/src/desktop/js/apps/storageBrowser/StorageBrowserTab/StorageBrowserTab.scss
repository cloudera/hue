// Licensed to Cloudera, Inc. under one
// or more contributor license agreements.  See the NOTICE file
// distributed with this work for additional information
// regarding copyright ownership.  Cloudera, Inc. licenses this file
// to you under the Apache License, Version 2.0 (the
// "License"); you may not use this file except in compliance
// with the License.  You may obtain a copy of the License at
//
//     http://www.apache.org/licenses/LICENSE-2.0
//
// Unless required by applicable law or agreed to in writing, software
// distributed under the License is distributed on an "AS IS" BASIS,
// WITHOUT WARRANTIES OR CONDITIONS OF ANY KIND, either express or implied.
// See the License for the specific language governing permissions and
// limitations under the License.
@use 'variables' as vars;
@use 'mixins';

.antd.cuix {
  .hue-storage-browser-tab-content {
    display: flex;
    flex: 1;
    flex-direction: column;
    height: 100%;
  }

  .hue-storage-browser__title-bar {
    display: flex;
    justify-content: space-between;
  }

  .hue-storage-browser__title {
    display: flex;
    gap: vars.$fluidx-spacing-xs;
<<<<<<< HEAD
    max-width: 70%;
  }

  .hue-path-browser__refresh-btn {
    padding: vars.$fluidx-spacing-xxs;;

    &:hover {
      background-color: transparent;
    }

    &:focus {
      background-color: transparent;
    }
  }

  .hue-path-browser__home-btn {
    padding: vars.$fluidx-spacing-xxs;

    &:hover {
      background-color: transparent;
    }

    &:focus {
      background-color: transparent;
    }
=======
    max-width: 60%;
    margin-right: vars.$fluidx-spacing-xl
  }

  .hue-storage-browser__home-bar-btns {
    padding: vars.$fluidx-spacing-xxs;
>>>>>>> cc9aa66f
  }

  .hue-storage-browser__home-bar-right {
    display: flex;
    gap: vars.$fluidx-spacing-s;
  }

  .hue-storage-browser__icon {
    flex: 0 0 auto;
    height: vars.$fluidx-heading-h3-line-height;
  }

  .hue-storage-browser__folder-name {
    flex: 0 0 auto;
    font-size: vars.$fluidx-heading-h3-size;
    line-height: vars.$fluidx-heading-h3-line-height;
    font-weight: vars.$fluidx-heading-h3-weight;
    width: 100%;
    @include mixins.nowrap-ellipsis;

    display: inline;
  }

  .hue-storage-browser__path-browser-panel {
    display: flex;
    align-items: center;
    gap: 2px;
    margin-left: vars.$fluidx-spacing-xxs;
  }
}<|MERGE_RESOLUTION|>--- conflicted
+++ resolved
@@ -13,6 +13,7 @@
 // WITHOUT WARRANTIES OR CONDITIONS OF ANY KIND, either express or implied.
 // See the License for the specific language governing permissions and
 // limitations under the License.
+
 @use 'variables' as vars;
 @use 'mixins';
 
@@ -32,40 +33,12 @@
   .hue-storage-browser__title {
     display: flex;
     gap: vars.$fluidx-spacing-xs;
-<<<<<<< HEAD
-    max-width: 70%;
-  }
-
-  .hue-path-browser__refresh-btn {
-    padding: vars.$fluidx-spacing-xxs;;
-
-    &:hover {
-      background-color: transparent;
-    }
-
-    &:focus {
-      background-color: transparent;
-    }
-  }
-
-  .hue-path-browser__home-btn {
-    padding: vars.$fluidx-spacing-xxs;
-
-    &:hover {
-      background-color: transparent;
-    }
-
-    &:focus {
-      background-color: transparent;
-    }
-=======
     max-width: 60%;
     margin-right: vars.$fluidx-spacing-xl
   }
 
   .hue-storage-browser__home-bar-btns {
     padding: vars.$fluidx-spacing-xxs;
->>>>>>> cc9aa66f
   }
 
   .hue-storage-browser__home-bar-right {
