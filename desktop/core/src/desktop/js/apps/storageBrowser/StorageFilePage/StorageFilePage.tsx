// Licensed to Cloudera, Inc. under one
// or more contributor license agreements.  See the NOTICE file
// distributed with this work for additional information
// regarding copyright ownership.  Cloudera, Inc. licenses this file
// to you under the Apache License, Version 2.0 (the
// "License"); you may not use this file except in compliance
// with the License.  You may obtain a copy of the License at
//
//     http://www.apache.org/licenses/LICENSE-2.0
//
// Unless required by applicable law or agreed to in writing, software
// distributed under the License is distributed on an "AS IS" BASIS,
// WITHOUT WARRANTIES OR CONDITIONS OF ANY KIND, either express or implied.
// See the License for the specific language governing permissions and
// limitations under the License.

import React, { useMemo, useState } from 'react';
import { BrowserViewType, FilePreview, FileStats } from '../types';
import './StorageFilePage.scss';
import { i18nReact } from '../../../utils/i18nReact';
import Button, { PrimaryButton } from 'cuix/dist/components/Button';
import { getFileMetaData, getFileType } from './StorageFilePage.util';
import { DOWNLOAD_API_URL, FILE_PREVIEW_API_URL, SAVE_FILE_API_URL } from '../api';
import huePubSub from '../../../utils/huePubSub';
import useSaveData from '../../../utils/hooks/useSaveData/useSaveData';
import Pagination from '../../../reactComponents/Pagination/Pagination';
import {
  DEFAULT_PREVIEW_PAGE_SIZE,
  EDITABLE_FILE_FORMATS,
  SupportedFileTypes
} from '../../../utils/constants/storageBrowser';
import useLoadData from '../../../utils/hooks/useLoadData/useLoadData';
import { getLastKnownConfig } from '../../../config/hueConfig';
import LoadingErrorWrapper from '../../../reactComponents/LoadingErrorWrapper/LoadingErrorWrapper';
import { inTrash } from '../../../utils/storageBrowserUtils';
<<<<<<< HEAD
import { getFileNameFromPath } from '../../../reactComponents/PathBrowser/PathBrowser.util';
=======
import { getLastDirOrFileNameFromPath } from '../../../reactComponents/PathBrowser/PathBrowser.util';
>>>>>>> 72e4f9c3

interface StorageFilePageProps {
  onReload: () => void;
  fileStats: FileStats;
}

const StorageFilePage = ({ fileStats, onReload }: StorageFilePageProps): JSX.Element => {
  const config = getLastKnownConfig();
<<<<<<< HEAD
  const fileName = getFileNameFromPath(fileStats.path);
=======
  const fileName = getLastDirOrFileNameFromPath(fileStats.path);
>>>>>>> 72e4f9c3
  const fileType = getFileType(fileName);

  const { t } = i18nReact.useTranslation();

  const [isEditing, setIsEditing] = useState<boolean>(false);
  const [fileContent, setFileContent] = useState<FilePreview['contents']>();
  const [pageNumber, setPageNumber] = useState<number>(1);
  const pageSize = DEFAULT_PREVIEW_PAGE_SIZE;
  const pageOffset = (pageNumber - 1) * pageSize;

  const { loading: isSaving, save } = useSaveData(SAVE_FILE_API_URL, {
    postOptions: { qsEncodeData: true } // TODO: Remove once API supports RAW JSON payload
  });

  const { data, loading, error } = useLoadData<FilePreview>(FILE_PREVIEW_API_URL, {
    params: {
      path: fileStats.path,
      offset: pageOffset,
      length: pageSize
    },
    onSuccess: d => setFileContent(d.contents),
    skip:
      fileStats.path === '' ||
      fileStats.path === undefined ||
      fileStats?.type !== BrowserViewType.file ||
      !EDITABLE_FILE_FORMATS.has(fileType)
  });

  const fileMetaData = useMemo(() => getFileMetaData(t, fileStats), [t, fileStats]);

  const handleEdit = () => {
    setIsEditing(true);
  };

  const handleCancel = () => {
    setIsEditing(false);
    setFileContent(data?.contents);
  };

  const handleSave = () => {
    setIsEditing(false);
    save(
      {
        path: fileStats.path,
        encoding: 'utf-8',
        contents: fileContent
      },
      {
        onError: () => {
          setIsEditing(true);
        },
        onSuccess: () => {
          onReload();
          huePubSub.publish('hue.global.info', { message: t('Changes saved!') });
        }
      }
    );
  };

  const handleDownload = () => {
    huePubSub.publish('hue.global.info', { message: t('Downloading your file, Please wait...') });
  };

  const fileDownloadUrl = `${DOWNLOAD_API_URL}?path=${fileStats.path}`;
  const filePreviewUrl = `${fileDownloadUrl}&&disposition=inline`;

  const isEditingEnabled =
    !isEditing &&
    config?.storage_browser.max_file_editor_size &&
    config?.storage_browser.max_file_editor_size > fileStats.size &&
    EDITABLE_FILE_FORMATS.has(fileType) &&
    data?.isContentReadable &&
    !inTrash(fileStats.path);

  const pageStats = {
    pageNumber: pageNumber,
    totalPages: Math.ceil(fileStats.size / pageSize),
    pageSize: 0,
    totalSize: 0
  };

  const errorConfig = [
    {
      enabled: !!error,
      message: t('An error occurred while fetching file content for path "{{path}}".', {
        path: fileStats.path
      }),
      action: t('Retry'),
      onClick: onReload
    }
  ];

  return (
    <>
      <div className="hue-storage-file-page">
        <div className="meta-data">
          {fileMetaData.map((row, index) => (
            <div key={'meta-data-group' + index} className="meta-data__group">
              {row.map(item => (
                <div key={item.name} className="meta-data__column">
                  <div className="meta-data__column-label">{item.label}</div>
                  <div className="meta-data__column-value">{item.value}</div>
                </div>
              ))}
            </div>
          ))}
        </div>

        <LoadingErrorWrapper loading={loading || isSaving} errors={errorConfig} hideChildren>
          <div className="preview">
            <div className="preview__title-bar">
              {t('Content')}
              <div className="preview__action-group">
                {isEditingEnabled && (
                  <PrimaryButton
                    data-testid="preview--edit--button"
                    data-event=""
                    onClick={handleEdit}
                  >
                    {t('Edit')}
                  </PrimaryButton>
                )}
                {isEditing && (
                  <>
                    <PrimaryButton
                      data-testid="preview--save--button"
                      data-event=""
                      onClick={handleSave}
                      disabled={fileContent === data?.contents}
                    >
                      {t('Save')}
                    </PrimaryButton>
                    <Button
                      role="button"
                      data-testid="preview--cancel--button"
                      data-event=""
                      onClick={handleCancel}
                    >
                      {t('Cancel')}
                    </Button>
                  </>
                )}
                {config?.storage_browser.enable_file_download_button && (
                  <a href={fileDownloadUrl}>
                    <PrimaryButton
                      data-testid="preview--download--button"
                      data-event=""
                      onClick={handleDownload}
                    >
                      {t('Download')}
                    </PrimaryButton>
                  </a>
                )}
              </div>
            </div>

            <div className="preview__content">
              {data?.isContentReadable === true && (
                <div className="preview__editable-file">
                  <textarea
                    value={fileContent}
                    onChange={e => setFileContent(e.target.value)}
                    readOnly={!isEditing}
                    className="preview__textarea"
                  />
                  {pageStats.totalPages > 1 && (
                    <Pagination setPageNumber={setPageNumber} pageStats={pageStats} />
                  )}
                </div>
              )}

              {(data?.isContentReadable === false ||
                fileType === SupportedFileTypes.COMPRESSED) && (
                <div className="preview__unsupported">
                  {t('Preview is not available for this file.')}
                </div>
              )}

              {fileType === SupportedFileTypes.IMAGE && <img src={filePreviewUrl} alt={fileName} />}

              {fileType === SupportedFileTypes.DOCUMENT && (
                <div className="preview__document">
                  <div>
                    <PrimaryButton
                      data-testid=""
                      data-event=""
                      onClick={() => window.open(filePreviewUrl)}
                    >
                      {t('Preview document')}
                    </PrimaryButton>
                  </div>
                  <div>{t('The Document will open in a new tab.')}</div>
                </div>
              )}

              {fileType === SupportedFileTypes.AUDIO && (
                <audio controls preload="auto" data-testid="preview__content__audio">
                  <source src={filePreviewUrl} />
                  {t('Your browser does not support the audio element.')}
                  <track kind="captions" src="" srcLang="en" label="English" />
                </audio>
              )}

              {fileType === SupportedFileTypes.VIDEO && (
                <video controls preload="auto" data-testid="preview__content__video">
                  <source src={filePreviewUrl} />
                  {t('Your browser does not support the video element.')}
                  <track kind="captions" src="" srcLang="en" label="English" />
                </video>
              )}
            </div>
          </div>
        </LoadingErrorWrapper>
      </div>
    </>
  );
};

export default StorageFilePage;<|MERGE_RESOLUTION|>--- conflicted
+++ resolved
@@ -33,11 +33,7 @@
 import { getLastKnownConfig } from '../../../config/hueConfig';
 import LoadingErrorWrapper from '../../../reactComponents/LoadingErrorWrapper/LoadingErrorWrapper';
 import { inTrash } from '../../../utils/storageBrowserUtils';
-<<<<<<< HEAD
-import { getFileNameFromPath } from '../../../reactComponents/PathBrowser/PathBrowser.util';
-=======
 import { getLastDirOrFileNameFromPath } from '../../../reactComponents/PathBrowser/PathBrowser.util';
->>>>>>> 72e4f9c3
 
 interface StorageFilePageProps {
   onReload: () => void;
@@ -46,11 +42,7 @@
 
 const StorageFilePage = ({ fileStats, onReload }: StorageFilePageProps): JSX.Element => {
   const config = getLastKnownConfig();
-<<<<<<< HEAD
-  const fileName = getFileNameFromPath(fileStats.path);
-=======
   const fileName = getLastDirOrFileNameFromPath(fileStats.path);
->>>>>>> 72e4f9c3
   const fileType = getFileType(fileName);
 
   const { t } = i18nReact.useTranslation();
