--- conflicted
+++ resolved
@@ -54,11 +54,7 @@
   const pageOffset = (pageNumber - 1) * pageSize;
 
   const { loading: isSaving, save } = useSaveData(SAVE_FILE_API_URL, {
-<<<<<<< HEAD
-    postOptions: { encodeData: true } // TODO: Remove once API supports RAW JSON payload
-=======
-    options: { qsEncodeData: true } // TODO: Remove once API supports RAW JSON payload
->>>>>>> 18198542
+    options: { encodeData: true } // TODO: Remove once API supports RAW JSON payload
   });
 
   const { data, loading, error } = useLoadData<FilePreview>(FILE_PREVIEW_API_URL, {
