--- conflicted
+++ resolved
@@ -47,11 +47,9 @@
 }
 
 const StorageFilePage = ({ fileName, fileStats, onReload }: StorageFilePageProps): JSX.Element => {
-<<<<<<< HEAD
   const config = getLastKnownConfig();
-=======
->>>>>>> fe17f6ad
   const { t } = i18nReact.useTranslation();
+
   const [isEditing, setIsEditing] = useState<boolean>(false);
   const [fileContent, setFileContent] = useState<FilePreview['contents']>();
 
