--- conflicted
+++ resolved
@@ -142,11 +142,7 @@
   };
 
   const { save, loading, error } = useSaveData(undefined, {
-<<<<<<< HEAD
-    postOptions: { encodeData: true }, // TODO: Remove once API supports RAW JSON payload
-=======
-    options: { qsEncodeData: true }, // TODO: Remove once API supports RAW JSON payload
->>>>>>> 18198542
+    options: { encodeData: true }, // TODO: Remove once API supports RAW JSON payload
     onSuccess: onApiSuccess,
     onError: onActionError
   });
