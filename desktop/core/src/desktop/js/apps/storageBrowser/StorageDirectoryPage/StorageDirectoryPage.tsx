--- conflicted
+++ resolved
@@ -44,14 +44,10 @@
 import { useWindowSize } from '../../../utils/hooks/useWindowSize/useWindowSize';
 import LoadingErrorWrapper from '../../../reactComponents/LoadingErrorWrapper/LoadingErrorWrapper';
 import StorageDirectoryActions from './StorageDirectoryActions/StorageDirectoryActions';
-<<<<<<< HEAD
-import Table, { SortOrder, ColumnProps } from '../../../reactComponents/Table/Table';
-=======
 import PaginatedTable, {
   SortOrder,
   ColumnProps
 } from '../../../reactComponents/PaginatedTable/PaginatedTable';
->>>>>>> 382177d8
 
 interface StorageDirectoryPageProps {
   fileStats: FileStats;
@@ -81,11 +77,7 @@
   const [pageNumber, setPageNumber] = useState<number>(1);
   const [sortByColumn, setSortByColumn] =
     useState<ColumnProps<StorageDirectoryTableData>['dataIndex']>();
-<<<<<<< HEAD
-  const [sortOrder, setSortOrder] = useState<SortOrder>(SortOrder.NONE);
-=======
   const [sortOrder, setSortOrder] = useState<SortOrder>(null);
->>>>>>> 382177d8
   const [searchTerm, setSearchTerm] = useState<string>('');
 
   const { t } = i18nReact.useTranslation();
@@ -234,18 +226,6 @@
     }
   ];
 
-<<<<<<< HEAD
-  const pagination = filesData?.page
-    ? {
-        pageSize,
-        setPageSize,
-        setPageNumber,
-        pageStats: filesData.page
-      }
-    : undefined;
-
-=======
->>>>>>> 382177d8
   return (
     <div className="hue-storage-browser-directory">
       <div className="hue-storage-browser-directory__actions-bar">
@@ -278,11 +258,7 @@
             loading={(loadingFiles || listDirectoryLoading) && !polling}
             errors={errorConfig}
           >
-<<<<<<< HEAD
-            <Table<StorageDirectoryTableData>
-=======
             <PaginatedTable<StorageDirectoryTableData>
->>>>>>> 382177d8
               data={tableData}
               columns={columnsConfig}
               rowKey={r => `${r.path}_${r.type}_${r.mtime}`}
@@ -293,11 +269,6 @@
               sortOrder={sortOrder}
               setSortOrder={setSortOrder}
               locale={{ emptyText: t('Folder is empty') }}
-<<<<<<< HEAD
-              bodyHeight={tableBodyHeight}
-              testId={testId}
-              pagination={pagination}
-=======
               scroll={{ y: tableBodyHeight }}
               testId={testId}
               pagination={{
@@ -306,7 +277,6 @@
                 setPageNumber,
                 pageStats: filesData?.page
               }}
->>>>>>> 382177d8
             />
           </LoadingErrorWrapper>
         </DragAndDrop>
