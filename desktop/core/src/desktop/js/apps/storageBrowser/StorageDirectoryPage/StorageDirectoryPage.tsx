// Licensed to Cloudera, Inc. under one
// or more contributor license agreements.  See the NOTICE file
// distributed with this work for additional information
// regarding copyright ownership.  Cloudera, Inc. licenses this file
// to you under the Apache License, Version 2.0 (the
// "License"); you may not use this file except in compliance
// with the License.  You may obtain a copy of the License at
//
//     http://www.apache.org/licenses/LICENSE-2.0
//
// Unless required by applicable law or agreed to in writing, software
// distributed under the License is distributed on an "AS IS" BASIS,
// WITHOUT WARRANTIES OR CONDITIONS OF ANY KIND, either express or implied.
// See the License for the specific language governing permissions and
// limitations under the License.

import React, { useMemo, useState, useCallback } from 'react';
import { ColumnProps } from 'antd/lib/table';
import { Input, Tooltip } from 'antd';

import FolderIcon from '@cloudera/cuix-core/icons/react/ProjectIcon';
import FileIcon from '@cloudera/cuix-core/icons/react/DocumentationIcon';
import SortAscending from '@cloudera/cuix-core/icons/react/SortAscendingIcon';
import SortDescending from '@cloudera/cuix-core/icons/react/SortDescendingIcon';

import Table from 'cuix/dist/components/Table';

import { i18nReact } from '../../../utils/i18nReact';
import useDebounce from '../../../utils/useDebounce';

import { LIST_DIRECTORY_API_URL } from '../api';
import {
  SortOrder,
  ListDirectory,
  FileStats,
  BrowserViewType,
  StorageDirectoryTableData,
  FileSystem
} from '../types';
import Pagination from '../../../reactComponents/Pagination/Pagination';
import formatBytes from '../../../utils/formatBytes';

import './StorageDirectoryPage.scss';
import { formatTimestamp } from '../../../utils/dateTimeUtils';
import useLoadData from '../../../utils/hooks/useLoadData/useLoadData';
import {
  DEFAULT_PAGE_SIZE,
  DEFAULT_POLLING_TIME,
  FileUploadStatus
} from '../../../utils/constants/storageBrowser';
import DragAndDrop from '../../../reactComponents/DragAndDrop/DragAndDrop';
import UUID from '../../../utils/string/UUID';
import { UploadItem } from '../../../utils/hooks/useFileUpload/util';
import FileUploadQueue from '../../../reactComponents/FileUploadQueue/FileUploadQueue';
import { useWindowSize } from '../../../utils/hooks/useWindowSize/useWindowSize';
import LoadingErrorWrapper from '../../../reactComponents/LoadingErrorWrapper/LoadingErrorWrapper';
import StorageDirectoryActions from './StorageDirectoryActions/StorageDirectoryActions';

interface StorageDirectoryPageProps {
  fileStats: FileStats;
  fileSystem: FileSystem;
  onFilePathChange: (path: string) => void;
  className?: string;
  rowClassName?: string;
  testId?: string;
  reloadTrashPath: () => void;
}

const defaultProps = {
  className: 'hue-storage-browser__table',
  rowClassName: 'hue-storage-browser__table-row',
  testId: 'hue-storage-browser__table'
};

const StorageDirectoryPage = ({
  fileStats,
  fileSystem,
  onFilePathChange,
  className,
  rowClassName,
  testId,
  reloadTrashPath,
  ...restProps
}: StorageDirectoryPageProps): JSX.Element => {
  const [loadingFiles, setLoadingFiles] = useState<boolean>(false);
  const [selectedFiles, setSelectedFiles] = useState<StorageDirectoryTableData[]>([]);
  const [filesToUpload, setFilesToUpload] = useState<UploadItem[]>([]);
  const [polling, setPolling] = useState<boolean>(false);

  const [pageSize, setPageSize] = useState<number>(DEFAULT_PAGE_SIZE);
  const [pageNumber, setPageNumber] = useState<number>(1);
  const [sortByColumn, setSortByColumn] = useState<string>('');
  const [sortOrder, setSortOrder] = useState<SortOrder>(SortOrder.NONE);
  const [searchTerm, setSearchTerm] = useState<string>('');

  const { t } = i18nReact.useTranslation();

  const {
    data: filesData,
    loading: listDirectoryLoading,
    error: listDirectoryError,
    reloadData: reloadFilesData
  } = useLoadData<ListDirectory>(LIST_DIRECTORY_API_URL, {
    params: {
      path: fileStats.path,
      pagesize: pageSize.toString(),
      pagenum: pageNumber.toString(),
      filter: searchTerm,
      sortby: sortByColumn,
      descending: sortOrder === SortOrder.DSC ? 'true' : 'false'
    },
    skip:
      fileStats.path === '' ||
      fileStats.path === undefined ||
      fileStats.type !== BrowserViewType.dir,
    onSuccess: () => {
      setSelectedFiles([]);
    },
    pollInterval: polling ? DEFAULT_POLLING_TIME : undefined
  });

  const tableData: StorageDirectoryTableData[] = useMemo(() => {
    if (!filesData?.files) {
      return [];
    }

    return filesData?.files?.map(file => ({
      name: file.path.split('/').pop() ?? '',
      size: file.type === BrowserViewType.file ? formatBytes(file.size) : '',
      user: file.user,
      group: file.group,
      permission: file.rwx,
      mtime: file?.mtime ? formatTimestamp(new Date(file.mtime * 1000)) : '-',
      type: file.type,
      path: file.path,
      replication: file?.replication
    }));
  }, [filesData]);

  const onColumnTitleClicked = (columnClicked: string) => {
    if (columnClicked === sortByColumn) {
      if (sortOrder === SortOrder.NONE) {
        setSortOrder(SortOrder.ASC);
      } else if (sortOrder === SortOrder.ASC) {
        setSortOrder(SortOrder.DSC);
      } else {
        setSortOrder(SortOrder.NONE);
      }
    } else {
      setSortByColumn(columnClicked);
      setSortOrder(SortOrder.ASC);
    }
  };

  const getColumns = (file: StorageDirectoryTableData) => {
    const columns: ColumnProps<StorageDirectoryTableData>[] = [];
    for (const key of Object.keys(file)) {
      const column: ColumnProps<StorageDirectoryTableData> = {
        dataIndex: key,
        title: (
          <div
            className="hue-storage-browser__table-column-header"
            onClick={() => onColumnTitleClicked(key)}
          >
            <div className="hue-storage-browser__table-column-title">
              {key === 'mtime' ? t('Last Updated') : t(key)}
            </div>
            {key === sortByColumn ? (
              sortOrder === SortOrder.DSC ? (
                <SortDescending />
              ) : sortOrder === SortOrder.ASC ? (
                <SortAscending />
              ) : null
            ) : null}
          </div>
        ),
        key: `${key}`
      };
      if (key === 'name') {
        column.width = '40%';
        column.render = (_, record: StorageDirectoryTableData) => (
          <Tooltip title={record.name} mouseEnterDelay={1.5}>
            <span className="hue-storage-browser__table-cell-icon">
              {record.type === 'dir' ? <FolderIcon /> : <FileIcon />}
            </span>
            <span className="hue-storage-browser__table-cell-name">{record.name}</span>
          </Tooltip>
        );
      } else if (key === 'mtime') {
        column.width = '20%';
      } else if (key === 'permission') {
        column.width = '12%';
      }
      columns.push(column);
    }
    return columns.filter(
      col => col.dataIndex !== 'type' && col.dataIndex !== 'path' && col.dataIndex !== 'replication'
    );
  };

  const onRowClicked = (record: StorageDirectoryTableData) => {
    return {
      onClick: () => {
        if (selectedFiles.length === 0) {
          onFilePathChange(record.path);
          if (record.type === 'dir') {
            setPageNumber(1);
          }
        }
      }
    };
  };

  const rowSelection = {
    onChange: (_: React.Key[], selectedRows: StorageDirectoryTableData[]) => {
      setSelectedFiles(selectedRows);
    }
  };

  const handleSearch = useCallback(
    useDebounce(searchTerm => {
      setSearchTerm(encodeURIComponent(searchTerm));
    }),
    [setSearchTerm]
  );

  const onFilesDrop = (newFiles: File[]) => {
    const newUploadItems = newFiles.map(file => {
      return {
        file,
        filePath: fileStats.path,
        uuid: UUID(),
        status: FileUploadStatus.Pending
      };
    });
    setPolling(true);
    setFilesToUpload(prevFiles => [...prevFiles, ...newUploadItems]);
  };

  const [tableRef, rect] = useWindowSize();
  // 40px for table header, 50px for pagination
  const tableBodyHeight = Math.max(rect.height - 90, 100);

  const locale = {
    emptyText: t('Folder is empty')
  };

  const errorConfig = [
    {
      enabled: !!listDirectoryError,
      message: t('An error occurred while fetching the data'),
      action: t('Retry'),
      onClick: reloadFilesData
    }
  ];

  return (
    <div className="hue-storage-browser-directory">
      <div className="hue-storage-browser-directory__actions-bar">
        <Input
          className="hue-storage-browser-directory__actions-bar__search"
          placeholder={t('Search')}
          allowClear={true}
          onChange={event => {
            handleSearch(event.target.value);
          }}
          disabled={!tableData.length && !searchTerm.length}
        />
        <div className="hue-storage-browser-directory__actions-bar__actions">
          <StorageDirectoryActions
            fileStats={fileStats}
            fileSystem={fileSystem}
            selectedFiles={selectedFiles}
            onFilePathChange={onFilePathChange}
            onActionSuccess={() => {
              reloadFilesData();
              reloadTrashPath();
            }}
            setLoadingFiles={setLoadingFiles}
            onFilesDrop={onFilesDrop}
          />
        </div>
      </div>

<<<<<<< HEAD
      <DragAndDrop onDrop={onFilesDrop}>
        <LoadingErrorWrapper
          loading={(loadingFiles || listDirectoryLoading) && !polling}
          errors={errorConfig}
        >
          <Table
            className={className}
            columns={getColumns(tableData[0] ?? {})}
            dataSource={tableData}
            onRow={onRowClicked}
            pagination={false}
            rowClassName={rowClassName}
            rowKey={r => `${r.path}_${r.type}_${r.mtime}`}
            rowSelection={{
              hideSelectAll: !tableData.length,
              columnWidth: 36,
              type: 'checkbox',
              ...rowSelection
            }}
            scroll={{ y: tableHeight }}
            data-testid={testId}
            locale={locale}
            {...restProps}
          />

          {filesData?.page && filesData?.page?.totalPages > 0 && (
            <Pagination
              setPageSize={setPageSize}
              pageSize={pageSize}
              setPageNumber={setPageNumber}
              pageStats={filesData?.page}
=======
      <div ref={tableRef} className="hue-storage-browser-directory__table-container">
        <DragAndDrop onDrop={onFilesDrop}>
          <LoadingErrorWrapper
            loading={(loadingFiles || listDirectoryLoading) && !polling}
            errors={errorConfig}
          >
            <Table
              className={className}
              columns={getColumns(tableData[0] ?? {})}
              dataSource={tableData}
              onRow={onRowClicked}
              pagination={false}
              rowClassName={rowClassName}
              rowKey={r => `${r.path}_${r.type}_${r.mtime}`}
              rowSelection={{
                hideSelectAll: !tableData.length,
                columnWidth: 36,
                type: 'checkbox',
                ...rowSelection
              }}
              scroll={{ y: tableBodyHeight }}
              data-testid={`${testId}`}
              locale={locale}
              {...restProps}
>>>>>>> cce0baea
            />

            {filesData?.page && filesData?.page?.total_pages > 0 && (
              <Pagination
                setPageSize={setPageSize}
                pageSize={pageSize}
                setPageNumber={setPageNumber}
                pageStats={filesData?.page}
              />
            )}
          </LoadingErrorWrapper>
        </DragAndDrop>
      </div>
      {filesToUpload.length > 0 && (
        <FileUploadQueue
          filesQueue={filesToUpload}
          onClose={() => setFilesToUpload([])}
          onComplete={() => {
            reloadFilesData();
            setPolling(false);
          }}
        />
      )}
    </div>
  );
};

StorageDirectoryPage.defaultProps = defaultProps;
export default StorageDirectoryPage;<|MERGE_RESOLUTION|>--- conflicted
+++ resolved
@@ -282,39 +282,6 @@
         </div>
       </div>
 
-<<<<<<< HEAD
-      <DragAndDrop onDrop={onFilesDrop}>
-        <LoadingErrorWrapper
-          loading={(loadingFiles || listDirectoryLoading) && !polling}
-          errors={errorConfig}
-        >
-          <Table
-            className={className}
-            columns={getColumns(tableData[0] ?? {})}
-            dataSource={tableData}
-            onRow={onRowClicked}
-            pagination={false}
-            rowClassName={rowClassName}
-            rowKey={r => `${r.path}_${r.type}_${r.mtime}`}
-            rowSelection={{
-              hideSelectAll: !tableData.length,
-              columnWidth: 36,
-              type: 'checkbox',
-              ...rowSelection
-            }}
-            scroll={{ y: tableHeight }}
-            data-testid={testId}
-            locale={locale}
-            {...restProps}
-          />
-
-          {filesData?.page && filesData?.page?.totalPages > 0 && (
-            <Pagination
-              setPageSize={setPageSize}
-              pageSize={pageSize}
-              setPageNumber={setPageNumber}
-              pageStats={filesData?.page}
-=======
       <div ref={tableRef} className="hue-storage-browser-directory__table-container">
         <DragAndDrop onDrop={onFilesDrop}>
           <LoadingErrorWrapper
@@ -336,13 +303,12 @@
                 ...rowSelection
               }}
               scroll={{ y: tableBodyHeight }}
-              data-testid={`${testId}`}
+              data-testid={testId}
               locale={locale}
               {...restProps}
->>>>>>> cce0baea
             />
 
-            {filesData?.page && filesData?.page?.total_pages > 0 && (
+            {filesData?.page && filesData?.page?.totalPages > 0 && (
               <Pagination
                 setPageSize={setPageSize}
                 pageSize={pageSize}
