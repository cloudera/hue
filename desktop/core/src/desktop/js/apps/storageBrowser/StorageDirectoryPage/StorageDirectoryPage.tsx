// Licensed to Cloudera, Inc. under one
// or more contributor license agreements.  See the NOTICE file
// distributed with this work for additional information
// regarding copyright ownership.  Cloudera, Inc. licenses this file
// to you under the Apache License, Version 2.0 (the
// "License"); you may not use this file except in compliance
// with the License.  You may obtain a copy of the License at
//
//     http://www.apache.org/licenses/LICENSE-2.0
//
// Unless required by applicable law or agreed to in writing, software
// distributed under the License is distributed on an "AS IS" BASIS,
// WITHOUT WARRANTIES OR CONDITIONS OF ANY KIND, either express or implied.
// See the License for the specific language governing permissions and
// limitations under the License.

import React, { useMemo, useState, useCallback } from 'react';
import { Input, Tooltip } from 'antd';

import FolderIcon from '@cloudera/cuix-core/icons/react/ProjectIcon';
import FileIcon from '@cloudera/cuix-core/icons/react/DocumentationIcon';

import { i18nReact } from '../../../utils/i18nReact';
import useDebounce from '../../../utils/useDebounce';

import { LIST_DIRECTORY_API_URL } from '../api';
import {
  ListDirectory,
  FileStats,
  BrowserViewType,
  StorageDirectoryTableData,
  FileSystem
} from '../types';
import formatBytes from '../../../utils/formatBytes';

import './StorageDirectoryPage.scss';
import { formatTimestamp } from '../../../utils/dateTimeUtils';
import useLoadData from '../../../utils/hooks/useLoadData/useLoadData';
import { DEFAULT_PAGE_SIZE, DEFAULT_POLLING_TIME } from '../../../utils/constants/storageBrowser';
import DragAndDrop from '../../../reactComponents/DragAndDrop/DragAndDrop';
import UUID from '../../../utils/string/UUID';
import { RegularFile, FileStatus } from '../../../utils/hooks/useFileUpload/types';
import FileUploadQueue from '../../../reactComponents/FileUploadQueue/FileUploadQueue';
import useResizeObserver from '../../../utils/hooks/useResizeObserver/useResizeObserver';
import LoadingErrorWrapper from '../../../reactComponents/LoadingErrorWrapper/LoadingErrorWrapper';
import StorageDirectoryActions from './StorageDirectoryActions/StorageDirectoryActions';
<<<<<<< HEAD
import { getFileNameFromPath } from '../../../reactComponents/PathBrowser/PathBrowser.util';
=======
import PaginatedTable, {
  SortOrder,
  ColumnProps
} from '../../../reactComponents/PaginatedTable/PaginatedTable';
import { getLastDirOrFileNameFromPath } from '../../../reactComponents/PathBrowser/PathBrowser.util';
>>>>>>> 72e4f9c3

interface StorageDirectoryPageProps {
  fileStats: FileStats;
  fileSystem: FileSystem;
  onFilePathChange: (path: string) => void;
  testId?: string;
  reloadTrashPath: () => void;
}

const defaultProps = {
  testId: 'hue-storage-browser__table'
};

const StorageDirectoryPage = ({
  fileStats,
  fileSystem,
  onFilePathChange,
  testId,
  reloadTrashPath
}: StorageDirectoryPageProps): JSX.Element => {
  const [loadingFiles, setLoadingFiles] = useState<boolean>(false);
  const [selectedFiles, setSelectedFiles] = useState<StorageDirectoryTableData[]>([]);
  const [filesToUpload, setFilesToUpload] = useState<RegularFile[]>([]);
  const [polling, setPolling] = useState<boolean>(false);

  const [pageSize, setPageSize] = useState<number>(DEFAULT_PAGE_SIZE);
  const [pageNumber, setPageNumber] = useState<number>(1);
  const [sortByColumn, setSortByColumn] =
    useState<ColumnProps<StorageDirectoryTableData>['dataIndex']>();
  const [sortOrder, setSortOrder] = useState<SortOrder>(null);
  const [searchTerm, setSearchTerm] = useState<string>('');

  const { t } = i18nReact.useTranslation();

  const {
    data: filesData,
    loading: listDirectoryLoading,
    error: listDirectoryError,
    reloadData: reloadFilesData
  } = useLoadData<ListDirectory>(LIST_DIRECTORY_API_URL, {
    params: {
      path: fileStats.path,
      pagesize: pageSize.toString(),
      pagenum: pageNumber.toString(),
      filter: searchTerm !== '' ? searchTerm : undefined,
      sortby: sortByColumn,
      descending: sortOrder !== null ? sortOrder === 'descend' : undefined
    },
    skip:
      fileStats.path === '' ||
      fileStats.path === undefined ||
      fileStats.type !== BrowserViewType.dir,
    onSuccess: () => setSelectedFiles([]),
    pollInterval: polling ? DEFAULT_POLLING_TIME : undefined
  });

  const tableData: StorageDirectoryTableData[] = useMemo(() => {
    if (!filesData?.files) {
      return [];
    }

    return filesData?.files?.map(file => ({
<<<<<<< HEAD
      name: getFileNameFromPath(file.path),
=======
      name: getLastDirOrFileNameFromPath(file.path),
>>>>>>> 72e4f9c3
      size: file.type === BrowserViewType.file ? formatBytes(file.size) : '',
      user: file.user,
      group: file.group,
      permission: file.rwx,
      mtime: file?.mtime ? formatTimestamp(new Date(file.mtime * 1000)) : '-',
      type: file.type,
      path: file.path,
      replication: file?.replication
    }));
  }, [filesData]);

  const onRowClicked = (record: StorageDirectoryTableData) => {
    return {
      onClick: () => {
        if (selectedFiles.length === 0) {
          onFilePathChange(record.path);
          if (record.type === 'dir') {
            setPageNumber(1);
          }
        }
      }
    };
  };

  const handleSearch = useCallback(
    useDebounce(searchTerm => {
      setSearchTerm(encodeURIComponent(searchTerm));
    }),
    [setSearchTerm]
  );

  const onFilesDrop = (newFiles: File[]) => {
    const newUploadItems = newFiles.map(file => {
      return {
        file,
        filePath: fileStats.path,
        uuid: UUID(),
        status: FileStatus.Pending
      };
    });
    setPolling(true);
    setFilesToUpload(prevFiles => [...prevFiles, ...newUploadItems]);
  };

  const [tableRef, rect] = useResizeObserver();
  // 40px for table header, 50px for pagination
  const tableBodyHeight = Math.max(rect.height - 90, 100);

  const errorConfig = [
    {
      enabled: !!listDirectoryError,
      message: t('An error occurred while fetching the data'),
      action: t('Retry'),
      onClick: reloadFilesData
    }
  ];

  const columnsConfig: ColumnProps<StorageDirectoryTableData>[] = [
    {
      title: t('Name'),
      dataIndex: 'name',
      key: 'name',
      sorter: true,
      width: '40%',
      render: (_, record) => (
        <Tooltip title={record.name} mouseEnterDelay={1.5}>
          <div className="hue-storage-browser-directory__table-container__name-column">
            <div className="hue-storage-browser-directory__table-container__name-column__icon">
              {record.type === BrowserViewType.dir ? (
                <FolderIcon height={18} width={18} />
              ) : (
                <FileIcon height={18} width={18} />
              )}
            </div>
            <div className="hue-storage-browser-directory__table-container__name-column__label">
              {record.name}
            </div>
          </div>
        </Tooltip>
      )
    },
    {
      title: t('Size'),
      dataIndex: 'size',
      key: 'size',
      width: '10%',
      sorter: true
    },
    {
      title: t('User'),
      dataIndex: 'user',
      key: 'user',
      width: '10%'
    },
    {
      title: t('Group'),
      dataIndex: 'group',
      key: 'group',
      width: '10%'
    },
    {
      title: t('Permission'),
      dataIndex: 'permission',
      key: 'permission',
      width: '10%'
    },
    {
      title: t('Last Updated'),
      dataIndex: 'mtime',
      key: 'mtime',
      width: '20%',
      sorter: true
    }
  ];

  return (
    <div className="hue-storage-browser-directory">
      <div className="hue-storage-browser-directory__actions-bar">
        <Input
          className="hue-storage-browser-directory__actions-bar__search"
          placeholder={t('Search')}
          allowClear={true}
          onChange={event => handleSearch(event.target.value)}
          disabled={!tableData.length && !searchTerm.length}
        />
        <div className="hue-storage-browser-directory__actions-bar__actions">
          <StorageDirectoryActions
            fileStats={fileStats}
            fileSystem={fileSystem}
            selectedFiles={selectedFiles}
            onFilePathChange={onFilePathChange}
            onActionSuccess={() => {
              reloadFilesData();
              reloadTrashPath();
            }}
            setLoadingFiles={setLoadingFiles}
            onFilesDrop={onFilesDrop}
          />
        </div>
      </div>

      <div ref={tableRef} className="hue-storage-browser-directory__table-container">
        <DragAndDrop onDrop={onFilesDrop}>
          <LoadingErrorWrapper
            loading={(loadingFiles || listDirectoryLoading) && !polling}
            errors={errorConfig}
          >
            <PaginatedTable<StorageDirectoryTableData>
              data={tableData}
              columns={columnsConfig}
              rowKey={r => `${r.path}_${r.type}_${r.mtime}`}
              onRowClick={onRowClicked}
              onRowSelect={setSelectedFiles}
              sortByColumn={sortByColumn}
              setSortByColumn={setSortByColumn}
              sortOrder={sortOrder}
              setSortOrder={setSortOrder}
              locale={{ emptyText: t('Folder is empty') }}
              scroll={{ y: tableBodyHeight }}
              testId={testId}
              pagination={{
                pageSize,
                setPageSize,
                setPageNumber,
                pageStats: filesData?.page
              }}
            />
          </LoadingErrorWrapper>
        </DragAndDrop>
      </div>
      {filesToUpload.length > 0 && (
        <FileUploadQueue
          filesQueue={filesToUpload}
          onClose={() => setFilesToUpload([])}
          onComplete={() => {
            reloadFilesData();
            setPolling(false);
          }}
        />
      )}
    </div>
  );
};

StorageDirectoryPage.defaultProps = defaultProps;
export default StorageDirectoryPage;<|MERGE_RESOLUTION|>--- conflicted
+++ resolved
@@ -44,15 +44,11 @@
 import useResizeObserver from '../../../utils/hooks/useResizeObserver/useResizeObserver';
 import LoadingErrorWrapper from '../../../reactComponents/LoadingErrorWrapper/LoadingErrorWrapper';
 import StorageDirectoryActions from './StorageDirectoryActions/StorageDirectoryActions';
-<<<<<<< HEAD
-import { getFileNameFromPath } from '../../../reactComponents/PathBrowser/PathBrowser.util';
-=======
 import PaginatedTable, {
   SortOrder,
   ColumnProps
 } from '../../../reactComponents/PaginatedTable/PaginatedTable';
 import { getLastDirOrFileNameFromPath } from '../../../reactComponents/PathBrowser/PathBrowser.util';
->>>>>>> 72e4f9c3
 
 interface StorageDirectoryPageProps {
   fileStats: FileStats;
@@ -115,11 +111,7 @@
     }
 
     return filesData?.files?.map(file => ({
-<<<<<<< HEAD
-      name: getFileNameFromPath(file.path),
-=======
       name: getLastDirOrFileNameFromPath(file.path),
->>>>>>> 72e4f9c3
       size: file.type === BrowserViewType.file ? formatBytes(file.size) : '',
       user: file.user,
       group: file.group,
