--- conflicted
+++ resolved
@@ -42,13 +42,8 @@
   const { t } = i18nReact.useTranslation();
 
   const { save, loading, error } = useSaveData(EXTRACT_API_URL, {
-<<<<<<< HEAD
     // TODO: Remove encodeData once API supports RAW JSON payload
-    postOptions: { encodeData: true },
-=======
-    // TODO: Remove qsEncodeData once API supports RAW JSON payload
-    options: { qsEncodeData: true },
->>>>>>> 18198542
+    options: { encodeData: true },
     skip: !file,
     onSuccess,
     onError
