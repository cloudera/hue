--- conflicted
+++ resolved
@@ -39,10 +39,7 @@
 import RenameAction from './Rename/Rename';
 import ReplicationAction from './Replication/Replication';
 import ViewSummary from './ViewSummary/ViewSummary';
-<<<<<<< HEAD
 import DeleteAction from './Delete/Delete';
-=======
->>>>>>> 7e9165b1
 
 interface StorageBrowserRowActionsProps {
   isTrashEnabled?: boolean;
@@ -56,11 +53,7 @@
   [ActionType.Copy]: <CopyClipboardIcon />,
   [ActionType.Move]: <DataMovementIcon />,
   [ActionType.Rename]: <EditIcon />,
-<<<<<<< HEAD
-  [ActionType.Repilcation]: <DuplicateIcon />,
-=======
   [ActionType.Replication]: <DuplicateIcon />,
->>>>>>> 7e9165b1
   [ActionType.Delete]: <DeleteIcon />,
   [ActionType.Summary]: <InfoIcon />
 };
@@ -128,11 +121,7 @@
           onClose={closeModal}
         />
       )}
-<<<<<<< HEAD
-      {selectedAction === ActionType.Repilcation && (
-=======
       {selectedAction === ActionType.Replication && (
->>>>>>> 7e9165b1
         <ReplicationAction
           file={selectedFiles[0]}
           onSuccess={onApiSuccess}
@@ -151,7 +140,6 @@
           setLoadingFiles={setLoadingFiles}
         />
       )}
-<<<<<<< HEAD
       {selectedAction === ActionType.Delete && (
         <DeleteAction
           isTrashEnabled={isTrashEnabled}
@@ -162,8 +150,6 @@
           setLoading={setLoadingFiles}
         />
       )}
-=======
->>>>>>> 7e9165b1
     </>
   );
 };
