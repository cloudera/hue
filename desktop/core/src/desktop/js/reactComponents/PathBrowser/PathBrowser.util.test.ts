// Licensed to Cloudera, Inc. under one
// or more contributor license agreements.  See the NOTICE file
// distributed with this work for additional information
// regarding copyright ownership.  Cloudera, Inc. licenses this file
// to you under the Apache License, Version 2.0 (the
// "License"); you may not use this file except in compliance
// with the License.  You may obtain a copy of the License at
//
//     http://www.apache.org/licenses/LICENSE-2.0
//
// Unless required by applicable law or agreed to in writing, software
// distributed under the License is distributed on an "AS IS" BASIS,
// WITHOUT WARRANTIES OR CONDITIONS OF ANY KIND, either express or implied.
// See the License for the specific language governing permissions and
// limitations under the License.

<<<<<<< HEAD
import { getBreadcrumbs, getFileSystemAndPath, getFileNameFromPath } from './PathBrowser.util';
=======
import {
  getBreadcrumbs,
  getLastDirOrFileNameFromPath,
  getFileSystemAndPath
} from './PathBrowser.util';
>>>>>>> 72e4f9c3

describe('PathBrowser utils', () => {
  describe('getFileSystemAndPath', () => {
    it('should return an empty filesystem and the full path if no filesystem is specified', () => {
      const path = '/test/folder';
      const result = getFileSystemAndPath(path);

      expect(result).toEqual({
        fileSystem: 'hdfs',
        path: '/test/folder'
      });
    });

    it('should correctly handle a path with a non-HDFS filesystem identifier', () => {
      const path = 'abfs://my/storage/path';
      const result = getFileSystemAndPath(path);

      expect(result).toEqual({
        fileSystem: 'abfs',
        path: '/my/storage/path'
      });
    });

    it('should correctly handle a path with special characters in the filesystem', () => {
      const path = 's3://bucket-name/folder';
      const result = getFileSystemAndPath(path);

      expect(result).toEqual({
        fileSystem: 's3',
        path: '/bucket-name/folder'
      });
    });

    it('should return an empty filesystem and path when the input is an empty string', () => {
      const path = '';
      const result = getFileSystemAndPath(path);

      expect(result).toEqual({
        fileSystem: '',
        path: ''
      });
    });
  });

  describe('getBreadcrumbs', () => {
    it('should construct breadcrumbs for an HDFS path', () => {
      const hdfsPath = '/test/folder';
      const result = getBreadcrumbs('hdfs', hdfsPath);

      expect(result).toEqual([
        { url: '/', label: 'hdfs' },
        { url: '/test', label: 'test' },
        { url: '/test/folder', label: 'folder' }
      ]);
    });

    it('should construct breadcrumbs for a non-HDFS path', () => {
      const nonHdfsPath = '/test/folder';
      const result = getBreadcrumbs('abfs', nonHdfsPath);

      expect(result).toEqual([
        { url: 'abfs://', label: 'abfs' },
        { url: 'abfs://test', label: 'test' },
        { url: 'abfs://test/folder', label: 'folder' }
      ]);
    });

    it('should handle paths with a trailing slash correctly', () => {
      const pathWithTrailingSlash = '/folder/with/trailing/slash/';
      const result = getBreadcrumbs('hdfs', pathWithTrailingSlash);

      expect(result).toEqual([
        { url: '/', label: 'hdfs' },
        { url: '/folder', label: 'folder' },
        { url: '/folder/with', label: 'with' },
        { url: '/folder/with/trailing', label: 'trailing' },
        { url: '/folder/with/trailing/slash', label: 'slash' }
      ]);
    });

    it('should handle paths that start with a leading slash with HDFS file system', () => {
      const pathWithLeadingSlash = '/path/to/file';
      const result = getBreadcrumbs('hdfs', pathWithLeadingSlash);

      expect(result).toEqual([
        { url: '/', label: 'hdfs' },
        { url: '/path', label: 'path' },
        { url: '/path/to', label: 'to' },
        { url: '/path/to/file', label: 'file' }
      ]);
    });

    it('should handle paths with numbers and mixed case labels', () => {
      const mixedCasePath = '/folder/PathWith123/anotherOne';
      const result = getBreadcrumbs('abfs', mixedCasePath);

      expect(result).toEqual([
        { url: 'abfs://', label: 'abfs' },
        { url: 'abfs://folder', label: 'folder' },
        { url: 'abfs://folder/PathWith123', label: 'PathWith123' },
        { url: 'abfs://folder/PathWith123/anotherOne', label: 'anotherOne' }
      ]);
    });

    it('should construct breadcrumbs for a file without subfolders', () => {
      const filePath = '/file.txt';
      const result = getBreadcrumbs('abfs', filePath);

      expect(result).toEqual([
        { url: 'abfs://', label: 'abfs' },
        { url: 'abfs://file.txt', label: 'file.txt' }
      ]);
    });
  });
<<<<<<< HEAD
});

describe('getFileNameFromPath', () => {
  it('should return the file name from a valid path', () => {
    const filePath = '/user/documents/file.txt';
    const result = getFileNameFromPath(filePath);
    expect(result).toBe('file.txt');
  });

  it('should return an empty string for a path ending with a slash', () => {
    const filePath = '/user/documents';
    const result = getFileNameFromPath(filePath);
    expect(result).toBe('documents');
  });

  it('should return correct filename for S3A path', () => {
    const filePath = 's3a://example/hue/';
    const result = getFileNameFromPath(filePath);
    expect(result).toBe('hue');
  });

  it('should return correct filename for root S3A directory', () => {
    const filePath = 's3a://';
    const result = getFileNameFromPath(filePath);
    expect(result).toBe('s3a');
  });

  it('should return correct filename for root hdfs directory', () => {
    const filePath = '/';
    const result = getFileNameFromPath(filePath);
    expect(result).toBe('hdfs');
=======

  describe('getLastDirOrFileNameFromPath', () => {
    it('should return the correct fileName for a valid path', () => {
      const path = '/user/documents/file.txt';
      const result = getLastDirOrFileNameFromPath(path);
      expect(result).toBe('file.txt');
    });

    it('should return the correct fileName for a valid path with double file extension', () => {
      const path = '/user/documents/file.tar.gz';
      const result = getLastDirOrFileNameFromPath(path);
      expect(result).toBe('file.tar.gz');
    });

    it('should return an correct fileName for a path ending with a slash', () => {
      const path = '/user/documents/file.txt/';
      const result = getLastDirOrFileNameFromPath(path);
      expect(result).toBe('file.txt');
    });

    it('should return correct directoryName for S3A path', () => {
      const path = 's3a://example/hue/';
      const result = getLastDirOrFileNameFromPath(path);
      expect(result).toBe('hue');
    });

    it('should return correct directoryName when path is root S3A', () => {
      const path = 's3a://';
      const result = getLastDirOrFileNameFromPath(path);
      expect(result).toBe('s3a');
    });

    it('should return correct directoryName when path is root HDFS', () => {
      const path = '/';
      const result = getLastDirOrFileNameFromPath(path);
      expect(result).toBe('hdfs');
    });

    it('should return empty string when path is empty string', () => {
      const path = '';
      const result = getLastDirOrFileNameFromPath(path);
      expect(result).toBe('');
    });
>>>>>>> 72e4f9c3
  });
});<|MERGE_RESOLUTION|>--- conflicted
+++ resolved
@@ -14,15 +14,11 @@
 // See the License for the specific language governing permissions and
 // limitations under the License.
 
-<<<<<<< HEAD
-import { getBreadcrumbs, getFileSystemAndPath, getFileNameFromPath } from './PathBrowser.util';
-=======
 import {
   getBreadcrumbs,
   getLastDirOrFileNameFromPath,
   getFileSystemAndPath
 } from './PathBrowser.util';
->>>>>>> 72e4f9c3
 
 describe('PathBrowser utils', () => {
   describe('getFileSystemAndPath', () => {
@@ -137,39 +133,6 @@
       ]);
     });
   });
-<<<<<<< HEAD
-});
-
-describe('getFileNameFromPath', () => {
-  it('should return the file name from a valid path', () => {
-    const filePath = '/user/documents/file.txt';
-    const result = getFileNameFromPath(filePath);
-    expect(result).toBe('file.txt');
-  });
-
-  it('should return an empty string for a path ending with a slash', () => {
-    const filePath = '/user/documents';
-    const result = getFileNameFromPath(filePath);
-    expect(result).toBe('documents');
-  });
-
-  it('should return correct filename for S3A path', () => {
-    const filePath = 's3a://example/hue/';
-    const result = getFileNameFromPath(filePath);
-    expect(result).toBe('hue');
-  });
-
-  it('should return correct filename for root S3A directory', () => {
-    const filePath = 's3a://';
-    const result = getFileNameFromPath(filePath);
-    expect(result).toBe('s3a');
-  });
-
-  it('should return correct filename for root hdfs directory', () => {
-    const filePath = '/';
-    const result = getFileNameFromPath(filePath);
-    expect(result).toBe('hdfs');
-=======
 
   describe('getLastDirOrFileNameFromPath', () => {
     it('should return the correct fileName for a valid path', () => {
@@ -213,6 +176,5 @@
       const result = getLastDirOrFileNameFromPath(path);
       expect(result).toBe('');
     });
->>>>>>> 72e4f9c3
   });
 });