--- conflicted
+++ resolved
@@ -63,16 +63,11 @@
   );
 };
 
-<<<<<<< HEAD
-export const getFileNameFromPath = (filePath: string): string => {
-  const { fileSystem, path } = getFileSystemAndPath(filePath);
-=======
 export const getLastDirOrFileNameFromPath = (inputPath: string): string => {
   if (inputPath === '') {
     return inputPath;
   }
   const { fileSystem, path } = getFileSystemAndPath(inputPath);
->>>>>>> 72e4f9c3
   const sanitizedPath = path.endsWith('/') ? path.slice(0, -1) : path;
   return sanitizedPath.split('/').pop() || fileSystem;
 };