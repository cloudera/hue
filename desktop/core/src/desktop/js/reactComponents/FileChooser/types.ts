--- conflicted
+++ resolved
@@ -27,23 +27,7 @@
   blockSize: number;
   group: string;
   mode: number;
-<<<<<<< HEAD
   mtime: number;
-=======
-  mtime: string;
-  path: string;
-  size: number;
-  user: string;
-  replication: number;
-}
-
-export interface File {
-  humansize: string;
-  is_sentry_managed: boolean;
-  mode: string;
-  mtime: string;
-  name: string;
->>>>>>> 8349315f
   path: string;
   replication: number;
   rwx: string;
