// Licensed to Cloudera, Inc. under one
// or more contributor license agreements.  See the NOTICE file
// distributed with this work for additional information
// regarding copyright ownership.  Cloudera, Inc. licenses this file
// to you under the Apache License, Version 2.0 (the
// "License"); you may not use this file except in compliance
// with the License.  You may obtain a copy of the License at
//
//     http://www.apache.org/licenses/LICENSE-2.0
//
// Unless required by applicable law or agreed to in writing, software
// distributed under the License is distributed on an "AS IS" BASIS,
// WITHOUT WARRANTIES OR CONDITIONS OF ANY KIND, either express or implied.
// See the License for the specific language governing permissions and
// limitations under the License.

import React from 'react';
import { Spin } from 'antd';
import { PrimaryButton } from 'cuix/dist/components/Button';

import { i18nReact } from '../../utils/i18nReact';
import './LoadingErrorWrapper.scss';

interface WrapperError {
  enabled: boolean;
  message: string;
  action?: string;
  onClick?: () => void;
}

interface LoadingErrorWrapperProps {
  loading: boolean;
  errors: WrapperError[];
  children: React.ReactNode;
  hideChildren?: boolean;
}

const LoadingErrorWrapper = ({
  loading,
  errors,
<<<<<<< HEAD
  hideChildren = false,
  children
=======
  children,
  hideChildren = false
>>>>>>> 72e4f9c3
}: LoadingErrorWrapperProps): JSX.Element => {
  const { t } = i18nReact.useTranslation();

  if (loading) {
    return (
      <Spin
        spinning={loading}
<<<<<<< HEAD
        data-testid="loading-error-wrapper__sppiner"
        className="loading-error-wrapper__sppiner"
=======
        data-testid="loading-error-wrapper__spinner"
        className="loading-error-wrapper__spinner"
>>>>>>> 72e4f9c3
      >
        {hideChildren === false && children}
      </Spin>
    );
  }

  const enabledErrors = errors.filter(error => error.enabled);
  if (enabledErrors.length > 0) {
    return (
      <>
        {enabledErrors.map(error => (
          <div className="loading-error-wrapper__error" key={error.message}>
            <div>{t(error.message)}</div>
            {error.onClick && (
              <PrimaryButton onClick={error.onClick} data-event="">
                {error.action}
              </PrimaryButton>
            )}
          </div>
        ))}
      </>
    );
  }

  return <>{children}</>;
};

export default LoadingErrorWrapper;<|MERGE_RESOLUTION|>--- conflicted
+++ resolved
@@ -38,13 +38,8 @@
 const LoadingErrorWrapper = ({
   loading,
   errors,
-<<<<<<< HEAD
-  hideChildren = false,
-  children
-=======
   children,
   hideChildren = false
->>>>>>> 72e4f9c3
 }: LoadingErrorWrapperProps): JSX.Element => {
   const { t } = i18nReact.useTranslation();
 
@@ -52,13 +47,8 @@
     return (
       <Spin
         spinning={loading}
-<<<<<<< HEAD
-        data-testid="loading-error-wrapper__sppiner"
-        className="loading-error-wrapper__sppiner"
-=======
         data-testid="loading-error-wrapper__spinner"
         className="loading-error-wrapper__spinner"
->>>>>>> 72e4f9c3
       >
         {hideChildren === false && children}
       </Spin>
