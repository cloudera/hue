// Licensed to Cloudera, Inc. under one
// or more contributor license agreements.  See the NOTICE file
// distributed with this work for additional information
// regarding copyright ownership.  Cloudera, Inc. licenses this file
// to you under the Apache License, Version 2.0 (the
// "License"); you may not use this file except in compliance
// with the License.  You may obtain a copy of the License at
//
//     http://www.apache.org/licenses/LICENSE-2.0
//
// Unless required by applicable law or agreed to in writing, software
// distributed under the License is distributed on an "AS IS" BASIS,
// WITHOUT WARRANTIES OR CONDITIONS OF ANY KIND, either express or implied.
// See the License for the specific language governing permissions and
// limitations under the License.

import { renderHook, act, waitFor } from '@testing-library/react';
<<<<<<< HEAD
import useSaveData, { HttpMethod } from './useSaveData';
import { post, put, patch } from '../../../api/utils';

jest.mock('../../../api/utils', () => ({
  post: jest.fn(),
  put: jest.fn(),
  patch: jest.fn()
}));

const mockPost = post as jest.MockedFunction<typeof post>;
const mockPut = put as jest.MockedFunction<typeof put>;
const mockPatch = patch as jest.MockedFunction<typeof patch>;
=======
import useSaveData from './useSaveData';
import { HttpMethod, sendApiRequest } from '../../../api/utils';

jest.mock('../../../api/utils', () => {
  const original = jest.requireActual('../../../api/utils');
  return {
    ...original,
    post: jest.fn(),
    put: jest.fn(),
    patch: jest.fn(),
    sendApiRequest: jest.fn()
  };
});

const mockSendApiRequest = sendApiRequest as jest.MockedFunction<typeof sendApiRequest>;
>>>>>>> 13c20648
const mockUrlPrefix = 'https://api.example.com';
const mockEndpoint = '/save-endpoint';
const mockUrl = `${mockUrlPrefix}${mockEndpoint}`;
const mockData = { id: 1, product: 'Hue' };
const mockBody = { id: 1 };
const mockRequestOptions = {
  ignoreSuccessErrors: true,
  qsEncodeData: false,
  silenceErrors: true
};

describe('useSaveData', () => {
  beforeEach(() => {
    jest.clearAllMocks();
<<<<<<< HEAD
    mockPost.mockResolvedValue(mockData);
    mockPut.mockResolvedValue(mockData);
    mockPatch.mockResolvedValue(mockData);
=======
    mockSendApiRequest.mockResolvedValue(mockData);
>>>>>>> 13c20648
  });

  it('should save data successfully and update state', async () => {
    const { result } = renderHook(() => useSaveData(mockUrl));

    expect(result.current.data).toBeUndefined();
    expect(result.current.error).toBeUndefined();
    expect(result.current.loading).toBe(false);

    act(() => {
      result.current.save(mockBody);
    });

    expect(result.current.loading).toBe(true);

    await waitFor(() => {
      expect(mockSendApiRequest).toHaveBeenCalledTimes(1);
      expect(mockSendApiRequest).toHaveBeenCalledWith(
        HttpMethod.POST,
        mockUrl,
        mockBody,
        mockRequestOptions
      );
      expect(result.current.data).toEqual(mockData);
      expect(result.current.error).toBeUndefined();
      expect(result.current.loading).toBe(false);
    });
  });

  it('should handle errors and update error state', async () => {
    const mockError = new Error('Save error');
    mockSendApiRequest.mockRejectedValue(mockError);

    const { result } = renderHook(() => useSaveData(mockUrl));

    expect(result.current.data).toBeUndefined();
    expect(result.current.error).toBeUndefined();
    expect(result.current.loading).toBe(false);

    act(() => {
      result.current.save(mockBody);
    });

    expect(result.current.loading).toBe(true);

    await waitFor(() => {
      expect(mockSendApiRequest).toHaveBeenCalledWith(
        HttpMethod.POST,
        mockUrl,
        mockBody,
        mockRequestOptions
      );
      expect(result.current.data).toBeUndefined();
      expect(result.current.error).toEqual(mockError);
      expect(result.current.loading).toBe(false);
    });
  });

  it('should not call post when skip option is true', () => {
    const { result } = renderHook(() => useSaveData(mockUrl, { skip: true }));

    act(() => {
      result.current.save(mockBody);
    });

    expect(result.current.data).toBeUndefined();
    expect(result.current.error).toBeUndefined();
    expect(result.current.loading).toBe(false);
    expect(mockSendApiRequest).not.toHaveBeenCalled();
  });

  it('should update options when props change', async () => {
    const { result, rerender } = renderHook((props: { url: string }) => useSaveData(props.url), {
      initialProps: { url: mockUrl }
    });

    expect(result.current.data).toBeUndefined();
    expect(result.current.error).toBeUndefined();
    expect(result.current.loading).toBe(false);

    act(() => {
      result.current.save(mockBody);
    });

    expect(result.current.loading).toBe(true);

    await waitFor(() => {
      expect(mockSendApiRequest).toHaveBeenCalledWith(
        HttpMethod.POST,
        mockUrl,
        mockBody,
        mockRequestOptions
      );
      expect(result.current.data).toEqual(mockData);
      expect(result.current.error).toBeUndefined();
      expect(result.current.loading).toBe(false);
    });

    const newBody = { id: 2 };
    const newMockData = { ...mockData, id: 2 };
    mockSendApiRequest.mockResolvedValueOnce(newMockData);

    rerender({ url: mockUrl });

    act(() => {
      result.current.save(newBody);
    });

    expect(result.current.loading).toBe(true);

    await waitFor(() => {
      expect(mockSendApiRequest).toHaveBeenCalledWith(
        HttpMethod.POST,
        mockUrl,
        newBody,
        mockRequestOptions
      );
      expect(result.current.data).toEqual(newMockData);
      expect(result.current.error).toBeUndefined();
      expect(result.current.loading).toBe(false);
    });
  });

  it('should call onSuccess callback when provided', async () => {
    const mockOnSuccess = jest.fn();
    const mockOnError = jest.fn();
    const { result } = renderHook(() =>
      useSaveData(mockUrl, {
        onSuccess: mockOnSuccess,
        onError: mockOnError
      })
    );

    expect(result.current.data).toBeUndefined();
    expect(result.current.error).toBeUndefined();
    expect(result.current.loading).toBe(false);

    act(() => {
      result.current.save(mockBody);
    });

    expect(result.current.loading).toBe(true);

    await waitFor(() => {
      expect(mockSendApiRequest).toHaveBeenCalledWith(
        HttpMethod.POST,
        mockUrl,
        mockBody,
        mockRequestOptions
      );
      expect(result.current.data).toEqual(mockData);
      expect(result.current.error).toBeUndefined();
      expect(result.current.loading).toBe(false);
      expect(mockOnSuccess).toHaveBeenCalledWith(mockData);
      expect(mockOnError).not.toHaveBeenCalled();
    });
  });

  it('should call onError callback when provided', async () => {
    const mockError = new Error('Save error');
    mockSendApiRequest.mockRejectedValue(mockError);

    const mockOnSuccess = jest.fn();
    const mockOnError = jest.fn();
    const { result } = renderHook(() =>
      useSaveData(mockUrl, {
        onSuccess: mockOnSuccess,
        onError: mockOnError
      })
    );

    expect(result.current.data).toBeUndefined();
    expect(result.current.error).toBeUndefined();
    expect(result.current.loading).toBe(false);

    act(() => {
      result.current.save(mockBody);
    });

    expect(result.current.loading).toBe(true);

    await waitFor(() => {
      expect(mockSendApiRequest).toHaveBeenCalledWith(
        HttpMethod.POST,
        mockUrl,
        mockBody,
        mockRequestOptions
      );
      expect(result.current.data).toBeUndefined();
      expect(result.current.error).toEqual(mockError);
      expect(result.current.loading).toBe(false);
      expect(mockOnSuccess).not.toHaveBeenCalled();
      expect(mockOnError).toHaveBeenCalledWith(mockError);
    });
  });

  it('should auto set qsEncodeData to true for non-JSON and non-FormData payloads', async () => {
    const { result } = renderHook(() => useSaveData(mockUrl));

    act(() => {
      result.current.save('hue data');
    });

    await waitFor(() => {
      expect(mockSendApiRequest).toHaveBeenCalledWith(
        HttpMethod.POST,
        mockUrl,
        'hue data',
        expect.objectContaining({ qsEncodeData: true })
      );
      expect(result.current.data).toEqual(mockData);
      expect(result.current.error).toBeUndefined();
      expect(result.current.loading).toBe(false);
    });
  });

  it('should not auto set qsEncodeData for FormData payloads', async () => {
    const payload = new FormData();

    const { result } = renderHook(() => useSaveData(mockUrl));

    act(() => {
      result.current.save(payload);
    });

    await waitFor(() => {
      expect(mockSendApiRequest).toHaveBeenCalledWith(
        HttpMethod.POST,
        mockUrl,
        payload,
        expect.objectContaining({ qsEncodeData: false })
      );
      expect(result.current.data).toEqual(mockData);
      expect(result.current.error).toBeUndefined();
      expect(result.current.loading).toBe(false);
    });
  });

  it('should not auto set qsEncodeData for JSON payloads', async () => {
    const payload = { project: 'hue' };

    const { result } = renderHook(() => useSaveData(mockUrl));

    act(() => {
      result.current.save(payload);
    });

    await waitFor(() => {
      expect(mockSendApiRequest).toHaveBeenCalledWith(
        HttpMethod.POST,
        mockUrl,
        payload,
        expect.objectContaining({ qsEncodeData: false })
      );
      expect(result.current.data).toEqual(mockData);
      expect(result.current.error).toBeUndefined();
      expect(result.current.loading).toBe(false);
    });
  });

  it('should prioritize qsEncodeData from saveOptions.postOptions', async () => {
    const payload = new FormData();

    const { result } = renderHook(() =>
      useSaveData(mockUrl, {
        postOptions: { qsEncodeData: true }
      })
    );

    act(() => {
      result.current.save(payload);
    });

    await waitFor(() => {
      expect(mockSendApiRequest).toHaveBeenCalledWith(
        HttpMethod.POST,
        mockUrl,
        payload,
        expect.objectContaining({ qsEncodeData: true })
      );
      expect(result.current.data).toEqual(mockData);
      expect(result.current.error).toBeUndefined();
      expect(result.current.loading).toBe(false);
    });
  });

  it('should use PUT method when specified in options', async () => {
<<<<<<< HEAD
    mockPut.mockResolvedValue(mockData);
=======
    mockSendApiRequest.mockResolvedValue(mockData);
>>>>>>> 13c20648

    const { result } = renderHook(() => useSaveData(mockUrl, { method: HttpMethod.PUT }));

    act(() => {
      result.current.save(mockBody);
    });

    await waitFor(() => {
<<<<<<< HEAD
      expect(mockPut).toHaveBeenCalledTimes(1);
      expect(mockPut).toHaveBeenCalledWith(mockUrl, mockBody, expect.any(Object));
      expect(mockPost).not.toHaveBeenCalled();
      expect(mockPatch).not.toHaveBeenCalled();
=======
      expect(mockSendApiRequest).toHaveBeenCalledTimes(1);
      expect(mockSendApiRequest).toHaveBeenCalledWith(
        HttpMethod.PUT,
        mockUrl,
        mockBody,
        mockRequestOptions
      );
>>>>>>> 13c20648
      expect(result.current.data).toEqual(mockData);
      expect(result.current.loading).toBe(false);
    });
  });

  it('should use PATCH method when specified in saveOptions', async () => {
<<<<<<< HEAD
    mockPatch.mockResolvedValue(mockData);
=======
    mockSendApiRequest.mockResolvedValue(mockData);
>>>>>>> 13c20648

    const { result } = renderHook(() => useSaveData(mockUrl));

    act(() => {
      result.current.save(mockBody, { method: HttpMethod.PATCH });
    });

    await waitFor(() => {
<<<<<<< HEAD
      expect(mockPatch).toHaveBeenCalledTimes(1);
      expect(mockPatch).toHaveBeenCalledWith(mockUrl, mockBody, expect.any(Object));
      expect(mockPost).not.toHaveBeenCalled();
      expect(mockPut).not.toHaveBeenCalled();
=======
      expect(mockSendApiRequest).toHaveBeenCalledTimes(1);
      expect(mockSendApiRequest).toHaveBeenCalledWith(
        HttpMethod.PATCH,
        mockUrl,
        mockBody,
        mockRequestOptions
      );
>>>>>>> 13c20648
      expect(result.current.data).toEqual(mockData);
      expect(result.current.loading).toBe(false);
    });
  });

  it('should prioritize saveOptions method over options method', async () => {
<<<<<<< HEAD
    mockPatch.mockResolvedValue(mockData);
=======
    mockSendApiRequest.mockResolvedValue(mockData);
>>>>>>> 13c20648

    const { result } = renderHook(() => useSaveData(mockUrl, { method: HttpMethod.PUT }));

    act(() => {
      result.current.save(mockBody, { method: HttpMethod.PATCH });
    });

    await waitFor(() => {
<<<<<<< HEAD
      expect(mockPatch).toHaveBeenCalledTimes(1);
      expect(mockPatch).toHaveBeenCalledWith(mockUrl, mockBody, expect.any(Object));
      expect(mockPost).not.toHaveBeenCalled();
      expect(mockPut).not.toHaveBeenCalled();
=======
      expect(mockSendApiRequest).toHaveBeenCalledTimes(1);
      expect(mockSendApiRequest).toHaveBeenCalledWith(
        HttpMethod.PATCH,
        mockUrl,
        mockBody,
        mockRequestOptions
      );
>>>>>>> 13c20648
      expect(result.current.data).toEqual(mockData);
      expect(result.current.loading).toBe(false);
    });
  });

  it('should default to POST when no method is specified', async () => {
    const { result } = renderHook(() => useSaveData(mockUrl));

    act(() => {
      result.current.save(mockBody);
    });

    await waitFor(() => {
<<<<<<< HEAD
      expect(mockPost).toHaveBeenCalledTimes(1);
      expect(mockPost).toHaveBeenCalledWith(mockUrl, mockBody, expect.any(Object));
      expect(mockPut).not.toHaveBeenCalled();
      expect(mockPatch).not.toHaveBeenCalled();
=======
      expect(mockSendApiRequest).toHaveBeenCalledTimes(1);
      expect(mockSendApiRequest).toHaveBeenCalledWith(
        HttpMethod.POST,
        mockUrl,
        mockBody,
        mockRequestOptions
      );
>>>>>>> 13c20648
      expect(result.current.data).toEqual(mockData);
      expect(result.current.loading).toBe(false);
    });
  });
});<|MERGE_RESOLUTION|>--- conflicted
+++ resolved
@@ -15,20 +15,6 @@
 // limitations under the License.
 
 import { renderHook, act, waitFor } from '@testing-library/react';
-<<<<<<< HEAD
-import useSaveData, { HttpMethod } from './useSaveData';
-import { post, put, patch } from '../../../api/utils';
-
-jest.mock('../../../api/utils', () => ({
-  post: jest.fn(),
-  put: jest.fn(),
-  patch: jest.fn()
-}));
-
-const mockPost = post as jest.MockedFunction<typeof post>;
-const mockPut = put as jest.MockedFunction<typeof put>;
-const mockPatch = patch as jest.MockedFunction<typeof patch>;
-=======
 import useSaveData from './useSaveData';
 import { HttpMethod, sendApiRequest } from '../../../api/utils';
 
@@ -44,7 +30,6 @@
 });
 
 const mockSendApiRequest = sendApiRequest as jest.MockedFunction<typeof sendApiRequest>;
->>>>>>> 13c20648
 const mockUrlPrefix = 'https://api.example.com';
 const mockEndpoint = '/save-endpoint';
 const mockUrl = `${mockUrlPrefix}${mockEndpoint}`;
@@ -59,13 +44,7 @@
 describe('useSaveData', () => {
   beforeEach(() => {
     jest.clearAllMocks();
-<<<<<<< HEAD
-    mockPost.mockResolvedValue(mockData);
-    mockPut.mockResolvedValue(mockData);
-    mockPatch.mockResolvedValue(mockData);
-=======
     mockSendApiRequest.mockResolvedValue(mockData);
->>>>>>> 13c20648
   });
 
   it('should save data successfully and update state', async () => {
@@ -353,11 +332,7 @@
   });
 
   it('should use PUT method when specified in options', async () => {
-<<<<<<< HEAD
-    mockPut.mockResolvedValue(mockData);
-=======
     mockSendApiRequest.mockResolvedValue(mockData);
->>>>>>> 13c20648
 
     const { result } = renderHook(() => useSaveData(mockUrl, { method: HttpMethod.PUT }));
 
@@ -366,12 +341,6 @@
     });
 
     await waitFor(() => {
-<<<<<<< HEAD
-      expect(mockPut).toHaveBeenCalledTimes(1);
-      expect(mockPut).toHaveBeenCalledWith(mockUrl, mockBody, expect.any(Object));
-      expect(mockPost).not.toHaveBeenCalled();
-      expect(mockPatch).not.toHaveBeenCalled();
-=======
       expect(mockSendApiRequest).toHaveBeenCalledTimes(1);
       expect(mockSendApiRequest).toHaveBeenCalledWith(
         HttpMethod.PUT,
@@ -379,18 +348,13 @@
         mockBody,
         mockRequestOptions
       );
->>>>>>> 13c20648
       expect(result.current.data).toEqual(mockData);
       expect(result.current.loading).toBe(false);
     });
   });
 
   it('should use PATCH method when specified in saveOptions', async () => {
-<<<<<<< HEAD
-    mockPatch.mockResolvedValue(mockData);
-=======
     mockSendApiRequest.mockResolvedValue(mockData);
->>>>>>> 13c20648
 
     const { result } = renderHook(() => useSaveData(mockUrl));
 
@@ -399,12 +363,6 @@
     });
 
     await waitFor(() => {
-<<<<<<< HEAD
-      expect(mockPatch).toHaveBeenCalledTimes(1);
-      expect(mockPatch).toHaveBeenCalledWith(mockUrl, mockBody, expect.any(Object));
-      expect(mockPost).not.toHaveBeenCalled();
-      expect(mockPut).not.toHaveBeenCalled();
-=======
       expect(mockSendApiRequest).toHaveBeenCalledTimes(1);
       expect(mockSendApiRequest).toHaveBeenCalledWith(
         HttpMethod.PATCH,
@@ -412,18 +370,13 @@
         mockBody,
         mockRequestOptions
       );
->>>>>>> 13c20648
       expect(result.current.data).toEqual(mockData);
       expect(result.current.loading).toBe(false);
     });
   });
 
   it('should prioritize saveOptions method over options method', async () => {
-<<<<<<< HEAD
-    mockPatch.mockResolvedValue(mockData);
-=======
     mockSendApiRequest.mockResolvedValue(mockData);
->>>>>>> 13c20648
 
     const { result } = renderHook(() => useSaveData(mockUrl, { method: HttpMethod.PUT }));
 
@@ -432,12 +385,6 @@
     });
 
     await waitFor(() => {
-<<<<<<< HEAD
-      expect(mockPatch).toHaveBeenCalledTimes(1);
-      expect(mockPatch).toHaveBeenCalledWith(mockUrl, mockBody, expect.any(Object));
-      expect(mockPost).not.toHaveBeenCalled();
-      expect(mockPut).not.toHaveBeenCalled();
-=======
       expect(mockSendApiRequest).toHaveBeenCalledTimes(1);
       expect(mockSendApiRequest).toHaveBeenCalledWith(
         HttpMethod.PATCH,
@@ -445,7 +392,6 @@
         mockBody,
         mockRequestOptions
       );
->>>>>>> 13c20648
       expect(result.current.data).toEqual(mockData);
       expect(result.current.loading).toBe(false);
     });
@@ -459,12 +405,6 @@
     });
 
     await waitFor(() => {
-<<<<<<< HEAD
-      expect(mockPost).toHaveBeenCalledTimes(1);
-      expect(mockPost).toHaveBeenCalledWith(mockUrl, mockBody, expect.any(Object));
-      expect(mockPut).not.toHaveBeenCalled();
-      expect(mockPatch).not.toHaveBeenCalled();
-=======
       expect(mockSendApiRequest).toHaveBeenCalledTimes(1);
       expect(mockSendApiRequest).toHaveBeenCalledWith(
         HttpMethod.POST,
@@ -472,7 +412,6 @@
         mockBody,
         mockRequestOptions
       );
->>>>>>> 13c20648
       expect(result.current.data).toEqual(mockData);
       expect(result.current.loading).toBe(false);
     });
