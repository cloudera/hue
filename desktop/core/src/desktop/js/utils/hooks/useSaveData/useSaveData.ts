// Licensed to Cloudera, Inc. under one
// or more contributor license agreements.  See the NOTICE file
// distributed with this work for additional information
// regarding copyright ownership.  Cloudera, Inc. licenses this file
// to you under the Apache License, Version 2.0 (the
// "License"); you may not use this file except in compliance
// with the License.  You may obtain a copy of the License at
//
//     http://www.apache.org/licenses/LICENSE-2.0
//
// Unless required by applicable law or agreed to in writing, software
// distributed under the License is distributed on an "AS IS" BASIS,
// WITHOUT WARRANTIES OR CONDITIONS OF ANY KIND, either express or implied.
// See the License for the specific language governing permissions and
// limitations under the License.

import { useCallback, useEffect, useState } from 'react';
import { AxiosError } from 'axios';
import { ApiFetchOptions, HttpMethod, sendApiRequest } from '../../../api/utils';
import { isJSON } from '../../jsonUtils';
import { convertKeysToCamelCase } from '../../../utils/string/changeCasing';

interface saveOptions<T, E> {
  url?: string;
  method?: HttpMethod;
  onSuccess?: (data: T) => void;
  onError?: (error: AxiosError) => void;
  options?: ApiFetchOptions<T, E>;
  transformKeys?: 'camelCase' | 'none';
}

export interface Options<T, E> extends saveOptions<T, E> {
  skip?: boolean;
}

interface UseSaveData<T, U, E> {
  data?: T;
  loading: boolean;
  error?: E;
  save: (body: U, saveOption?: saveOptions<T, E>) => void;
}

const useSaveData = <T, U = unknown, E = string>(
  url?: string,
  options?: Options<T, E>
): UseSaveData<T, U, E> => {
  const [localOptions, setLocalOptions] = useState<Options<T, E> | undefined>(options);
  const [data, setData] = useState<T | undefined>();
  const [loading, setLoading] = useState<boolean>(false);
  const [error, setError] = useState<E | undefined>();

  const requestOptionsDefault: ApiFetchOptions<T, E> = {
    silenceErrors: true,
    ignoreSuccessErrors: true
  };

  const transformResponse = (data: T): T => {
    if (options?.transformKeys === 'none') {
      return data;
    }

    if (data && (options?.transformKeys === undefined || options?.transformKeys === 'camelCase')) {
      return convertKeysToCamelCase<T>(data);
    }

    return data;
  };

  const saveData = useCallback(
    async (body: U, saveOptions?: saveOptions<T, E>) => {
      // Avoid sending data if the skip option is true
      // or if the URL is not provided
      const apiUrl = saveOptions?.url ?? url;
      if (options?.skip || !apiUrl) {
        return;
      }
      setLoading(true);
      setError(undefined);

      const requestOptions = {
        ...requestOptionsDefault,
<<<<<<< HEAD
        encodeData: body instanceof FormData || isJSON(body) ? false : true,
        ...localOptions?.postOptions,
        ...saveOptions?.postOptions
=======
        qsEncodeData: body instanceof FormData || isJSON(body) ? false : true,
        ...localOptions?.options,
        ...saveOptions?.options
>>>>>>> 18198542
      };

      const method = saveOptions?.method ?? localOptions?.method ?? HttpMethod.POST;

      try {
        const response = await sendApiRequest(method, apiUrl, body, requestOptions);
        const transformedResponse = transformResponse(response);
        setData(transformedResponse);
        if (saveOptions?.onSuccess) {
          saveOptions.onSuccess(transformedResponse);
        }
        if (localOptions?.onSuccess) {
          localOptions.onSuccess(transformedResponse);
        }
      } catch (error) {
        setError(error as E);
        if (saveOptions?.onError) {
          saveOptions.onError(error as AxiosError);
        }
        if (localOptions?.onError) {
          localOptions.onError(error as AxiosError);
        }
      } finally {
        setLoading(false);
      }
    },
    [url, localOptions]
  );

  useEffect(() => {
    // set new options if they are different (deep comparison)
    if (JSON.stringify(options) !== JSON.stringify(localOptions)) {
      setLocalOptions(options);
    }
  }, [options]);

  return { data, loading, error, save: saveData };
};

export default useSaveData;<|MERGE_RESOLUTION|>--- conflicted
+++ resolved
@@ -79,15 +79,9 @@
 
       const requestOptions = {
         ...requestOptionsDefault,
-<<<<<<< HEAD
         encodeData: body instanceof FormData || isJSON(body) ? false : true,
-        ...localOptions?.postOptions,
-        ...saveOptions?.postOptions
-=======
-        qsEncodeData: body instanceof FormData || isJSON(body) ? false : true,
         ...localOptions?.options,
         ...saveOptions?.options
->>>>>>> 18198542
       };
 
       const method = saveOptions?.method ?? localOptions?.method ?? HttpMethod.POST;
