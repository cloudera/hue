--- conflicted
+++ resolved
@@ -16,18 +16,8 @@
 
 import { useCallback, useEffect, useState } from 'react';
 import { AxiosError } from 'axios';
-<<<<<<< HEAD
-import { ApiFetchOptions, post, put, patch } from '../../../api/utils';
-=======
 import { ApiFetchOptions, HttpMethod, sendApiRequest } from '../../../api/utils';
->>>>>>> 13c20648
 import { isJSON } from '../../jsonUtils';
-
-export enum HttpMethod {
-  POST = 'POST',
-  PUT = 'PUT',
-  PATCH = 'PATCH'
-}
 
 interface saveOptions<T, E> {
   url?: string;
@@ -83,17 +73,7 @@
       const method = saveOptions?.method ?? localOptions?.method ?? HttpMethod.POST;
 
       try {
-<<<<<<< HEAD
-        const apiMethod = {
-          [HttpMethod.POST]: post<T, U, E>,
-          [HttpMethod.PUT]: put<T, U, E>,
-          [HttpMethod.PATCH]: patch<T, U, E>
-        }[method];
-
-        const response = await apiMethod(apiUrl, body, requestOptions);
-=======
         const response = await sendApiRequest(method, apiUrl, body, requestOptions);
->>>>>>> 13c20648
 
         setData(response);
         if (saveOptions?.onSuccess) {
