// Licensed to Cloudera, Inc. under one
// or more contributor license agreements.  See the NOTICE file
// distributed with this work for additional information
// regarding copyright ownership.  Cloudera, Inc. licenses this file
// to you under the Apache License, Version 2.0 (the
// "License"); you may not use this file except in compliance
// with the License.  You may obtain a copy of the License at
//
//     http://www.apache.org/licenses/LICENSE-2.0
//
// Unless required by applicable law or agreed to in writing, software
// distributed under the License is distributed on an "AS IS" BASIS,
// WITHOUT WARRANTIES OR CONDITIONS OF ANY KIND, either express or implied.
// See the License for the specific language governing permissions and
// limitations under the License.

import { renderHook, waitFor } from '@testing-library/react';
import useLoadData from './useLoadData';
import { get } from '../../../api/utils';
import { convertKeysToCamelCase } from '../../string/changeCasing';

// Mock the `get` function
jest.mock('../../../api/utils', () => ({
  get: jest.fn()
}));

const mockGet = get as jest.MockedFunction<typeof get>;
const mockUrlPrefix = 'https://api.example.com';
const mockEndpoint = '/endpoint';
const mockUrl = `${mockUrlPrefix}${mockEndpoint}`;
const mockData = { product_id: 1, product_name: 'Hue' };
const mockDataResponse = convertKeysToCamelCase(mockData);
const mockOptions = {
  params: { id: 1 }
};

describe('useLoadData', () => {
  beforeAll(() => {
    jest.clearAllMocks();
  });

  beforeEach(() => {
    mockGet.mockResolvedValue(mockData);
  });

  afterEach(() => {
    jest.clearAllMocks();
  });

  it('should fetch data successfully', async () => {
    const { result } = renderHook(() => useLoadData(mockUrl));
    expect(result.current.data).toBeUndefined();
    expect(result.current.error).toBeUndefined();
    expect(result.current.loading).toBe(true);

    await waitFor(() => {
      expect(mockGet).toHaveBeenCalledWith(mockUrl, undefined, expect.any(Object));
      expect(result.current.data).toEqual(mockDataResponse);
      expect(result.current.error).toBeUndefined();
      expect(result.current.loading).toBe(false);
    });
  });

  it('should fetch data with params successfully', async () => {
    const { result } = renderHook(() => useLoadData(mockUrl, mockOptions));

    expect(result.current.data).toBeUndefined();
    expect(result.current.error).toBeUndefined();
    expect(result.current.loading).toBe(true);

    await waitFor(() => {
      expect(mockGet).toHaveBeenCalledWith(mockUrl, mockOptions.params, expect.any(Object));
      expect(result.current.data).toEqual(mockDataResponse);
      expect(result.current.error).toBeUndefined();
      expect(result.current.loading).toBe(false);
    });
  });

  it('should handle fetch errors', async () => {
    const mockError = new Error('Fetch error');
    mockGet.mockRejectedValue(mockError);

    const { result } = renderHook(() => useLoadData(mockUrl));

    expect(result.current.data).toBeUndefined();
    expect(result.current.error).toBeUndefined();
    expect(result.current.loading).toBe(true);

    await waitFor(() => {
      expect(mockGet).toHaveBeenCalledWith(mockUrl, undefined, expect.any(Object));
      expect(result.current.data).toBeUndefined();
      expect(result.current.error).toEqual(mockError);
      expect(result.current.loading).toBe(false);
    });
  });

  it('should respect the skip option', () => {
    const { result } = renderHook(() => useLoadData(mockUrl, { skip: true }));

    expect(result.current.data).toBeUndefined();
    expect(result.current.error).toBeUndefined();
    expect(result.current.loading).toBe(false);
    expect(mockGet).not.toHaveBeenCalled();
  });

  it('should call refetch function', async () => {
    const { result } = renderHook(() => useLoadData(mockUrl));

    expect(result.current.data).toBeUndefined();
    expect(result.current.error).toBeUndefined();
    expect(result.current.loading).toBe(true);

    await waitFor(() => {
      expect(mockGet).toHaveBeenCalledWith(mockUrl, undefined, expect.any(Object));
      expect(result.current.data).toEqual(mockDataResponse);
      expect(result.current.error).toBeUndefined();
      expect(result.current.loading).toBe(false);
    });

<<<<<<< HEAD
    mockGet.mockResolvedValueOnce({ ...mockDataResponse, product_name: 'Hue 2' });
=======
    const updatedMockResult = { ...mockData, product: 'Hue 2' };
    mockGet.mockResolvedValueOnce(updatedMockResult);
>>>>>>> 28b9b7c4

    const reloadResult = await result.current.reloadData();

    await waitFor(() => {
      expect(mockGet).toHaveBeenCalledTimes(2);
      expect(mockGet).toHaveBeenCalledWith(mockUrl, undefined, expect.any(Object));
<<<<<<< HEAD
      expect(result.current.data).toEqual({ ...mockDataResponse, productName: 'Hue 2' });
=======
      expect(result.current.data).toEqual(updatedMockResult);
      expect(reloadResult).toEqual(updatedMockResult);
>>>>>>> 28b9b7c4
      expect(result.current.error).toBeUndefined();
      expect(result.current.loading).toBe(false);
    });
  });

  it('should update options correctly', async () => {
    const { result, rerender } = renderHook(
      (props: { url: string; options }) => useLoadData(props.url, props.options),
      {
        initialProps: { url: mockUrl, options: mockOptions }
      }
    );

    expect(result.current.data).toBeUndefined();
    expect(result.current.error).toBeUndefined();
    expect(result.current.loading).toBe(true);

    await waitFor(() => {
      expect(mockGet).toHaveBeenCalledWith(mockUrl, mockOptions.params, expect.any(Object));
      expect(result.current.data).toEqual(mockDataResponse);
      expect(result.current.error).toBeUndefined();
      expect(result.current.loading).toBe(false);
    });

    const newOptions = {
      params: { id: 2 }
    };
    const newMockData = { ...mockDataResponse, productId: 2 };
    mockGet.mockResolvedValueOnce(newMockData);

    rerender({ url: mockUrl, options: newOptions });

    await waitFor(() => {
      expect(mockGet).toHaveBeenCalledWith(mockUrl, newOptions.params, expect.any(Object));
      expect(result.current.data).toEqual(newMockData);
      expect(result.current.error).toBeUndefined();
      expect(result.current.loading).toBe(false);
    });
  });

  it('should call onSuccess callback', async () => {
    const mockOnSuccess = jest.fn();
    const mockOnError = jest.fn();
    const { result } = renderHook(() =>
      useLoadData(mockUrl, {
        onSuccess: mockOnSuccess,
        onError: mockOnError
      })
    );

    expect(result.current.data).toBeUndefined();
    expect(result.current.error).toBeUndefined();
    expect(result.current.loading).toBe(true);

    await waitFor(() => {
      expect(mockGet).toHaveBeenCalledWith(mockUrl, undefined, expect.any(Object));
      expect(result.current.data).toEqual(mockDataResponse);
      expect(result.current.error).toBeUndefined();
      expect(result.current.loading).toBe(false);
      expect(mockOnSuccess).toHaveBeenCalledWith(mockDataResponse);
      expect(mockOnError).not.toHaveBeenCalled();
    });
  });

  it('should call onError callback', async () => {
    const mockError = new Error('Fetch error');
    mockGet.mockRejectedValue(mockError);

    const mockOnSuccess = jest.fn();
    const mockOnError = jest.fn();
    const { result } = renderHook(() =>
      useLoadData(mockUrl, {
        onSuccess: mockOnSuccess,
        onError: mockOnError
      })
    );

    expect(result.current.data).toBeUndefined();
    expect(result.current.error).toBeUndefined();
    expect(result.current.loading).toBe(true);

    await waitFor(() => {
      expect(mockGet).toHaveBeenCalledWith(mockUrl, undefined, expect.any(Object));
      expect(result.current.data).toBeUndefined();
      expect(result.current.error).toEqual(mockError);
      expect(result.current.loading).toBe(false);
      expect(mockOnSuccess).not.toHaveBeenCalled();
      expect(mockOnError).toHaveBeenCalledWith(mockError);
    });
  });

  describe('transformKeys option', () => {
    it('should fetch data and transform keys to camelCase when transformKeys is "camelCase"', async () => {
      const { result } = renderHook(() =>
        useLoadData(mockUrl, {
          transformKeys: 'camelCase'
        })
      );

      expect(result.current.data).toBeUndefined();
      expect(result.current.error).toBeUndefined();
      expect(result.current.loading).toBe(true);

      await waitFor(() => {
        expect(mockGet).toHaveBeenCalledWith(mockUrl, undefined, expect.any(Object));
        expect(result.current.data).toEqual({ productId: 1, productName: 'Hue' });
        expect(result.current.error).toBeUndefined();
        expect(result.current.loading).toBe(false);
      });
    });

    it('should fetch data without transforming keys when transformKeys is "none"', async () => {
      const { result } = renderHook(() =>
        useLoadData(mockUrl, {
          transformKeys: 'none'
        })
      );

      expect(result.current.data).toBeUndefined();
      expect(result.current.error).toBeUndefined();
      expect(result.current.loading).toBe(true);

      await waitFor(() => {
        expect(mockGet).toHaveBeenCalledWith(mockUrl, undefined, expect.any(Object));
        expect(result.current.data).toEqual(mockData);
        expect(result.current.error).toBeUndefined();
        expect(result.current.loading).toBe(false);
      });
    });

    it('should fetch data and transform keys to camelCase when transformKeys is undefined', async () => {
      const { result } = renderHook(() => useLoadData(mockUrl));

      expect(result.current.data).toBeUndefined();
      expect(result.current.error).toBeUndefined();
      expect(result.current.loading).toBe(true);

      await waitFor(() => {
        expect(mockGet).toHaveBeenCalledWith(mockUrl, undefined, expect.any(Object));
        expect(result.current.data).toEqual({ productId: 1, productName: 'Hue' });
        expect(result.current.error).toBeUndefined();
        expect(result.current.loading).toBe(false);
      });
    });

    it('should handle camelCase transformation for nested objects', async () => {
      const mockData = {
        product_details: {
          product_id: 1,
          product_name: 'Hue'
        }
      };
      mockGet.mockResolvedValue(mockData);
      const { result } = renderHook(() =>
        useLoadData(mockUrl, {
          transformKeys: 'camelCase'
        })
      );

      expect(result.current.data).toBeUndefined();
      expect(result.current.error).toBeUndefined();
      expect(result.current.loading).toBe(true);

      await waitFor(() => {
        expect(mockGet).toHaveBeenCalledWith(mockUrl, undefined, expect.any(Object));
        expect(result.current.data).toEqual({
          productDetails: {
            productId: 1,
            productName: 'Hue'
          }
        });
        expect(result.current.error).toBeUndefined();
        expect(result.current.loading).toBe(false);
      });
    });

    it('should not transform keys when transformKeys is "none" for nested objects', async () => {
      const mockData = {
        product_details: {
          product_id: 1,
          product_name: 'Hue'
        }
      };
      mockGet.mockResolvedValue(mockData);
      const { result } = renderHook(() =>
        useLoadData(mockUrl, {
          transformKeys: 'none'
        })
      );

      expect(result.current.data).toBeUndefined();
      expect(result.current.error).toBeUndefined();
      expect(result.current.loading).toBe(true);

      await waitFor(() => {
        expect(mockGet).toHaveBeenCalledWith(mockUrl, undefined, expect.any(Object));
        expect(result.current.data).toEqual(mockData);
        expect(result.current.error).toBeUndefined();
        expect(result.current.loading).toBe(false);
      });
    });
  });
});<|MERGE_RESOLUTION|>--- conflicted
+++ resolved
@@ -117,24 +117,16 @@
       expect(result.current.loading).toBe(false);
     });
 
-<<<<<<< HEAD
-    mockGet.mockResolvedValueOnce({ ...mockDataResponse, product_name: 'Hue 2' });
-=======
     const updatedMockResult = { ...mockData, product: 'Hue 2' };
     mockGet.mockResolvedValueOnce(updatedMockResult);
->>>>>>> 28b9b7c4
 
     const reloadResult = await result.current.reloadData();
 
     await waitFor(() => {
       expect(mockGet).toHaveBeenCalledTimes(2);
       expect(mockGet).toHaveBeenCalledWith(mockUrl, undefined, expect.any(Object));
-<<<<<<< HEAD
-      expect(result.current.data).toEqual({ ...mockDataResponse, productName: 'Hue 2' });
-=======
       expect(result.current.data).toEqual(updatedMockResult);
       expect(reloadResult).toEqual(updatedMockResult);
->>>>>>> 28b9b7c4
       expect(result.current.error).toBeUndefined();
       expect(result.current.loading).toBe(false);
     });
