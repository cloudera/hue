// Licensed to Cloudera, Inc. under one
// or more contributor license agreements.  See the NOTICE file
// distributed with this work for additional information
// regarding copyright ownership.  Cloudera, Inc. licenses this file
// to you under the Apache License, Version 2.0 (the
// "License"); you may not use this file except in compliance
// with the License.  You may obtain a copy of the License at
//
//     http://www.apache.org/licenses/LICENSE-2.0
//
// Unless required by applicable law or agreed to in writing, software
// distributed under the License is distributed on an "AS IS" BASIS,
// WITHOUT WARRANTIES OR CONDITIONS OF ANY KIND, either express or implied.
// See the License for the specific language governing permissions and
// limitations under the License.

export const DEFAULT_PAGE_SIZE = 50;
<<<<<<< HEAD
export const DEFAULT_CHUNK_SIZE = 5 * 1024 * 1024; // 5 MB
=======
export const DEFAULT_CHUNK_SIZE = 5 * 1024 * 1024; // 5 MiB
>>>>>>> 5dc39b72
export const DEFAULT_CONCURRENT_UPLOAD = 3;
export const DEFAULT_CONCURRENT_CHUNK_UPLOAD = 3;

export enum SupportedFileTypes {
  IMAGE = 'image',
  TEXT = 'text',
  DOCUMENT = 'document',
  AUDIO = 'audio',
  VIDEO = 'video',
  OTHER = 'other'
}

export enum FileUploadStatus {
  Pending = 'Pending',
  Uploading = 'Uploading',
  Uploaded = 'Uploaded',
  Canceled = 'Canceled',
  Failed = 'Failed'
}

export const SUPPORTED_FILE_EXTENSIONS = {
  png: SupportedFileTypes.IMAGE,
  jpg: SupportedFileTypes.IMAGE,
  jpeg: SupportedFileTypes.IMAGE,

  txt: SupportedFileTypes.TEXT,
  log: SupportedFileTypes.TEXT,
  json: SupportedFileTypes.TEXT,
  csv: SupportedFileTypes.TEXT,
  sql: SupportedFileTypes.TEXT,
  tsv: SupportedFileTypes.TEXT,

  // TODO: add feature to edit these files
  // parquet: SupportedFileTypes.TEXT,
  // orc: SupportedFileTypes.TEXT,
  // avro: SupportedFileTypes.TEXT,

  pdf: SupportedFileTypes.DOCUMENT,

  mp3: SupportedFileTypes.AUDIO,

  mp4: SupportedFileTypes.VIDEO
};

export const EDITABLE_FILE_FORMATS = {
  [SupportedFileTypes.TEXT]: 1
};<|MERGE_RESOLUTION|>--- conflicted
+++ resolved
@@ -15,11 +15,7 @@
 // limitations under the License.
 
 export const DEFAULT_PAGE_SIZE = 50;
-<<<<<<< HEAD
-export const DEFAULT_CHUNK_SIZE = 5 * 1024 * 1024; // 5 MB
-=======
 export const DEFAULT_CHUNK_SIZE = 5 * 1024 * 1024; // 5 MiB
->>>>>>> 5dc39b72
 export const DEFAULT_CONCURRENT_UPLOAD = 3;
 export const DEFAULT_CONCURRENT_CHUNK_UPLOAD = 3;
 
