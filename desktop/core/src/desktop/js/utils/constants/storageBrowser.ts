--- conflicted
+++ resolved
@@ -18,11 +18,8 @@
 export const DEFAULT_CHUNK_SIZE = 5 * 1024 * 1024; // 5 MiB
 export const DEFAULT_CONCURRENT_MAX_CONNECTIONS = 3;
 export const DEFAULT_ENABLE_CHUNK_UPLOAD = false;
-<<<<<<< HEAD
 export const DEFAULT_PREVIEW_PAGE_SIZE = 1024 * 512; // 0.5 MiB
-=======
 export const DEFAULT_POLLING_TIME = 10 * 1000; // 10 seconds
->>>>>>> afcae4c1
 
 export enum SupportedFileTypes {
   IMAGE = 'image',
