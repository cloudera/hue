// Licensed to Cloudera, Inc. under one
// or more contributor license agreements.  See the NOTICE file
// distributed with this work for additional information
// regarding copyright ownership.  Cloudera, Inc. licenses this file
// to you under the Apache License, Version 2.0 (the
// "License"); you may not use this file except in compliance
// with the License.  You may obtain a copy of the License at
//
//     http://www.apache.org/licenses/LICENSE-2.0
//
// Unless required by applicable law or agreed to in writing, software
// distributed under the License is distributed on an "AS IS" BASIS,
// WITHOUT WARRANTIES OR CONDITIONS OF ANY KIND, either express or implied.
// See the License for the specific language governing permissions and
// limitations under the License.

import 'utils/publicPath';
import 'core-js/stable';
import 'regenerator-runtime/runtime';
import _ from 'lodash';
import $ from 'jquery/jquery.common';
import 'ext/bootstrap.2.3.2.min';
import 'ext/bootstrap-editable.1.5.1.min';

import 'utils/d3Extensions';
import * as d3 from 'd3';
import d3v3 from 'd3v3';
import Dropzone from 'dropzone';
import filesize from 'filesize';
import localforage from 'localforage';
import nv from 'nvd3/nv.all';
import page from 'page';
import qq from 'ext/fileuploader.custom';
import sprintf from 'sprintf-js';

import ko from 'ko/ko.all';

import 'parse/parserTypeDefs';

import 'utils/customIntervals';
import 'utils/json.bigDataParse';
import apiHelper from 'api/apiHelper';
import CancellableJqPromise from 'api/cancellableJqPromise';
import { DOCUMENT_TYPE_I18n, DOCUMENT_TYPES } from 'doc/docSupport';
import contextCatalog from 'catalog/contextCatalog';
import dataCatalog from 'catalog/dataCatalog';
import hueAnalytics from 'utils/hueAnalytics';
import HueColors from 'utils/hueColors';
import hueDebug from 'utils/hueDebug';
import hueDrop from 'utils/hueDrop';
import HueGeo from 'utils/hueGeo';
import huePubSub from 'utils/huePubSub';
import hueUtils from 'utils/hueUtils';
import I18n from 'utils/i18n';
import MultiLineEllipsisHandler from 'utils/multiLineEllipsisHandler';

import sqlUtils from 'sql/sqlUtils';
import sqlWorkerHandler from 'sql/sqlWorkerHandler';

import 'components/sidebar/HueSidebarWebComponent';

import 'ko/components/assist/assistViewModel';
import OnePageViewModel from 'onePageViewModel';
import SidePanelViewModel from 'sidePanelViewModel';
import TopNavViewModel from 'topNavViewModel';

// TODO: Remove from global scope
import NotebookViewModel from 'apps/notebook/NotebookViewModel'; // In history, indexer, importer, editor etc.
import HdfsAutocompleter from 'utils/hdfsAutocompleter';
import SqlAutocompleter from 'sql/sqlAutocompleter';
import sqlStatementsParser from 'parse/sqlStatementsParser'; // In search.ko and notebook.ko
import HueFileEntry from 'doc/hueFileEntry';
import HueDocument from 'doc/hueDocument';
import { getLastKnownConfig, refreshConfig } from 'config/hueConfig';
import { simpleGet } from 'api/apiUtils'; // In analytics.mako, metrics.mako, threads.mako
import Mustache from 'mustache'; // In hbase/templates/app.mako, jobsub.templates.js, search.ko.js, search.util.js

// TODO: Migrate away
window._ = _;
window.apiHelper = apiHelper;
window.simpleGet = simpleGet;
window.CancellableJqPromise = CancellableJqPromise;
window.contextCatalog = contextCatalog;
window.d3 = d3;
window.d3v3 = d3v3;
window.dataCatalog = dataCatalog;
window.DOCUMENT_TYPE_I18n = DOCUMENT_TYPE_I18n;
window.DOCUMENT_TYPES = DOCUMENT_TYPES;
window.Dropzone = Dropzone;
window.NotebookViewModel = NotebookViewModel;
window.filesize = filesize;
window.getLastKnownConfig = getLastKnownConfig;
window.HdfsAutocompleter = HdfsAutocompleter;
window.hueAnalytics = hueAnalytics;
window.HueColors = HueColors;
window.hueDebug = hueDebug;
window.HueDocument = HueDocument;
window.hueDrop = hueDrop;
window.HueFileEntry = HueFileEntry;
window.HueGeo = HueGeo;
window.huePubSub = huePubSub;
window.hueUtils = hueUtils;
window.I18n = I18n;
window.localforage = localforage;
window.MultiLineEllipsisHandler = MultiLineEllipsisHandler;
window.Mustache = Mustache;
window.nv = nv;
<<<<<<< HEAD
window.page = page({ decodeURLComponents: false });
window.PigFunctions = PigFunctions;
=======
window.page = page;
>>>>>>> 2754747b
window.qq = qq;
window.sprintf = sprintf;
window.SqlAutocompleter = SqlAutocompleter;
window.sqlStatementsParser = sqlStatementsParser;
window.sqlUtils = sqlUtils;
window.sqlWorkerHandler = sqlWorkerHandler;

$(document).ready(async () => {
  await refreshConfig(); // Make sure we have config up front

  const onePageViewModel = new OnePageViewModel();
  ko.applyBindings(onePageViewModel, $('.page-content')[0]);

  const sidePanelViewModel = new SidePanelViewModel();
  ko.applyBindings(sidePanelViewModel, $('.left-panel')[0]);
  ko.applyBindings(sidePanelViewModel, $('#leftResizer')[0]);
  ko.applyBindings(sidePanelViewModel, $('.right-panel')[0]);
  if (!window.ENABLE_NOTEBOOK_2) {
    ko.applyBindings(sidePanelViewModel, $('.context-panel')[0]);
  }

  const topNavViewModel = new TopNavViewModel(onePageViewModel);
  ko.applyBindings(topNavViewModel, $('.top-nav')[0]);

  $(document).on('hideHistoryModal', e => {
    $('#clearNotificationHistoryModal').modal('hide');
  });

  huePubSub.subscribe('query.and.watch', query => {
    $.post(
      query['url'],
      {
        format: 'json',
        sourceType: query['sourceType']
      },
      resp => {
        if (resp.history_uuid) {
          huePubSub.publish('open.editor.query', resp);
        } else if (resp.message) {
          $(document).trigger('error', resp.message);
        }
      }
    ).fail(xhr => {
      $(document).trigger('error', xhr.responseText);
    });
  });

  let clickThrottle = -1;

  $(window).click(e => {
    window.clearTimeout(clickThrottle);
    clickThrottle = window.setTimeout(() => {
      if (
        $(e.target).parents('.navbar-default').length > 0 &&
        $(e.target).closest('.history-panel').length === 0 &&
        $(e.target).closest('.btn-toggle-jobs-panel').length === 0 &&
        $(e.target).closest('.hamburger-hue').length === 0 &&
        $('.jobs-panel').is(':visible')
      ) {
        huePubSub.publish('hide.jobs.panel');
        huePubSub.publish('hide.history.panel');
      }
    }, 10);
  });

  $('.page-content').jHueScrollUp();
});<|MERGE_RESOLUTION|>--- conflicted
+++ resolved
@@ -105,12 +105,7 @@
 window.MultiLineEllipsisHandler = MultiLineEllipsisHandler;
 window.Mustache = Mustache;
 window.nv = nv;
-<<<<<<< HEAD
 window.page = page({ decodeURLComponents: false });
-window.PigFunctions = PigFunctions;
-=======
-window.page = page;
->>>>>>> 2754747b
 window.qq = qq;
 window.sprintf = sprintf;
 window.SqlAutocompleter = SqlAutocompleter;
