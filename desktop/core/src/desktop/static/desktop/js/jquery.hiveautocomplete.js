// Licensed to Cloudera, Inc. under one
// or more contributor license agreements.  See the NOTICE file
// distributed with this work for additional information
// regarding copyright ownership.  Cloudera, Inc. licenses this file
// to you under the Apache License, Version 2.0 (the
// "License"); you may not use this file except in compliance
// with the License.  You may obtain a copy of the License at
//
//     http://www.apache.org/licenses/LICENSE-2.0
//
// Unless required by applicable law or agreed to in writing, software
// distributed under the License is distributed on an "AS IS" BASIS,
// WITHOUT WARRANTIES OR CONDITIONS OF ANY KIND, either express or implied.
// See the License for the specific language governing permissions and
// limitations under the License.
/*
 * jHue generic autocomplete plugin
 * augment a textbox into an generic hive/solr autocomplete
 */

(function ($, window, document, undefined) {
  var pluginName = "jHueGenericAutocomplete",
    defaults = {
      serverType: "HIVE",
      home: "/",
      skipColumns: false,
      skipTables: false,
      onEnter: function () {},
      onBlur: function () {},
      onPathChange: function () {},
      pathChangeLevel: '',
      smartTooltip: '',
      smartTooltipThreshold: 10, // needs 10 up/down or click actions and no tab to activate the smart tooltip
      showOnFocus: false,
      startingPath: '',
      rewriteVal: false,
      searchEverywhere: false,
      apiHelperUser: '',
      apiHelperType: '',
      mainScrollable: $(window)
    };

  function Plugin(element, options) {
    var self = this;
    self.element = element;
    self.options = $.extend({}, defaults, options);
    self._defaults = defaults;
    self._name = pluginName;

    self.namespaceDeferred = $.Deferred();
    self.computeDeferred = $.Deferred();

    if (self.options.namespace) {
      self.namespaceDeferred.resolve(self.options.namespace);
    } else {
      ContextCatalog.getNamespaces({ sourceType: options.apiHelperType }).done(function (context) {
<<<<<<< HEAD
        self.namespaceDeferred.resolve(context.namespaces[0]);
=======
        if (context.namespaces && context.namespaces.length) {
          self.namespaceDeferred.resolve(context.namespaces[0]);
        } else {
          self.namespaceDeferred.reject();
        }
>>>>>>> 2050268a
      })
    }
    self.namespaceDeferred.done(function (namespace) {
      if (!self.options.compute || !namespace.computes.some(function (compute) {
        if (compute.id === self.options.compute.id) {
          self.computeDeferred.resolve(compute);
          return true;
        }
      })) {
        self.computeDeferred.resolve(namespace.computes[0]);
      }
    });

    this.init();
  }

  Plugin.prototype.init = function () {
    var self = this;
    var $el = $(self.element);

    // creates autocomplete popover
    if ($("#jHueGenericAutocomplete").length === 0) {
      $("<div>").attr("id", "jHueGenericAutocomplete").addClass("jHueAutocomplete popover")
        .attr("style", "position:absolute;display:none;max-width:1000px;z-index:33000")
        .html('<div class="arrow"></div><div class="popover-inner"><h3 class="popover-title"></h3><div class="popover-content"><ul class="unstyled"></ul></div></div>')
        .appendTo(HUE_CONTAINER);
    }

    $el.wrap('<div class="inline">');
    $el.parent().append('<i class="fa fa-spinner fa-spin muted" style="margin-top: 8px; margin-left: -24px; margin-right: 11px; display:none"></i>');

    function setHueBreadcrumbCaretAtEnd(element) {
      var elemLength = element.value.length;
      if (document.selection) {
        element.focus();
        var _oSel = document.selection.createRange();
        _oSel.moveStart('character', -elemLength);
        _oSel.moveStart('character', elemLength);
        _oSel.moveEnd('character', 0);
        _oSel.select();
      } else if (element.selectionStart || element.selectionStart === '0') {
        element.selectionStart = elemLength;
        element.selectionEnd = elemLength;
        element.focus();
      }
    }


    $el.focus(function () {
      $(document.body).on("contextmenu", function (e) {
        e.preventDefault(); // prevents native menu on FF for Mac from being shown
      });
      setHueBreadcrumbCaretAtEnd(self.element);
      _pauseBlur = false;
    });

    $el.keydown(function (e) {
      if (e.keyCode === 9) {
        e.preventDefault();
        showAutocomplete(function () {
          var path = $el.val();
          if (path.indexOf(".") > -1) {
            path = path.substr(path.lastIndexOf(".") + 1);
          }
          guessHivePath(path);
        });
      }
    });

    function smartTooltipMaker() {
      if (self.options.smartTooltip !== "" && typeof $.totalStorage !== "undefined" && $.totalStorage("jHueGenericAutocompleteTooltip") !== -1) {
        var cnt = 0;
        if ($.totalStorage("jHueGenericAutocompleteTooltip")) {
          cnt = $.totalStorage("jHueGenericAutocompleteTooltip") + 1;
        }
        $.totalStorage("jHueGenericAutocompleteTooltip", cnt);
        if (cnt >= self.options.smartTooltipThreshold) {
          $el.tooltip({
            animation: true,
            title: self.options.smartTooltip,
            trigger: "manual",
            placement: "top"
          }).tooltip("show");
          window.setTimeout(function () {
            $el.tooltip("hide");
          }, 10000);
          $.totalStorage("jHueGenericAutocompleteTooltip", -1);
        }
      }
    }

    self.options.mainScrollable.on("scroll", function () {
      $("#jHueGenericAutocomplete").css("top", $el.offset().top + $el.outerHeight() - 1).css("left", $el.offset().left).width($el.outerWidth() - 4);
    });

    var validateTimeout = -1;
    var onPathChange = function (path) {
      window.clearTimeout(validateTimeout);
      self.options.onPathChange(path);
    };

    var validateAndSet = function () {
      var path = $el.val().split('.');
      if (path.length > 1) {
        window.clearTimeout(validateTimeout);
        validateTimeout = window.setTimeout(function () {
          $.when(self.namespaceDeferred, self.computeDeferred).done(function (namespace, compute) {
            var target = path.pop();
            DataCatalog.getChildren({ sourceType: self.options.apiHelperType, namespace: namespace, compute: compute, path: path }).done(function (childEntries) {
              if (childEntries.some(function (childEntry) { return childEntry.name === target })) {
                onPathChange($el.val());
              }
            });
          });
        }, 500);
      }
    };

    var _hiveAutocompleteSelectedIndex = -1;
    var _filterTimeout = -1;
    $el.keyup(function (e) {
      window.clearTimeout(_filterTimeout);
<<<<<<< HEAD
=======
      validateAndSet();
>>>>>>> 2050268a
      if ($.inArray(e.keyCode, [17, 38, 40, 13, 32, 191]) === -1) {
        _hiveAutocompleteSelectedIndex = -1;
        _filterTimeout = window.setTimeout(function () {
          var path = $el.val();
          if (path.indexOf(".") > -1) {
            path = path.substr(path.lastIndexOf(".") + 1);
          }
          $("#jHueGenericAutocomplete").show();
          $("#jHueGenericAutocomplete ul li").show();
          if (path !== "") {
            $("#jHueGenericAutocomplete ul li").each(function () {
              if (self.options.searchEverywhere) {
                if ($(this).text().trim().toLowerCase().indexOf(path.toLowerCase()) === -1) {
                  $(this).hide();
                }
              } else {
                if ($(this).text().trim().indexOf(path) !== 0) {
                  $(this).hide();
                }
              }
            });
            if ($("#jHueGenericAutocomplete ul li:visible").length === 0){
              $("#jHueGenericAutocomplete").hide();
            }
          }
        }, 500);
      }
      if (e.keyCode === 38) {
        if (_hiveAutocompleteSelectedIndex <= 0) {
          _hiveAutocompleteSelectedIndex = $("#jHueGenericAutocomplete ul li:visible").length - 1;
        } else {
          _hiveAutocompleteSelectedIndex--;
        }
      }
      if (e.keyCode === 40) {
        if (_hiveAutocompleteSelectedIndex === $("#jHueGenericAutocomplete ul li:visible").length - 1) {
          _hiveAutocompleteSelectedIndex = 0;
        } else {
          _hiveAutocompleteSelectedIndex++;
        }
      }
      if (e.keyCode === 38 || e.keyCode === 40) {
        smartTooltipMaker();
        $("#jHueGenericAutocomplete ul li").removeClass("active");
        $("#jHueGenericAutocomplete ul li:visible").eq(_hiveAutocompleteSelectedIndex).addClass("active");
        $("#jHueGenericAutocomplete .popover-content").scrollTop($("#jHueGenericAutocomplete ul li:visible").eq(_hiveAutocompleteSelectedIndex).prevAll().length * $("#jHueGenericAutocomplete ul li:visible").eq(_hiveAutocompleteSelectedIndex).outerHeight());
      }
      if ((e.keyCode === 32 && e.ctrlKey) || e.keyCode === 191) {
        smartTooltipMaker();
        showAutocomplete();
      }
      if (e.keyCode === 13) {
        _pauseBlur = true;
        if (_hiveAutocompleteSelectedIndex > -1) {
          $("#jHueGenericAutocomplete ul li:visible").eq(_hiveAutocompleteSelectedIndex).click();
        } else {
          self.options.onEnter($(this));
        }
        $("#jHueGenericAutocomplete").hide();
        _hiveAutocompleteSelectedIndex = -1;
      }
    });

    if (self.options.showOnFocus) {
      $el.on("focus", function () {
        showAutocomplete();
      });
    }

    var _pauseBlur = false;

    $el.blur(function () {
      if (!_pauseBlur) {
        $(document.body).off("contextmenu");
        $("#jHueGenericAutocomplete").hide();
        self.options.onBlur();
      }
    });

    var BASE_PATH = "/beeswax/api/autocomplete/";
    if (self.options.serverType === "IMPALA") {
      BASE_PATH = "/impala/api/autocomplete/";
    }
    if (self.options.serverType === "SOLR") {
      BASE_PATH = "/indexer/api/autocomplete/";
    }
    var _currentFiles = [];

    self.getDatabases = function (callback) {
      var self = this;
      $.when(self.namespaceDeferred, self.computeDeferred).done(function (namespace, compute) {
        DataCatalog.getChildren({ sourceType: self.options.apiHelperType, namespace: namespace, compute: compute, path: [] }).done(function (dbEntries) {
          callback($.map(dbEntries, function (entry) { return entry.name }));
        });
      })
    };

    self.getTables = function (database, callback) {
      var self = this;
      $.when(self.namespaceDeferred, self.computeDeferred).done(function (namespace, compute) {
        DataCatalog.getEntry({ sourceType: self.options.apiHelperType, namespace: namespace, compute: compute, path: [ database ] }).done(function (entry) {
          entry.getSourceMeta().done(callback)
        });
      });
    };

    self.getColumns = function (database, table, callback) {
      var self = this;
      $.when(self.namespaceDeferred, self.computeDeferred).done(function (namespace, compute) {
        DataCatalog.getEntry({ sourceType: self.options.apiHelperType, namespace: namespace, compute: compute, path: [ database, table ] }).done(function (entry) {
          entry.getSourceMeta().done(callback)
        });
      });
    };

    function autocompleteLogic(autocompleteUrl, data) {
      if (!data.error) {
        _currentFiles = [];

        var _ico = "";
        var _iterable = [];
        var _isSkipColumns = false;
        var _isSkipTables = false;

        if (self.options.serverType === "SOLR") {
          _iterable = data.collections;
          _ico = "fa-search";
        } else {
          if (data.databases) { // it's a db
            _iterable = data.databases;
            _ico = "fa-database";
          } else if (data.tables_meta) { // it's a table
            if (!self.options.skipTables) {
              _iterable = $.map(data.tables_meta, function (tablesMeta) {
                return tablesMeta.name;
              });
              _ico = "fa-table";
            } else {
              _isSkipTables = true;
            }
          } else {
            if (!self.options.skipColumns) {
              _iterable = data.columns;
              _ico = "fa-columns";
            } else {
              _isSkipColumns = true;
            }
          }
        }

        var firstSolrCollection = false;
        var firstSolrConfig = false;
        if (!_isSkipColumns && !_isSkipTables) {

          $(_iterable).each(function (cnt, item) {
            if (self.options.serverType === "SOLR") {
              if (item.isCollection && !firstSolrCollection) {
                _currentFiles.push('<li class="hiveAutocompleteItem" data-value="collections.*" title="collections.*"><i class="fa fa-search-plus"></i> collections.*</li>');
                _currentFiles.push('<li class="hiveAutocompleteItem" data-value="admin.collections" title="admin.collections"><i class="fa fa-database"></i> admin.collections</li>');
                _currentFiles.push('<li class="hiveAutocompleteItem" data-value="admin.cores" title="admin.collections"><i class="fa fa-database"></i> admin.cores</li>');
                firstSolrCollection = true;
              }
              if (item.isConfig) {
                _ico = 'fa-cog';
                if (!firstSolrConfig) {
                  _currentFiles.push('<li class="hiveAutocompleteItem" data-value="configs.*" title="configs.*"><i class="fa fa-cogs"></i> configs.*</li>');
                  firstSolrConfig = true;
                }
              }
              _currentFiles.push('<li class="hiveAutocompleteItem" data-value="' + item.name + '" title="' + item.name + '"><i class="fa ' + _ico + '"></i> ' + item.name + '</li>');
            } else {
              _currentFiles.push('<li class="hiveAutocompleteItem" data-value="' + item + '" title="' + item + '"><i class="fa ' + _ico + '"></i> ' + item + '</li>');
            }
          });



          $("#jHueGenericAutocomplete").css("top", $el.offset().top + $el.outerHeight() - 1).css("left", $el.offset().left).width($el.outerWidth() - 4);
          $("#jHueGenericAutocomplete").find("ul").empty().html(_currentFiles.join(""));
          $("#jHueGenericAutocomplete").find("li").on("click", function (e) {
            smartTooltipMaker();
            e.preventDefault();
            var item = $(this).text().trim();
            var path = autocompleteUrl.substring(BASE_PATH.length);

            if ($(this).html().indexOf("search") > -1 || $(this).html().indexOf("cog") > -1 || $(this).html().indexOf("database") > -1) {
              if ($(this).html().indexOf("search") > -1 && $(this).html().indexOf("search-plus") === -1) {
                $el.val("collections." + item);
              } else if ($(this).html().indexOf("cog") > -1 && $(this).html().indexOf("cogs") === -1) {
                $el.val("configs." + item);
              } else {
                $el.val(item);
              }
              if (self.options.pathChangeLevel === '' || self.options.pathChangeLevel === 'database'){
<<<<<<< HEAD
                self.options.onPathChange($el.val());
=======
                onPathChange($el.val());
>>>>>>> 2050268a
              }
              $("#jHueGenericAutocomplete").hide();
              _hiveAutocompleteSelectedIndex = -1;
              self.options.onEnter($el);
            }

            if ($(this).html().indexOf("database") > -1) {
              if (self.options.skipTables) {
                $el.val(item);
                $("#jHueGenericAutocomplete").hide();
              } else {
                $el.val(item + ".");
              }
              if (self.options.pathChangeLevel === '' || self.options.pathChangeLevel === 'database') {
<<<<<<< HEAD
                self.options.onPathChange($el.val());
=======
                onPathChange($el.val());
>>>>>>> 2050268a
              }
              if (!self.options.skipTables) {
                showAutocomplete();
              }
            }

            if ($(this).html().indexOf("table") > -1) {
              if ($el.val().indexOf(".") > -1) {
                if ($el.val().match(/\./gi).length === 1) {
                  $el.val($el.val().substring(0, $el.val().lastIndexOf(".") + 1) + item);
                } else {
                  $el.val($el.val().substring(0, $el.val().indexOf(".") + 1) + item);
                }
              } else {
                if (self.options.rewriteVal) {
                  $el.val(item);
                } else {
                  $el.val($el.val() + item);
                }
              }
              if (!self.options.skipColumns) {
                $el.val($el.val() + ".");
              }
              if (self.options.pathChangeLevel === '' || self.options.pathChangeLevel === 'table') {
<<<<<<< HEAD
                self.options.onPathChange($el.val());
=======
                onPathChange($el.val());
>>>>>>> 2050268a
              }
              if (!self.options.skipColumns) {
                showAutocomplete();
              } else {
                self.options.onEnter($el);
                $("#jHueGenericAutocomplete").hide();
                _hiveAutocompleteSelectedIndex = -1;
              }
            }

            if ($(this).html().indexOf("columns") > -1) {
              if ($el.val().match(/\./gi).length > 1) {
                $el.val($el.val().substring(0, $el.val().lastIndexOf(".") + 1) + item);
              } else {
                $el.val($el.val() + "." + item);
              }
              $("#jHueGenericAutocomplete").hide();
              _hiveAutocompleteSelectedIndex = -1;
              self.options.onEnter($el);
            }

          });
          $("#jHueGenericAutocomplete").show();
          window.setTimeout(function () {
            setHueBreadcrumbCaretAtEnd(self.element);
          }, 100)
          if ("undefined" !== typeof callback) {
            callback();
          }
        }
      }
      $el.parent().find('.fa-spinner').hide();
    }

    function showAutocomplete(callback) {
      $el.parent().find('.fa-spinner').show();
      var path = $el.val();
      if (self.options.startingPath !== '') {
        path = self.options.startingPath + path;
      }
      var autocompleteUrl = BASE_PATH;

      if (path !== "" && path.indexOf(".") === -1) {
        path = "";
      }

      if (path !== "" && path.lastIndexOf(".") !== path.length - 1) {
        path = path.substring(0, (self.options.startingPath + $el.val()).lastIndexOf("."));
      }

      if (self.options.serverType !== "SOLR") {
        autocompleteUrl += path.replace(/\./g, "/");
      }

      if (self.options.serverType !== "SOLR" && self.options.apiHelperUser !== '') {
        var suffix = autocompleteUrl.substr(BASE_PATH.length);
        if (suffix === '') {
          self.getDatabases(function (data) {
            autocompleteLogic(autocompleteUrl, {
              databases: data
            });
          });
        } else {
          var details = suffix.split('/');
          if (details.length > 1 && details[1] !== '') {
            self.getColumns(details[0], details[1], function (data) {
              var columns = [];
              if (data.cols || data.extended_columns) {
                columns = $.map(data.cols ? data.cols : data.extended_columns, function (item) {
                  return item.name
                });
              }
              else if (data.columns) {
                columns = data.columns;
              }
              autocompleteLogic(autocompleteUrl, {
                columns: columns
              });
            });
          } else {
            self.getTables(details[0], function (data) {
              autocompleteLogic(autocompleteUrl, data);
            });
          }
        }
      } else {
        $.getJSON(autocompleteUrl, function (data) {
          autocompleteLogic(autocompleteUrl, data);
        });
      }

    }

    $(document).on("mouseenter", ".hiveAutocompleteItem", function () {
      _pauseBlur = true;
    });

    $(document).on("mouseout", ".hiveAutocompleteItem", function () {
      _pauseBlur = false;
    })

    function guessHivePath(lastChars) {
      var possibleMatches = [];
      for (var i = 0; i < _currentFiles.length; i++) {
        if (($(_currentFiles[i]).text().trim().indexOf(lastChars) === 0 || lastChars === "") && $(_currentFiles[i]).text().trim() !== "..") {
          possibleMatches.push(_currentFiles[i]);
        }
      }
      if (possibleMatches.length === 1) {
        $el.val($el.val() + $(possibleMatches[0]).text().trim().substr(lastChars.length));
        if ($(possibleMatches[0]).html().indexOf("folder") > -1) {
          $el.val($el.val() + "/");
          showAutocomplete();
        }
      } else if (possibleMatches.length > 1) {
        // finds the longest common prefix
        var possibleMatchesPlain = [];
        for (var z = 0; z < possibleMatches.length; z++) {
          possibleMatchesPlain.push($(possibleMatches[z]).text().trim());
        }
        var arr = possibleMatchesPlain.slice(0).sort(),
          word1 = arr[0], word2 = arr[arr.length - 1],
          j = 0;
        while (word1.charAt(j) === word2.charAt(j))++j;
        var match = word1.substring(0, j);
        $el.val($el.val() + match.substr(lastChars.length));
      }
    }
  };

  Plugin.prototype.setOptions = function (options) {
    this.options = $.extend({}, defaults, options);
  };


  $.fn[pluginName] = function (options) {
    return this.each(function () {
      if (!$.data(this, 'plugin_' + pluginName)) {
        $.data(this, 'plugin_' + pluginName, new Plugin(this, options));
      } else {
        $.data(this, 'plugin_' + pluginName).setOptions(options);
      }
    });
  };

  $[pluginName] = function (options) {
    if (typeof console !== "undefined") {
      console.warn("$(elem).jHueGenericAutocomplete() is a preferred call method.");
    }
    $(options.element).jHueGenericAutocomplete(options);
  };

})(jQuery, window, document);<|MERGE_RESOLUTION|>--- conflicted
+++ resolved
@@ -54,15 +54,11 @@
       self.namespaceDeferred.resolve(self.options.namespace);
     } else {
       ContextCatalog.getNamespaces({ sourceType: options.apiHelperType }).done(function (context) {
-<<<<<<< HEAD
-        self.namespaceDeferred.resolve(context.namespaces[0]);
-=======
         if (context.namespaces && context.namespaces.length) {
           self.namespaceDeferred.resolve(context.namespaces[0]);
         } else {
           self.namespaceDeferred.reject();
         }
->>>>>>> 2050268a
       })
     }
     self.namespaceDeferred.done(function (namespace) {
@@ -185,10 +181,7 @@
     var _filterTimeout = -1;
     $el.keyup(function (e) {
       window.clearTimeout(_filterTimeout);
-<<<<<<< HEAD
-=======
       validateAndSet();
->>>>>>> 2050268a
       if ($.inArray(e.keyCode, [17, 38, 40, 13, 32, 191]) === -1) {
         _hiveAutocompleteSelectedIndex = -1;
         _filterTimeout = window.setTimeout(function () {
@@ -383,11 +376,7 @@
                 $el.val(item);
               }
               if (self.options.pathChangeLevel === '' || self.options.pathChangeLevel === 'database'){
-<<<<<<< HEAD
-                self.options.onPathChange($el.val());
-=======
                 onPathChange($el.val());
->>>>>>> 2050268a
               }
               $("#jHueGenericAutocomplete").hide();
               _hiveAutocompleteSelectedIndex = -1;
@@ -402,11 +391,7 @@
                 $el.val(item + ".");
               }
               if (self.options.pathChangeLevel === '' || self.options.pathChangeLevel === 'database') {
-<<<<<<< HEAD
-                self.options.onPathChange($el.val());
-=======
                 onPathChange($el.val());
->>>>>>> 2050268a
               }
               if (!self.options.skipTables) {
                 showAutocomplete();
@@ -431,11 +416,7 @@
                 $el.val($el.val() + ".");
               }
               if (self.options.pathChangeLevel === '' || self.options.pathChangeLevel === 'table') {
-<<<<<<< HEAD
-                self.options.onPathChange($el.val());
-=======
                 onPathChange($el.val());
->>>>>>> 2050268a
               }
               if (!self.options.skipColumns) {
                 showAutocomplete();
