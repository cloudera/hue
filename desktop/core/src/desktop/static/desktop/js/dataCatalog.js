--- conflicted
+++ resolved
@@ -370,8 +370,6 @@
     DataCatalog.prototype.getKnownEntry = function (options) {
       var self = this;
       return self.entries[generateEntryCacheId(options)];
-<<<<<<< HEAD
-=======
     };
 
     /**
@@ -584,7 +582,6 @@
           }
         }
       }
->>>>>>> 2050268a
     };
 
     /**
@@ -594,21 +591,15 @@
      * @param {ContextCompute} options.compute - The context compute
      * @param {Object} [options.definition] - The initial definition if not already set on the entry
      * @param {boolean} [options.cachedOnly] - Default: false
-<<<<<<< HEAD
-=======
      * @param {boolean} [options.temporaryOnly] - Default: false
->>>>>>> 2050268a
      * @return {Promise}
      */
     DataCatalog.prototype.getEntry = function (options) {
       var self = this;
       var identifier = generateEntryCacheId(options);
-<<<<<<< HEAD
-=======
       if (options.temporaryOnly) {
         return self.temporaryEntries[identifier] || $.Deferred().reject().promise();
       }
->>>>>>> 2050268a
       if (self.entries[identifier]) {
         return self.entries[identifier];
       }
@@ -834,10 +825,7 @@
      * @param {ContextNamespace} options.namespace - The context namespace
      * @param {ContextCompute} options.compute - The context compute
      * @param {Object} options.definition - Initial known metadata on creation (normally comes from the parent entry)
-<<<<<<< HEAD
-=======
      * @param {boolean} [options.isTemporary] - Default false
->>>>>>> 2050268a
      *
      * @constructor
      */
@@ -849,10 +837,7 @@
       self.dataCatalog = options.dataCatalog;
       self.path = typeof options.path === 'string' && options.path ? options.path.split('.') : options.path || [];
       self.name = self.path.length ? self.path[self.path.length - 1] : options.dataCatalog.sourceType;
-<<<<<<< HEAD
-=======
       self.isTemporary = options.isTemporary;
->>>>>>> 2050268a
 
       self.definition = options.definition;
 
@@ -930,11 +915,7 @@
      * @param {Object} options
      * @param {string} [options.invalidate] - 'cache', 'invalidate' or 'invalidateAndFlush', default 'cache', only used for Impala
      * @param {boolean} [options.cascade] - Default false, only used when the entry is for the source
-<<<<<<< HEAD
-     * @param {boolean [options.silenceErrors] - Default false
-=======
      * @param {boolean} [options.silenceErrors] - Default false
->>>>>>> 2050268a
      * @return {CancellablePromise}
      */
     DataCatalogEntry.prototype.clearCache = function (options) {
