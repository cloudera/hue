// Licensed to Cloudera, Inc. under one
// or more contributor license agreements.  See the NOTICE file
// distributed with this work for additional information
// regarding copyright ownership.  Cloudera, Inc. licenses this file
// to you under the Apache License, Version 2.0 (the
// "License"); you may not use this file except in compliance
// with the License.  You may obtain a copy of the License at
//
//     http://www.apache.org/licenses/LICENSE-2.0
//
// Unless required by applicable law or agreed to in writing, software
// distributed under the License is distributed on an "AS IS" BASIS,
// WITHOUT WARRANTIES OR CONDITIONS OF ANY KIND, either express or implied.
// See the License for the specific language governing permissions and
// limitations under the License.


var SqlUtils = (function () {

  var hiveReservedKeywords = {
    ALL: true, ALTER: true, AND: true, ARRAY: true, AS: true, AUTHORIZATION: true, BETWEEN: true, BIGINT: true, BINARY: true, BOOLEAN: true, BOTH: true, BY: true, CACHE: true, CASE: true,
    CAST: true, CHAR: true, COLUMN: true, COMMIT: true, CONF: true, CONSTRAINT: true, CREATE: true, CROSS: true, CUBE: true, CURRENT: true, CURRENT_DATE: true, CURRENT_TIMESTAMP: true,
    CURSOR: true, DATABASE: true, DATE: true, DAYOFWEEK: true, DECIMAL: true, DELETE: true, DESCRIBE: true, DISTINCT: true, DIV: true, DOUBLE: true, DROP: true, ELSE: true, END: true,
    EXCHANGE: true, EXTRACT: true, EXISTS: true, EXTENDED: true, EXTERNAL: true, FALSE: true, FETCH: true, FLOAT: true, FLOOR: true, FOLLOWING: true, FOR: true, FOREIGN: true,FROM: true,
    FULL: true, FUNCTION: true, GRANT: true, GROUP: true, GROUPING: true, HAVING: true, IF: true, IMPORT: true, IN: true, INNER: true, INSERT: true, INT: true, INTEGER: true,
    INTERSECT: true, INTERVAL: true, INTO: true, IS: true, JOIN: true, LATERAL: true, LEFT: true, LESS: true, LIKE: true, LOCAL: true, MACRO: true, MAP: true, MORE: true, NONE: true,
    NOT: true, NULL: true, NUMERIC: true, OF: true, ON: true, ONLY: true, OR: true, ORDER: true, OUT: true, OUTER: true, OVER: true, PARTIALSCAN: true, PARTITION: true, PERCENT: true,
    PRECEDING: true, PRECISION: true, PRESERVE: true, PRIMARY: true, PROCEDURE: true, RANGE: true, READS: true, REDUCE: true, REFERENCES: true, REGEXP: true, REVOKE: true, RIGHT: true,
    RLIKE: true, ROLLBACK: true, ROLLUP: true, ROW: true, ROWS: true, SELECT: true, SET: true, SMALLINT: true, START: true, TABLE: true, TABLESAMPLE: true, THEN: true, TIME: true,
    TIMESTAMP: true, TO: true, TRANSFORM: true, TRIGGER: true, TRUE: true, TRUNCATE: true, UNBOUNDED: true, UNION: true, UNIQUEJOIN: true, UPDATE: true, USER: true, USING: true,
    VALUES: true, VARCHAR: true, VIEWS: true, WHEN: true, WHERE: true, WINDOW: true, WITH: true
  };

  var extraHiveReservedKeywords = {
    ASC: true, CLUSTER: true, DESC: true, DISTRIBUTE: true, FORMATTED: true, FUNCTION: true, INDEX: true, INDEXES: true, LIMIT: true, LOCK: true, SCHEMA: true, SORT: true
  };

  var impalaReservedKeywords = {
    ADD: true, AGGREGATE: true, ALL: true, ALLOCATE: true, ALTER: true, ANALYTIC: true, AND: true, ANTI: true, ANY: true, API_VERSION: true, ARE: true, ARRAY: true, ARRAY_AGG: true,
    ARRAY_MAX_CARDINALITY: true, AS: true, ASC: true, ASENSITIVE: true, ASYMMETRIC: true, AT: true, ATOMIC: true, AUTHORIZATION: true, AVRO: true, BEGIN_FRAME: true, BEGIN_PARTITION: true,
    BETWEEN: true, BIGINT: true, BINARY: true, BLOB: true, BLOCK_SIZE: true, BOOLEAN: true, BOTH: true, BY: true, CACHED: true, CALLED: true, CARDINALITY: true, CASCADE: true,
    CASCADED: true, CASE: true, CAST: true, CHANGE: true, CHAR: true, CHARACTER: true, CLASS: true, CLOB: true, CLOSE_FN: true, COLLATE: true, COLLECT: true, COLUMN: true, COLUMNS: true,
    COMMENT: true, COMMIT: true, COMPRESSION: true, COMPUTE: true, CONDITION: true, CONNECT: true, CONSTRAINT: true, CONTAINS: true, CONVERT: true, COPY: true, CORR: true,
    CORRESPONDING: true, COVAR_POP: true, COVAR_SAMP: true, CREATE: true, CROSS: true, CUBE: true, CURRENT: true, CURRENT_DATE: true, CURRENT_DEFAULT_TRANSFORM_GROUP: true,
    CURRENT_PATH: true, CURRENT_ROLE: true, CURRENT_ROW: true, CURRENT_SCHEMA: true, CURRENT_TIME: true, CURRENT_TRANSFORM_GROUP_FOR_TYPE: true, CURSOR: true, CYCLE: true, DATA: true,
    DATABASE: true, DATABASES: true, DATE: true, DATETIME: true, DEALLOCATE: true, DEC: true, DECFLOAT: true, DECIMAL: true, DECLARE: true, DEFINE: true, DELETE: true, DELIMITED: true,
    DEREF: true, DESC: true, DESCRIBE: true, DETERMINISTIC: true, DISCONNECT: true, DISTINCT: true, DIV: true, DOUBLE: true, DROP: true, DYNAMIC: true, EACH: true, ELEMENT: true,
    ELSE: true, EMPTY: true, ENCODING: true, END: true, END_FRAME: true, END_PARTITION: true, EQUALS: true, ESCAPE: true, ESCAPED: true, EVERY: true, EXCEPT: true, EXEC: true,
    EXECUTE: true, EXISTS: true, EXPLAIN: true, EXTENDED: true, EXTERNAL: true, FALSE: true, FETCH: true, FIELDS: true, FILEFORMAT: true, FILES: true, FILTER: true, FINALIZE_FN: true,
    FIRST: true, FLOAT: true, FOLLOWING: true, FOR: true, FOREIGN: true, FORMAT: true, FORMATTED: true, FRAME_ROW: true, FREE: true, FROM: true, FULL: true, FUNCTION: true,
    FUNCTIONS: true, FUSION: true, GET: true, GLOBAL: true, GRANT: true, GROUP: true, GROUPING: true, GROUPS: true, HASH: true, HAVING: true, HOLD: true, IF: true, IGNORE: true,
    ILIKE: true, IN: true, INCREMENTAL: true, INDICATOR: true, INIT_FN: true, INITIAL: true, INNER: true, INOUT: true, INPATH: true, INSENSITIVE: true, INSERT: true, INT: true,
    INTEGER: true, INTERMEDIATE: true, INTERSECT: true, INTERSECTION: true, INTERVAL: true, INTO: true, INVALIDATE: true, IREGEXP: true, IS: true, JOIN: true, JSON_ARRAY: true,
    JSON_ARRAYAGG: true, JSON_EXISTS: true, JSON_OBJECT: true, JSON_OBJECTAGG: true, JSON_QUERY: true, JSON_TABLE: true, JSON_TABLE_PRIMITIVE: true, JSON_VALUE: true, KEY: true,
    KUDU: true, LARGE: true, LAST: true, LATERAL: true, LEADING: true, LEFT: true, LIKE: true, LIKE_REGEX: true, LIMIT: true, LINES: true, LISTAGG: true, LOAD: true, LOCAL: true,
    LOCALTIMESTAMP: true, LOCATION: true, MAP: true, MATCH: true, MATCH_NUMBER: true, MATCH_RECOGNIZE: true, MATCHES: true, MERGE: true, MERGE_FN: true, METADATA: true, METHOD: true,
    MODIFIES: true, MULTISET: true, NATIONAL: true, NATURAL: true, NCHAR: true, NCLOB: true, NO: true, NONE: true, NORMALIZE: true, NOT: true, NTH_VALUE: true, NULL: true, NULLS: true,
    NUMERIC: true, OCCURRENCES_REGEX: true, OCTET_LENGTH: true, OF: true, OFFSET: true, OMIT: true, ON: true, ONE: true, ONLY: true, OR: true, ORDER: true, OUT: true, OUTER: true,
    OVER: true, OVERLAPS: true, OVERLAY: true, OVERWRITE: true, PARQUET: true, PARQUETFILE: true, PARTITION: true, PARTITIONED: true, PARTITIONS: true, PATTERN: true, PER: true,
    PERCENT: true, PERCENTILE_CONT: true, PERCENTILE_DISC: true, PORTION: true, POSITION: true, POSITION_REGEX: true, PRECEDES: true, PRECEDING: true, PREPARE: true, PREPARE_FN: true,
    PRIMARY: true, PROCEDURE: true, PRODUCED: true, PTF: true, PURGE: true, RANGE: true, RCFILE: true, READS: true, REAL: true, RECOVER: true, RECURSIVE: true, REF: true,
    REFERENCES: true, REFERENCING: true, REFRESH: true, REGEXP: true, REGR_AVGX: true, REGR_AVGY: true, REGR_COUNT: true, REGR_INTERCEPT: true, REGR_R2: true,REGR_SLOPE: true,
    REGR_SXX: true, REGR_SXY: true, REGR_SYY: true, RELEASE: true, RENAME: true, REPEATABLE: true, REPLACE: true, REPLICATION: true, RESTRICT: true, RETURNS: true, REVOKE: true,
    RIGHT: true, RLIKE: true, ROLE: true, ROLES: true, ROLLBACK: true, ROLLUP: true, ROW: true, ROWS: true, RUNNING: true, SAVEPOINT: true, SCHEMA: true, SCHEMAS: true, SCOPE: true,
    SCROLL: true, SEARCH: true, SEEK: true, SELECT: true, SEMI: true, SENSITIVE: true, SEQUENCEFILE: true, SERDEPROPERTIES: true, SERIALIZE_FN: true, SET: true, SHOW: true,
    SIMILAR: true, SKIP: true, SMALLINT: true, SOME: true, SORT: true, SPECIFIC: true, SPECIFICTYPE: true, SQLEXCEPTION: true, SQLSTATE: true, SQLWARNING: true, STATIC: true,
    STATS: true, STORED: true, STRAIGHT_JOIN: true, STRING: true, STRUCT: true, SUBMULTISET: true, SUBSET: true, SUBSTRING_REGEX: true, SUCCEEDS: true, SYMBOL: true, SYMMETRIC: true,
    SYSTEM_TIME: true, SYSTEM_USER: true, TABLE: true, TABLES: true, TABLESAMPLE: true, TBLPROPERTIES: true, TERMINATED: true, TEXTFILE: true, THEN: true, TIMESTAMP: true,
    TIMEZONE_HOUR: true, TIMEZONE_MINUTE: true, TINYINT: true, TO: true, TRAILING: true, TRANSLATE_REGEX: true, TRANSLATION: true, TREAT: true, TRIGGER: true, TRIM_ARRAY: true,
    TRUE: true, TRUNCATE: true, UESCAPE: true, UNBOUNDED: true, UNCACHED: true, UNION: true, UNIQUE: true, UNKNOWN: true, UNNEST: true, UPDATE: true, UPDATE_FN: true, UPSERT: true,
    USE: true, USER: true, USING: true, VALUE_OF: true, VALUES: true, VARBINARY: true, VARCHAR: true, VARYING: true, VERSIONING: true, VIEW: true, WHEN: true, WHENEVER: true,
    WHERE: true, WIDTH_BUCKET: true, WINDOW: true, WITH: true, WITHIN: true, WITHOUT: true
  };

  var autocompleteFilter = function (filter, entries) {
    var lowerCaseFilter = filter.toLowerCase();
    return entries.filter(function (suggestion) {
      // TODO: Extend with fuzzy matches
      var foundIndex = suggestion.value.toLowerCase().indexOf(lowerCaseFilter);
      if (foundIndex !== -1) {
        if (foundIndex === 0 || (suggestion.filterValue && suggestion.filterValue.toLowerCase().indexOf(lowerCaseFilter) === 0)) {
          suggestion.filterWeight = 3;
        } else  {
          suggestion.filterWeight = 2;
        }
      } else {
        if (suggestion.details && suggestion.details.comment && lowerCaseFilter.indexOf(' ') === -1) {
          foundIndex = suggestion.details.comment.toLowerCase().indexOf(lowerCaseFilter);
          if (foundIndex !== -1) {
            suggestion.filterWeight = 1;
            suggestion.matchComment = true;
          }
        }
      }
      if (foundIndex !== -1) {
        suggestion.matchIndex = foundIndex;
        suggestion.matchLength = filter.length;
        return true;
      }
      return false;
    });
  };

  var sortSuggestions = function (suggestions, filter, sortOverride) {
    suggestions.sort(function (a, b) {
      if (filter) {
        if (typeof a.filterWeight !== 'undefined' && typeof b.filterWeight !== 'undefined' && b.filterWeight !== a.filterWeight) {
          return b.filterWeight - a.filterWeight;
        }
        if (typeof a.filterWeight !== 'undefined' && typeof b.filterWeight === 'undefined') {
          return -1;
        }
        if (typeof a.filterWeight === 'undefined' && typeof b.filterWeight !== 'undefined') {
          return 1;
        }
      }
      if (sortOverride && sortOverride.partitionColumnsFirst) {
        if (a.partitionKey && !b.partitionKey) {
          return -1;
        }
        if (b.partitionKey && !a.partitionKey) {
          return 1;
        }
      }
      var aWeight = a.category.weight + (a.weightAdjust || 0);
      var bWeight = b.category.weight + (b.weightAdjust || 0);
      if (typeof aWeight !== 'undefined' && typeof bWeight !== 'undefined' && bWeight !== aWeight) {
        return bWeight - aWeight;
      }
      if (typeof aWeight !== 'undefined' && typeof bWeight === 'undefined') {
        return -1;
      }
      if (typeof aWeight === 'undefined' && typeof bWeight !== 'undefined') {
        return 1;
      }
      return a.value.localeCompare(b.value);
    });
  };

  var identifierChainToPath = function (identifierChain) {
    return $.map(identifierChain, function (identifier) {
      return identifier.name
    })
  };

  /**
   *
   * @param {Object} options
   * @param {String} options.sourceType
   * @param {ContextNamespace} options.namespace
   * @param {ContextCompute} options.compute
<<<<<<< HEAD
=======
   * @param {boolean} [options.temporaryOnly] - Default: false
>>>>>>> 2050268a
   * @param {Object[]} [options.identifierChain]
   * @param {Object[]} [options.tables]
   * @param {Object} [options.cancellable]
   * @param {Object} [options.cachedOnly]
   *
   * @return {CancellablePromise}
   */
  var resolveCatalogEntry = function (options) {
    var cancellablePromises = [];
    var deferred = $.Deferred();
    var promise = new CancellablePromise(deferred, undefined, cancellablePromises);
    DataCatalog.applyCancellable(promise, options);

    if (!options.identifierChain) {
      deferred.reject();
      return promise;
    }

    var findInTree = function (currentEntry, fieldsToGo) {
      if (fieldsToGo.length === 0) {
        deferred.reject();
        return;
      }

      var nextField;
      if (currentEntry.getType() === 'map') {
        nextField = 'value';
      } else if (currentEntry.getType() === 'array') {
        nextField = 'item';
      } else {
        nextField = fieldsToGo.shift();
      }

      cancellablePromises.push(currentEntry.getChildren({
        cancellable: options.cancellable,
        cachedOnly: options.cachedOnly,
        silenceErrors: true
      }).done(function (childEntries) {
        var foundEntry = undefined;
        childEntries.some(function (childEntry) {
          if (SqlUtils.identifierEquals(childEntry.name, nextField)) {
            foundEntry = childEntry;
            return true;
          }
        });
        if (foundEntry && fieldsToGo.length) {
          findInTree(foundEntry, fieldsToGo);
        } else if (foundEntry) {
          deferred.resolve(foundEntry);
        } else {
          deferred.reject();
        }
      }).fail(deferred.reject))
    };

    var findTable = function (tablesToGo) {
      if (tablesToGo.length === 0) {
        deferred.reject();
        return;
      }

      var nextTable = tablesToGo.pop();
      if (typeof nextTable.subQuery !== 'undefined') {
        findTable(tablesToGo);
        return;
      }

      cancellablePromises.push(DataCatalog.getChildren({
        sourceType: options.sourceType,
        namespace: options.namespace,
        compute: options.compute,
        path: SqlUtils.identifierChainToPath(nextTable.identifierChain),
        cachedOnly: options && options.cachedOnly,
        cancellable: options && options.cancellable,
        temporaryOnly: options && options.temporaryOnly,
        silenceErrors: true
      }).done(function (childEntries) {
        var foundEntry = undefined;
        childEntries.some(function (childEntry) {
          if (SqlUtils.identifierEquals(childEntry.name, options.identifierChain[0].name)) {
            foundEntry = childEntry;
            return true;
          }
        });

        if (foundEntry && options.identifierChain.length > 1) {
          findInTree(foundEntry, SqlUtils.identifierChainToPath(options.identifierChain.slice(1)));
        } else if (foundEntry) {
          deferred.resolve(foundEntry);
        } else {
          findTable(tablesToGo)
        }
      }).fail(deferred.reject));
    };

    if (options.tables) {
      findTable(options.tables.concat())
    } else {
      DataCatalog.getEntry({
        sourceType: options.sourceType,
        namespace: options.namespace,
        compute: options.compute,
        path: [],
        cachedOnly: options && options.cachedOnly,
        cancellable: options && options.cancellable,
        temporaryOnly: options && options.temporaryOnly,
        silenceErrors: true
      }).done(function (entry) {
        findInTree(entry, SqlUtils.identifierChainToPath(options.identifierChain))
      })
    }

    return promise;
  };

  return {
    autocompleteFilter : autocompleteFilter,
    backTickIfNeeded: function (sourceType, identifier) {
      if (identifier.indexOf('`') === 0) {
        return identifier;
      }
      var upperIdentifier = identifier.toUpperCase();
      if (sourceType === 'hive' && (hiveReservedKeywords[upperIdentifier] || extraHiveReservedKeywords[upperIdentifier])) {
        return '`' + identifier + '`';
      }
      if (sourceType === 'impala' && impalaReservedKeywords[upperIdentifier]) {
        return '`' + identifier + '`';
      }
      if ((sourceType !== 'impala' && sourceType !== 'hive') && (impalaReservedKeywords[upperIdentifier] || hiveReservedKeywords[upperIdentifier] || extraHiveReservedKeywords[upperIdentifier])) {
        return '`' + identifier + '`';
      }
      if (!/^[A-Za-z][A-Za-z0-9_]*$/.test(identifier)) {
        return '`' + identifier + '`';
      }
      return identifier;
    },
    locationEquals: function (a, b) {
      return a && b && a.first_line === b.first_line && a.first_column === b.first_column && a.last_line === b.last_line && a.last_column === b.last_column;
    },
    identifierEquals: function (a, b) {
      return a && b && a.replace(/^\s*`/, '').replace(/`\s*$/, '').toLowerCase() === b.replace(/^\s*`/, '').replace(/`\s*$/, '').toLowerCase();
    },
    sortSuggestions: sortSuggestions,
    resolveCatalogEntry: resolveCatalogEntry,
    identifierChainToPath: identifierChainToPath
  }
})();<|MERGE_RESOLUTION|>--- conflicted
+++ resolved
@@ -149,10 +149,7 @@
    * @param {String} options.sourceType
    * @param {ContextNamespace} options.namespace
    * @param {ContextCompute} options.compute
-<<<<<<< HEAD
-=======
    * @param {boolean} [options.temporaryOnly] - Default: false
->>>>>>> 2050268a
    * @param {Object[]} [options.identifierChain]
    * @param {Object[]} [options.tables]
    * @param {Object} [options.cancellable]
