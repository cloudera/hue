// Licensed to Cloudera, Inc. under one
// or more contributor license agreements.  See the NOTICE file
// distributed with this work for additional information
// regarding copyright ownership.  Cloudera, Inc. licenses this file
// to you under the Apache License, Version 2.0 (the
// "License"); you may not use this file except in compliance
// with the License.  You may obtain a copy of the License at
//
//     http://www.apache.org/licenses/LICENSE-2.0
//
// Unless required by applicable law or agreed to in writing, software
// distributed under the License is distributed on an "AS IS" BASIS,
// WITHOUT WARRANTIES OR CONDITIONS OF ANY KIND, either express or implied.
// See the License for the specific language governing permissions and
// limitations under the License.

var AssistDbSource = (function () {
  /**
   * @param {Object} options
   * @param {Object} options.i18n
   * @param {string} options.type
   * @param {ContextNamespace} [options.initialNamespace] - Optional initial namespace to use
   * @param {ContextCompute} [options.initialCompute] - Optional initial compute to use
   * @param {string} options.name
   * @param {boolean} options.nonSqlType - Optional, default false
   * @param {Object} options.navigationSettings
   * @constructor
   */
  function AssistDbSource (options) {
    var self = this;

    self.sourceType = options.type;
    self.name = options.name;
    self.i18n = options.i18n;
<<<<<<< HEAD
    self.navigationSettings = options.navigationSettings;
    self.initialNamespace = options.initialNamespace;
    self.initialCompute = options.initialCompute

    self.selectedNamespace = ko.observable();
    self.namespaces = ko.observableArray();

    self.loadedDeferred = $.Deferred();
    self.loading = ko.observable(false);
    self.hasErrors = ko.observable(false);

    self.filter = {
      querySpec: ko.observable({}).extend({ rateLimit: 300 })
    };

    self.filteredNamespaces = ko.pureComputed(function () {
      if (!self.filter.querySpec() || typeof self.filter.querySpec().query === 'undefined' || !self.filter.querySpec().query) {
        return self.namespaces();
=======
    self.nonSqlType = options.nonSqlType;
    self.navigationSettings = options.navigationSettings;
    var apiHelper = ApiHelper.getInstance();
    self.initialNamespace = options.initialNamespace || apiHelper.getFromTotalStorage('contextSelector', 'lastSelectedNamespace');
    self.initialCompute = options.initialCompute || apiHelper.getFromTotalStorage('contextSelector', 'lastSelectedCompute');

    self.selectedNamespace = ko.observable();
    self.namespaces = ko.observableArray();

    self.loadedDeferred = $.Deferred();
    self.loading = ko.observable(false);
    self.hasErrors = ko.observable(false);

    self.filter = {
      querySpec: ko.observable({}).extend({ rateLimit: 300 })
    };

    self.filteredNamespaces = ko.pureComputed(function () {
      if (!self.filter.querySpec() || typeof self.filter.querySpec().query === 'undefined' || !self.filter.querySpec().query) {
        return self.namespaces();
      }
      return self.namespaces().filter(function (namespace) {
        return namespace.name.toLowerCase().indexOf(self.filter.querySpec().query.toLowerCase()) !== -1
      });
    });

    self.autocompleteFromNamespaces = function (nonPartial, partial) {
      var result = [];
      var partialLower = partial.toLowerCase();
      self.namespaces().forEach(function (namespace) {
        if (namespace.name.toLowerCase().indexOf(partialLower) === 0) {
          result.push(nonPartial + partial + namespace.name.substring(partial.length))
        }
      });
      return result;
    };

    var ensureDbSet = function () {
      if (self.nonSqlType) {
        if (!self.selectedNamespace().selectedDatabase()) {
          self.selectedNamespace().selectedDatabase(self.selectedNamespace().databases()[0]);
          self.selectedNamespace().selectedDatabaseChanged();
        }
      }
    };

    self.selectedNamespace.subscribe(function (namespace) {
      if (namespace && !namespace.loaded() && !namespace.loading()) {
        namespace.initDatabases(ensureDbSet);
      } else {
        ensureDbSet();
>>>>>>> 2050268a
      }
      return self.namespaces().filter(function (namespace) {
        return namespace.name.toLowerCase().indexOf(self.filter.querySpec().query.toLowerCase()) !== -1
      });
    });

<<<<<<< HEAD
    self.autocompleteFromNamespaces = function (nonPartial, partial) {
      var result = [];
      var partialLower = partial.toLowerCase();
      self.namespaces().forEach(function (namespace) {
        if (namespace.name.toLowerCase().indexOf(partialLower) === 0) {
          result.push(nonPartial + partial + namespace.name.substring(partial.length))
        }
      });
      return result;
    };

    self.selectedNamespace.subscribe(function (namespace) {
      if (namespace && !namespace.loaded() && !namespace.loading()) {
        namespace.initDatabases();
      }
    });

    self.hasNamespaces = ko.pureComputed(function () {
      return self.namespaces().length > 0;
    });

    huePubSub.subscribe('context.catalog.namespaces.refreshed', function (sourceType) {
      if (self.sourceType !== sourceType) {
        return;
      }

=======
    self.hasNamespaces = ko.pureComputed(function () {
      return self.namespaces().length > 0;
    });

    huePubSub.subscribe('context.catalog.namespaces.refreshed', function (sourceType) {
      if (self.sourceType !== sourceType) {
        return;
      }

>>>>>>> 2050268a
      self.loading(true);
      ContextCatalog.getNamespaces({ sourceType: self.sourceType }).done(function (context) {
        var newNamespaces = [];
        var existingNamespaceIndex = {};
        self.namespaces().forEach(function (assistNamespace) {
          existingNamespaceIndex[assistNamespace.namespace.id] = assistNamespace;
        });
        context.namespaces.forEach(function(newNamespace) {
          if (existingNamespaceIndex[newNamespace.id]) {
            existingNamespaceIndex[newNamespace.id].namespace = newNamespace;
            existingNamespaceIndex[newNamespace.id].name = newNamespace.name;
<<<<<<< HEAD
=======
            existingNamespaceIndex[newNamespace.id].status(newNamespace.status);
>>>>>>> 2050268a
            newNamespaces.push(existingNamespaceIndex[newNamespace.id]);
          } else {
            newNamespaces.push(new AssistDbNamespace({
              sourceType: self.sourceType,
              namespace: newNamespace,
              i18n: self.i18n,
<<<<<<< HEAD
=======
              nonSqlType: self.nonSqlType,
>>>>>>> 2050268a
              navigationSettings: self.navigationSettings
            }));
          }
        });
        self.namespaces(newNamespaces);
      }).always(function () {
        self.loading(false);
      })
    });
  }

  AssistDbSource.prototype.whenLoaded = function (callback) {
    var self = this;
    self.loadedDeferred.done(callback);
  };

  AssistDbSource.prototype.loadNamespaces = function (refresh) {
    var self = this;
    self.loading(true);

<<<<<<< HEAD
=======
    if (refresh) {
      ContextCatalog.getComputes({ sourceType: self.sourceType, clearCache: true });
    }

>>>>>>> 2050268a
    return ContextCatalog.getNamespaces({ sourceType: self.sourceType, clearCache: refresh }).done(function (context) {
      var assistNamespaces = [];
      var activeNamespace;
      var activeCompute;
      context.namespaces.forEach(function (namespace) {
        var assistNamespace = new AssistDbNamespace({
          sourceType: self.sourceType,
          namespace: namespace,
          i18n: self.i18n,
<<<<<<< HEAD
=======
          nonSqlType: self.nonSqlType,
>>>>>>> 2050268a
          navigationSettings: self.navigationSettings
        });

        if (self.initialNamespace && namespace.id === self.initialNamespace.id) {
          activeNamespace = assistNamespace;
          if (self.initialCompute) {
<<<<<<< HEAD
            activeNamespace.computes.some(function (compute) {
=======
            activeNamespace.namespace.computes.some(function (compute) {
>>>>>>> 2050268a
              if (compute.id === self.initialCompute.id) {
                activeCompute = compute;
              }
            })
          }
        }
        assistNamespaces.push(assistNamespace);
      });
      self.namespaces(assistNamespaces);
<<<<<<< HEAD
      if (!refresh && activeNamespace) {
        self.selectedNamespace(activeNamespace);
      } else if (!refresh && assistNamespaces.length) {
        self.selectedNamespace(assistNamespaces[0]);
      }
      if (!refresh && activeCompute) {
        self.selectedNamespace().compute(activeCompute);
=======
      if (!refresh) {
        if (activeNamespace) {
          self.selectedNamespace(activeNamespace);
        } else if (assistNamespaces.length) {
          self.selectedNamespace(assistNamespaces[0]);
        }
        if (activeCompute) {
          self.selectedNamespace().compute(activeCompute);
        } else if (self.selectedNamespace() && self.selectedNamespace().namespace && self.selectedNamespace().namespace.computes && self.selectedNamespace().namespace.computes.length) {
          self.selectedNamespace().compute(self.selectedNamespace().namespace.computes[0]);
        }
>>>>>>> 2050268a
      }
    }).fail(function () {
      self.hasErrors(true);
    }).always(function () {
      self.loadedDeferred.resolve();
      self.loading(false);
    })
  };

  AssistDbSource.prototype.highlightInside = function (catalogEntry) {
    var self = this;
    if (self.navigationSettings.rightAssist) {
      return;
    }

    var whenLoaded = function () {
      self.namespaces().some(function (namespace) {
        if (namespace.namespace.id === catalogEntry.namespace.id) {
          if (self.selectedNamespace() !== namespace) {
            self.selectedNamespace(namespace);
          }
          if (self.selectedNamespace().hasEntries()) {
            self.selectedNamespace().highlightInside(catalogEntry);
          } else {
            self.selectedNamespace().initDatabases(function () {
              self.selectedNamespace().highlightInside(catalogEntry);
            })
          }
          return true;
        }
      })
    };
<<<<<<< HEAD

    if (self.namespaces().length) {
      whenLoaded();
    } else if (self.loading()) {
      var loadingSub = self.loading.subscribe(function () {
        loadingSub.dispose();
        whenLoaded();
      })
    } else {
      self.loadNamespaces().done(whenLoaded);
    }
  };

=======

    if (self.namespaces().length) {
      whenLoaded();
    } else if (self.loading()) {
      var loadingSub = self.loading.subscribe(function () {
        loadingSub.dispose();
        whenLoaded();
      })
    } else {
      self.loadNamespaces().done(whenLoaded);
    }
  };

>>>>>>> 2050268a
  AssistDbSource.prototype.triggerRefresh = function (data, event) {
    var self = this;
    self.loadNamespaces(true);
  };

  return AssistDbSource;
})();



var AssistDbNamespace = (function () {

  /**
   * @param {Object} options
   * @param {Object} options.i18n
   * @param {string} options.sourceType
   * @param {ContextNamespace} options.namespace
<<<<<<< HEAD
=======
   * @param {boolean} options.nonSqlType - Optional, default false
>>>>>>> 2050268a
   * @param {Object} options.navigationSettings
   * @constructor
   */
  function AssistDbNamespace (options) {
    var self = this;

    self.i18n = options.i18n;
    self.navigationSettings = options.navigationSettings;
    self.sourceType = options.sourceType;
<<<<<<< HEAD

    self.namespace = options.namespace;
=======
    self.nonSqlType = options.nonSqlType;

    self.namespace = options.namespace;
    self.status = ko.observable(options.namespace.status);
>>>>>>> 2050268a
    // TODO: Compute selection in assist?
    self.compute = ko.observable();
    if (self.namespace.computes.length) {
      self.compute(self.namespace.computes[0]);
    }
    self.name = options.namespace.name;

<<<<<<< HEAD
    self.catalogEntry;
=======
>>>>>>> 2050268a
    self.dbIndex = {};
    self.databases = ko.observableArray();
    self.selectedDatabase = ko.observable();

    self.highlight = ko.observable(false);

    self.loadedPromise = $.Deferred();
    self.loadedDeferred = $.Deferred();
    self.loaded = ko.observable(false);
    self.loading = ko.observable(false);
    self.reloading = ko.observable(false);
    self.hasErrors = ko.observable(false);
    self.invalidateOnRefresh = ko.observable('cache');

    self.loadingTables = ko.pureComputed(function() {
      return typeof self.selectedDatabase() !== 'undefined' && self.selectedDatabase() !== null && self.selectedDatabase().loading();
    });

    self.filter = {
      querySpec: ko.observable({}).extend({ rateLimit: 300 })
    };

    self.hasEntries = ko.pureComputed(function() {
      return self.databases().length > 0;
    });

    self.filteredEntries = ko.pureComputed(function () {
      if (!self.filter.querySpec() || typeof self.filter.querySpec().query === 'undefined' || !self.filter.querySpec().query) {
        return self.databases();
      }
      return self.databases().filter(function (database) {
        return database.catalogEntry.name.toLowerCase().indexOf(self.filter.querySpec().query.toLowerCase()) !== -1
      });
    });

    self.autocompleteFromEntries = function (nonPartial, partial) {
      var result = [];
      var partialLower = partial.toLowerCase();
      self.databases().forEach(function (db) {
        if (db.catalogEntry.name.toLowerCase().indexOf(partialLower) === 0) {
          result.push(nonPartial + partial + db.catalogEntry.name.substring(partial.length))
        }
      });
      return result;
    };

    self.selectedDatabase.subscribe(function () {
      var db = self.selectedDatabase();
      if (HAS_OPTIMIZER && db && !db.popularityIndexSet && !self.nonSqlType) {
        db.catalogEntry.loadNavOptPopularityForChildren({ silenceErrors: true }).done(function () {
          var applyPopularity = function () {
            db.entries().forEach(function (entry) {
              if (entry.catalogEntry.navOptPopularity && entry.catalogEntry.navOptPopularity.popularity >= 5) {
                entry.popularity(entry.catalogEntry.navOptPopularity.popularity )
              }
            });
          };

          if (db.loading()) {
            var subscription = db.loading.subscribe(function () {
              subscription.dispose();
              applyPopularity();
            });
          } else if (db.entries().length === 0) {
            var subscription = db.entries.subscribe(function (newEntries) {
              if (newEntries.length > 0) {
                subscription.dispose();
                applyPopularity();
              }
            });
          } else {
            applyPopularity();
          }
        });
      }
    });

    self.selectedDatabaseChanged = function () {
      if (self.selectedDatabase()) {
        if (!self.selectedDatabase().hasEntries() && !self.selectedDatabase().loading()) {
          self.selectedDatabase().loadEntries()
        }
        if (!self.navigationSettings.rightAssist) {
<<<<<<< HEAD
          ApiHelper.getInstance().setInTotalStorage('assist_' + self.sourceType, 'lastSelectedDb', self.selectedDatabase().catalogEntry.name);
=======
          ApiHelper.getInstance().setInTotalStorage('assist_' + self.sourceType + '_' + self.namespace.id, 'lastSelectedDb', self.selectedDatabase().catalogEntry.name);
>>>>>>> 2050268a
          huePubSub.publish('assist.database.set', {
            sourceType: self.sourceType,
            namespace: self.namespace,
            name: self.selectedDatabase().catalogEntry.name
          })
        }
      }
    };

    var nestedFilter = {
      querySpec: ko.observable({}).extend({ rateLimit: 300 })
    };

    self.setDatabase = function (databaseName) {
      if (databaseName && self.selectedDatabase() && databaseName === self.selectedDatabase().catalogEntry.name) {
        return;
      }
      if (databaseName && self.dbIndex[databaseName]) {
        self.selectedDatabase(self.dbIndex[databaseName]);
        self.selectedDatabaseChanged();
        return;
      }
<<<<<<< HEAD
      var lastSelectedDb = ApiHelper.getInstance().getFromTotalStorage('assist_' + self.sourceType, 'lastSelectedDb', 'default');
=======
      var lastSelectedDb = ApiHelper.getInstance().getFromTotalStorage('assist_' + self.sourceType + '_' + self.namespace.id, 'lastSelectedDb', 'default');
>>>>>>> 2050268a
      if (lastSelectedDb && self.dbIndex[lastSelectedDb]) {
        self.selectedDatabase(self.dbIndex[lastSelectedDb]);
        self.selectedDatabaseChanged();
      } else if (self.databases().length > 0) {
        self.selectedDatabase(self.databases()[0]);
        self.selectedDatabaseChanged();
      }
    };

    self.initDatabases = function (callback) {
      if (self.loading()) {
        return;
      }
      self.loading(true);
      self.hasErrors(false);

      var lastSelectedDbName = self.selectedDatabase() ? self.selectedDatabase().catalogEntry.name : null;

      self.selectedDatabase(null);
      self.databases([]);

      DataCatalog.getEntry({ sourceType: self.sourceType, namespace: self.namespace, compute: self.compute(), path : [], definition: { type: 'source' } }).done(function (catalogEntry) {
        self.catalogEntry = catalogEntry;
        self.catalogEntry.getChildren({ silenceErrors: self.navigationSettings.rightAssist }).done(function (databaseEntries) {
          self.dbIndex = {};
          var hasNavMeta = false;
          var dbs = [];

          databaseEntries.forEach(function (catalogEntry) {
            hasNavMeta = hasNavMeta || !!catalogEntry.navigatorMeta;
            var database = new AssistDbEntry(catalogEntry, null, self, nestedFilter, self.i18n, self.navigationSettings);
            self.dbIndex[catalogEntry.name] = database;
            if (catalogEntry.name === lastSelectedDbName) {
              self.selectedDatabase(database);
              self.selectedDatabaseChanged();
            }
            dbs.push(database);
          });

          if (!hasNavMeta && !self.nonSqlType) {
            self.catalogEntry.loadNavigatorMetaForChildren({ silenceErrors: true });
          }
          self.databases(dbs);

          if (typeof callback === 'function') {
            callback();
          }
        }).fail(function () {
          self.hasErrors(true);
        }).always(function () {
          self.loaded(true);
          self.loadedDeferred.resolve();
          self.loading(false);
          self.reloading(false);
        });

      });
    };

    self.modalItem = ko.observable();

    if (!self.navigationSettings.rightAssist) {
      huePubSub.subscribe('data.catalog.entry.refreshed', function (details) {
        if (self.namespace.id !== details.entry.namespace.id || details.entry.getSourceType() !== self.sourceType) {
          return;
        }
        if (self.catalogEntry === details.entry) {
          self.initDatabases();
        } else {
          var findAndReloadInside = function (entries) {
            return entries.some(function (entry) {
              if (entry.catalogEntry.path.join('.') === details.entry.path.join('.')) {
                entry.catalogEntry = details.entry;
                entry.loadEntries();
                return true;
              }
              return findAndReloadInside(entry.entries());
            })
          };
          findAndReloadInside(self.databases());
        }
      });
    }
  }

  AssistDbNamespace.prototype.whenLoaded = function (callback) {
    var self = this;
    self.loadedDeferred.done(callback);
  };

  AssistDbNamespace.prototype.highlightInside = function (catalogEntry) {
    var self = this;
    var foundDb;
    var index;

    var findDatabase = function () {
      $.each(self.databases(), function (idx, db) {
        db.highlight(false);
        if (db.databaseName === catalogEntry.path[0]) {
          foundDb = db;
          index = idx;
        }
      });

      if (foundDb) {
        var whenLoaded = function () {
          if (self.selectedDatabase() !== foundDb) {
            self.selectedDatabase(foundDb);
          }
          if (!foundDb.open()) {
            foundDb.open(true);
          }
          window.setTimeout(function () {
            huePubSub.subscribeOnce('assist.db.scrollToComplete', function () {
              foundDb.highlight(true);
              // Timeout is for animation effect
              window.setTimeout(function () {
                foundDb.highlight(false);
              }, 1800);
            });
            if (catalogEntry.path.length > 1) {
              foundDb.highlightInside(catalogEntry.path.slice(1));
            } else {
              huePubSub.publish('assist.db.scrollTo', foundDb);
            }
          }, 0);
        };

        if (foundDb.hasEntries()) {
          whenLoaded();
        } else {
          foundDb.loadEntries(whenLoaded);
        }
      }
    };

    if (!self.loaded()) {
      self.initDatabases(findDatabase);
    } else {
      findDatabase();
    }
  };

  AssistDbNamespace.prototype.triggerRefresh = function (data, event) {
    var self = this;
    if (self.catalogEntry) {
      self.catalogEntry.clearCache({ invalidate: self.invalidateOnRefresh() });
    }
  };

  return AssistDbNamespace;
})();<|MERGE_RESOLUTION|>--- conflicted
+++ resolved
@@ -32,26 +32,6 @@
     self.sourceType = options.type;
     self.name = options.name;
     self.i18n = options.i18n;
-<<<<<<< HEAD
-    self.navigationSettings = options.navigationSettings;
-    self.initialNamespace = options.initialNamespace;
-    self.initialCompute = options.initialCompute
-
-    self.selectedNamespace = ko.observable();
-    self.namespaces = ko.observableArray();
-
-    self.loadedDeferred = $.Deferred();
-    self.loading = ko.observable(false);
-    self.hasErrors = ko.observable(false);
-
-    self.filter = {
-      querySpec: ko.observable({}).extend({ rateLimit: 300 })
-    };
-
-    self.filteredNamespaces = ko.pureComputed(function () {
-      if (!self.filter.querySpec() || typeof self.filter.querySpec().query === 'undefined' || !self.filter.querySpec().query) {
-        return self.namespaces();
-=======
     self.nonSqlType = options.nonSqlType;
     self.navigationSettings = options.navigationSettings;
     var apiHelper = ApiHelper.getInstance();
@@ -103,29 +83,10 @@
         namespace.initDatabases(ensureDbSet);
       } else {
         ensureDbSet();
->>>>>>> 2050268a
       }
       return self.namespaces().filter(function (namespace) {
         return namespace.name.toLowerCase().indexOf(self.filter.querySpec().query.toLowerCase()) !== -1
       });
-    });
-
-<<<<<<< HEAD
-    self.autocompleteFromNamespaces = function (nonPartial, partial) {
-      var result = [];
-      var partialLower = partial.toLowerCase();
-      self.namespaces().forEach(function (namespace) {
-        if (namespace.name.toLowerCase().indexOf(partialLower) === 0) {
-          result.push(nonPartial + partial + namespace.name.substring(partial.length))
-        }
-      });
-      return result;
-    };
-
-    self.selectedNamespace.subscribe(function (namespace) {
-      if (namespace && !namespace.loaded() && !namespace.loading()) {
-        namespace.initDatabases();
-      }
     });
 
     self.hasNamespaces = ko.pureComputed(function () {
@@ -137,17 +98,6 @@
         return;
       }
 
-=======
-    self.hasNamespaces = ko.pureComputed(function () {
-      return self.namespaces().length > 0;
-    });
-
-    huePubSub.subscribe('context.catalog.namespaces.refreshed', function (sourceType) {
-      if (self.sourceType !== sourceType) {
-        return;
-      }
-
->>>>>>> 2050268a
       self.loading(true);
       ContextCatalog.getNamespaces({ sourceType: self.sourceType }).done(function (context) {
         var newNamespaces = [];
@@ -159,20 +109,14 @@
           if (existingNamespaceIndex[newNamespace.id]) {
             existingNamespaceIndex[newNamespace.id].namespace = newNamespace;
             existingNamespaceIndex[newNamespace.id].name = newNamespace.name;
-<<<<<<< HEAD
-=======
             existingNamespaceIndex[newNamespace.id].status(newNamespace.status);
->>>>>>> 2050268a
             newNamespaces.push(existingNamespaceIndex[newNamespace.id]);
           } else {
             newNamespaces.push(new AssistDbNamespace({
               sourceType: self.sourceType,
               namespace: newNamespace,
               i18n: self.i18n,
-<<<<<<< HEAD
-=======
               nonSqlType: self.nonSqlType,
->>>>>>> 2050268a
               navigationSettings: self.navigationSettings
             }));
           }
@@ -193,13 +137,10 @@
     var self = this;
     self.loading(true);
 
-<<<<<<< HEAD
-=======
     if (refresh) {
       ContextCatalog.getComputes({ sourceType: self.sourceType, clearCache: true });
     }
 
->>>>>>> 2050268a
     return ContextCatalog.getNamespaces({ sourceType: self.sourceType, clearCache: refresh }).done(function (context) {
       var assistNamespaces = [];
       var activeNamespace;
@@ -209,21 +150,14 @@
           sourceType: self.sourceType,
           namespace: namespace,
           i18n: self.i18n,
-<<<<<<< HEAD
-=======
           nonSqlType: self.nonSqlType,
->>>>>>> 2050268a
           navigationSettings: self.navigationSettings
         });
 
         if (self.initialNamespace && namespace.id === self.initialNamespace.id) {
           activeNamespace = assistNamespace;
           if (self.initialCompute) {
-<<<<<<< HEAD
-            activeNamespace.computes.some(function (compute) {
-=======
             activeNamespace.namespace.computes.some(function (compute) {
->>>>>>> 2050268a
               if (compute.id === self.initialCompute.id) {
                 activeCompute = compute;
               }
@@ -233,15 +167,6 @@
         assistNamespaces.push(assistNamespace);
       });
       self.namespaces(assistNamespaces);
-<<<<<<< HEAD
-      if (!refresh && activeNamespace) {
-        self.selectedNamespace(activeNamespace);
-      } else if (!refresh && assistNamespaces.length) {
-        self.selectedNamespace(assistNamespaces[0]);
-      }
-      if (!refresh && activeCompute) {
-        self.selectedNamespace().compute(activeCompute);
-=======
       if (!refresh) {
         if (activeNamespace) {
           self.selectedNamespace(activeNamespace);
@@ -253,7 +178,6 @@
         } else if (self.selectedNamespace() && self.selectedNamespace().namespace && self.selectedNamespace().namespace.computes && self.selectedNamespace().namespace.computes.length) {
           self.selectedNamespace().compute(self.selectedNamespace().namespace.computes[0]);
         }
->>>>>>> 2050268a
       }
     }).fail(function () {
       self.hasErrors(true);
@@ -286,7 +210,6 @@
         }
       })
     };
-<<<<<<< HEAD
 
     if (self.namespaces().length) {
       whenLoaded();
@@ -300,21 +223,6 @@
     }
   };
 
-=======
-
-    if (self.namespaces().length) {
-      whenLoaded();
-    } else if (self.loading()) {
-      var loadingSub = self.loading.subscribe(function () {
-        loadingSub.dispose();
-        whenLoaded();
-      })
-    } else {
-      self.loadNamespaces().done(whenLoaded);
-    }
-  };
-
->>>>>>> 2050268a
   AssistDbSource.prototype.triggerRefresh = function (data, event) {
     var self = this;
     self.loadNamespaces(true);
@@ -332,10 +240,7 @@
    * @param {Object} options.i18n
    * @param {string} options.sourceType
    * @param {ContextNamespace} options.namespace
-<<<<<<< HEAD
-=======
    * @param {boolean} options.nonSqlType - Optional, default false
->>>>>>> 2050268a
    * @param {Object} options.navigationSettings
    * @constructor
    */
@@ -345,15 +250,10 @@
     self.i18n = options.i18n;
     self.navigationSettings = options.navigationSettings;
     self.sourceType = options.sourceType;
-<<<<<<< HEAD
-
-    self.namespace = options.namespace;
-=======
     self.nonSqlType = options.nonSqlType;
 
     self.namespace = options.namespace;
     self.status = ko.observable(options.namespace.status);
->>>>>>> 2050268a
     // TODO: Compute selection in assist?
     self.compute = ko.observable();
     if (self.namespace.computes.length) {
@@ -361,10 +261,6 @@
     }
     self.name = options.namespace.name;
 
-<<<<<<< HEAD
-    self.catalogEntry;
-=======
->>>>>>> 2050268a
     self.dbIndex = {};
     self.databases = ko.observableArray();
     self.selectedDatabase = ko.observable();
@@ -448,11 +344,7 @@
           self.selectedDatabase().loadEntries()
         }
         if (!self.navigationSettings.rightAssist) {
-<<<<<<< HEAD
-          ApiHelper.getInstance().setInTotalStorage('assist_' + self.sourceType, 'lastSelectedDb', self.selectedDatabase().catalogEntry.name);
-=======
           ApiHelper.getInstance().setInTotalStorage('assist_' + self.sourceType + '_' + self.namespace.id, 'lastSelectedDb', self.selectedDatabase().catalogEntry.name);
->>>>>>> 2050268a
           huePubSub.publish('assist.database.set', {
             sourceType: self.sourceType,
             namespace: self.namespace,
@@ -475,11 +367,7 @@
         self.selectedDatabaseChanged();
         return;
       }
-<<<<<<< HEAD
-      var lastSelectedDb = ApiHelper.getInstance().getFromTotalStorage('assist_' + self.sourceType, 'lastSelectedDb', 'default');
-=======
       var lastSelectedDb = ApiHelper.getInstance().getFromTotalStorage('assist_' + self.sourceType + '_' + self.namespace.id, 'lastSelectedDb', 'default');
->>>>>>> 2050268a
       if (lastSelectedDb && self.dbIndex[lastSelectedDb]) {
         self.selectedDatabase(self.dbIndex[lastSelectedDb]);
         self.selectedDatabaseChanged();
