// Licensed to Cloudera, Inc. under one
// or more contributor license agreements.  See the NOTICE file
// distributed with this work for additional information
// regarding copyright ownership.  Cloudera, Inc. licenses this file
// to you under the Apache License, Version 2.0 (the
// "License"); you may not use this file except in compliance
// with the License.  You may obtain a copy of the License at
//
//     http://www.apache.org/licenses/LICENSE-2.0
//
// Unless required by applicable law or agreed to in writing, software
// distributed under the License is distributed on an "AS IS" BASIS,
// WITHOUT WARRANTIES OR CONDITIONS OF ANY KIND, either express or implied.
// See the License for the specific language governing permissions and
// limitations under the License.

var AutocompleteResults = (function () {

  var normalizedColors = HueColors.getNormalizedColors();

  var COLORS = {
    POPULAR: normalizedColors['blue'][7],
    KEYWORD: normalizedColors['blue'][4],
    COLUMN: normalizedColors['green'][2],
    TABLE: normalizedColors['pink'][3],
    DATABASE: normalizedColors['teal'][5],
    SAMPLE: normalizedColors['purple'][5],
    IDENT_CTE_VAR: normalizedColors['orange'][3],
    UDF: normalizedColors['purple-gray'][3],
    HDFS: normalizedColors['red'][2]
  };

  var CATEGORIES = {
    ALL: { id: 'all', color: HueColors.BLUE, label: HUE_I18n.autocomplete.category.all },
    POPULAR: { id: 'popular', color: COLORS.POPULAR, label: HUE_I18n.autocomplete.category.popular },
    POPULAR_AGGREGATE: { id: 'popularAggregate', weight: 1500, color: COLORS.POPULAR, label: HUE_I18n.autocomplete.category.popular, detailsTemplate: 'agg-udf' },
    POPULAR_GROUP_BY: { id: 'popularGroupBy', weight: 1300, color: COLORS.POPULAR, label: HUE_I18n.autocomplete.category.popular, detailsTemplate: 'group-by' },
    POPULAR_ORDER_BY: { id: 'popularOrderBy', weight: 1200, color: COLORS.POPULAR, label: HUE_I18n.autocomplete.category.popular, detailsTemplate: 'order-by' },
    POPULAR_FILTER: { id: 'popularFilter', weight: 1400, color: COLORS.POPULAR, label: HUE_I18n.autocomplete.category.popular, detailsTemplate: 'filter' },
    POPULAR_ACTIVE_JOIN: { id: 'popularActiveJoin', weight: 1500, color: COLORS.POPULAR, label: HUE_I18n.autocomplete.category.popular, detailsTemplate: 'join' },
    POPULAR_JOIN_CONDITION: { id: 'popularJoinCondition', weight: 1500, color: COLORS.POPULAR, label: HUE_I18n.autocomplete.category.popular, detailsTemplate: 'join-condition' },
    COLUMN: { id: 'column', weight: 1000, color: COLORS.COLUMN, label: HUE_I18n.autocomplete.category.column, detailsTemplate: 'column' },
    SAMPLE: { id: 'sample',weight: 900, color: COLORS.SAMPLE, label: HUE_I18n.autocomplete.category.sample, detailsTemplate: 'value' },
    IDENTIFIER: { id: 'identifier', weight: 800, color: COLORS.IDENT_CTE_VAR, label: HUE_I18n.autocomplete.category.identifier, detailsTemplate: 'identifier' },
    CTE: { id: 'cte', weight: 700, color: COLORS.IDENT_CTE_VAR, label: HUE_I18n.autocomplete.category.cte, detailsTemplate: 'cte' },
    TABLE: { id: 'table', weight: 600, color: COLORS.TABLE, label: HUE_I18n.autocomplete.category.table, detailsTemplate: 'table' },
    DATABASE: { id: 'database', weight: 500, color: COLORS.DATABASE, label: HUE_I18n.autocomplete.category.database, detailsTemplate: 'database' },
    UDF: { id: 'udf', weight: 400, color: COLORS.UDF, label: HUE_I18n.autocomplete.category.udf, detailsTemplate: 'udf' },
    OPTION: { id: 'option', weight: 400, color: COLORS.UDF, label: HUE_I18n.autocomplete.category.option, detailsTemplate: 'option' },
    HDFS: { id: 'hdfs', weight: 300, color: COLORS.HDFS, label: HUE_I18n.autocomplete.category.hdfs, detailsTemplate: 'hdfs' },
    VIRTUAL_COLUMN: { id: 'virtualColumn', weight: 200, color: COLORS.COLUMN, label: HUE_I18n.autocomplete.category.column, detailsTemplate: 'column' },
    COLREF_KEYWORD: { id: 'colrefKeyword', weight: 100, color: COLORS.KEYWORD, label: HUE_I18n.autocomplete.category.keyword, detailsTemplate: 'keyword' },
    VARIABLE: { id: 'variable', weight: 50, color: COLORS.IDENT_CTE_VAR, label: HUE_I18n.autocomplete.category.variable, detailsTemplate: 'variable' },
    KEYWORD: { id: 'keyword', weight: 0, color: COLORS.KEYWORD, label: HUE_I18n.autocomplete.category.keyword, detailsTemplate: 'keyword' },
    POPULAR_JOIN: { id: 'popularJoin', weight: 1500, color: COLORS.POPULAR, label: HUE_I18n.autocomplete.category.popular, detailsTemplate: 'join' }
  };

  var POPULAR_CATEGORIES = [CATEGORIES.POPULAR_AGGREGATE, CATEGORIES.POPULAR_GROUP_BY, CATEGORIES.POPULAR_ORDER_BY, CATEGORIES.POPULAR_FILTER, CATEGORIES.POPULAR_ACTIVE_JOIN, CATEGORIES.POPULAR_JOIN_CONDITION, CATEGORIES.POPULAR_JOIN];

  var adjustWeightsBasedOnPopularity = function(suggestions, totalPopularity) {
    suggestions.forEach(function (suggestion) {
      var relativePopularity = Math.round(100 * suggestion.details.popularity.popularity / totalPopularity);
      if (relativePopularity < 5) {
        suggestion.popular(false);
      } else {
        suggestion.details.popularity.relativePopularity = Math.round(100 * suggestion.details.popularity.popularity / totalPopularity);
        suggestion.weightAdjust = suggestion.details.popularity.relativePopularity;
      }
    });
  };

  var initLoading = function (loadingObservable, deferred) {
    loadingObservable(true);
    deferred.always(function () {
      loadingObservable(false);
    })
  };

  var locateSubQuery = function (subQueries, subQueryName) {
    if (typeof subQueries === 'undefined') {
      return null;
    }
    var foundSubQueries = subQueries.filter(function (knownSubQuery) {
      return hueUtils.equalIgnoreCase(knownSubQuery.alias, subQueryName)
    });
    if (foundSubQueries.length > 0) {
      return foundSubQueries[0];
    }
    return null;
  };

  /**
   *
   * @param options
   * @constructor
   */
  function AutocompleteResults (options) {
    var self = this;
    self.apiHelper = ApiHelper.getInstance();
    self.snippet = options.snippet;
    self.editor = options.editor;
    self.temporaryOnly = options.snippet.autocompleteSettings && options.snippet.autocompleteSettings.temporaryOnly;

    self.sortOverride = null;

    huePubSub.subscribe('editor.autocomplete.temporary.sort.override', function (sortOverride) {
      self.sortOverride = sortOverride;
    });

    self.entries = ko.observableArray();

    self.lastKnownRequests = [];
    self.cancellablePromises = [];
    self.activeDeferrals = [];

    self.loadingKeywords = ko.observable(false);
    self.loadingFunctions = ko.observable(false);
    self.loadingDatabases = ko.observable(false);
    self.loadingTables = ko.observable(false);
    self.loadingColumns = ko.observable(false);
    self.loadingValues = ko.observable(false);
    self.loadingPaths = ko.observable(false);
    self.loadingJoins = ko.observable(false);
    self.loadingJoinConditions = ko.observable(false);
    self.loadingAggregateFunctions = ko.observable(false);
    self.loadingGroupBys = ko.observable(false);
    self.loadingOrderBys = ko.observable(false);
    self.loadingFilters = ko.observable(false);
    self.loadingPopularTables = ko.observable(false);
    self.loadingPopularColumns = ko.observable(false);

    self.appendEntries = function (entries) {
      self.entries(self.entries().concat(entries));
    };

    self.loading = ko.pureComputed(function () {
      return self.loadingKeywords() || self.loadingFunctions() || self.loadingDatabases() || self.loadingTables() ||
              self.loadingColumns() || self.loadingValues() || self.loadingPaths() || self.loadingJoins() ||
              self.loadingJoinConditions() || self.loadingAggregateFunctions() || self.loadingGroupBys() ||
              self.loadingOrderBys() || self.loadingFilters() || self.loadingPopularTables() ||
              self.loadingPopularColumns();
    }).extend({ rateLimit: 200 });

    self.filter = ko.observable();

    self.availableCategories = ko.observableArray([CATEGORIES.ALL]);

    self.availableCategories.subscribe(function (newCategories) {
      if (newCategories.indexOf(self.activeCategory()) === -1) {
        self.activeCategory(CATEGORIES.ALL)
      }
    });

    self.activeCategory = ko.observable(CATEGORIES.ALL);

    var updateCategories = function (suggestions) {
      var newCategories =  {};
      suggestions.forEach(function (suggestion) {
        if (suggestion.popular() && ! newCategories[CATEGORIES.POPULAR.label]) {
          newCategories[CATEGORIES.POPULAR.label] = CATEGORIES.POPULAR;
        } else if (suggestion.category === CATEGORIES.TABLE || suggestion.category === CATEGORIES.COLUMN || suggestion.category === CATEGORIES.UDF) {
          if (!newCategories[suggestion.category.label]) {
            newCategories[suggestion.category.label] = suggestion.category;
          }
        }
      });
      var result = [];
      Object.keys(newCategories).forEach(function (key) {
        result.push(newCategories[key]);
      });
      result.sort(function (a, b) { return a.label.localeCompare(b.label)});
      result.unshift(CATEGORIES.ALL);
      self.availableCategories(result);
    };

    self.filtered = ko.pureComputed(function () {
      var result = self.entries();

      if (self.filter()) {
        result = SqlUtils.autocompleteFilter(self.filter(), result);
        huePubSub.publish('hue.ace.autocompleter.match.updated');
      }

      updateCategories(result);

      var activeCategory = self.activeCategory();

      var categoriesCount = {};

      result = result.filter(function (suggestion) {
        if (typeof categoriesCount[suggestion.category.id] === 'undefined') {
          categoriesCount[suggestion.category.id] = 0;
        } else {
          categoriesCount[suggestion.category.id]++;
        }
        if (activeCategory !== CATEGORIES.POPULAR && categoriesCount[suggestion.category.id] >= 10 && POPULAR_CATEGORIES.indexOf(suggestion.category) !== -1) {
          return false;
        }
        return activeCategory === CATEGORIES.ALL || activeCategory === suggestion.category || (activeCategory === CATEGORIES.POPULAR && suggestion.popular());
      });

      SqlUtils.sortSuggestions(result, self.filter(), self.sortOverride);
      self.sortOverride = null;
      return result;
    }).extend({ rateLimit: 200 });
  }

  AutocompleteResults.prototype.cancelRequests = function () {
    var self = this;

    while (self.lastKnownRequests.length) {
      self.apiHelper.cancelActiveRequest(self.lastKnownRequests.pop());
    }

    while (self.cancellablePromises.length) {
      var promise = self.cancellablePromises.pop();
      if (promise.cancel) {
        promise.cancel();
      }
    }
  };

  AutocompleteResults.prototype.update = function (parseResult) {
    var self = this;

    while (self.activeDeferrals.length > 0) {
      self.activeDeferrals.pop().reject();
    }

    self.activeDatabase = parseResult.useDatabase || self.snippet.database();
    self.parseResult = parseResult;

    self.entries([]);

    self.loadingKeywords(false);
    self.loadingFunctions(false);
    self.loadingDatabases(false);
    self.loadingTables(false);
    self.loadingColumns(false);
    self.loadingValues(false);
    self.loadingPaths(false);
    self.loadingJoins(false);
    self.loadingJoinConditions(false);
    self.loadingAggregateFunctions(false);
    self.loadingGroupBys(false);
    self.loadingOrderBys(false);
    self.loadingFilters(false);
    self.loadingPopularTables(false);
    self.loadingPopularColumns(false);

    self.filter('');

    var colRefDeferred = self.handleColumnReference();
    self.activeDeferrals.push(colRefDeferred);
    var databasesDeferred = self.loadDatabases();
    self.activeDeferrals.push(databasesDeferred);

    self.handleKeywords(colRefDeferred);
    self.handleIdentifiers();
    self.handleColumnAliases();
    self.handleCommonTableExpressions();
    self.handleOptions();
    self.handleFunctions(colRefDeferred);
    self.handleDatabases(databasesDeferred);
    var tablesDeferred = self.handleTables(databasesDeferred);
    self.activeDeferrals.push(tablesDeferred);
    var columnsDeferred = self.handleColumns(colRefDeferred, tablesDeferred);
    self.activeDeferrals.push(columnsDeferred);
    self.handleValues(colRefDeferred);
    self.activeDeferrals.push(self.handlePaths());

    if (!self.temporaryOnly) {
      self.activeDeferrals.push(self.handleJoins());
      self.activeDeferrals.push(self.handleJoinConditions());
      self.activeDeferrals.push(self.handleAggregateFunctions());
      self.activeDeferrals.push(self.handleGroupBys(columnsDeferred));
      self.activeDeferrals.push(self.handleOrderBys(columnsDeferred));
      self.activeDeferrals.push(self.handleFilters());
      self.activeDeferrals.push(self.handlePopularTables(tablesDeferred));
      self.activeDeferrals.push(self.handlePopularColumns(columnsDeferred));
    }

    $.when.apply($, self.activeDeferrals).always(function () {
      huePubSub.publish('hue.ace.autocompleter.done');
    });
  };

  /**
   * For some suggestions the column type is needed, for instance with functions we should only suggest
   * columns that matches the argument type, cos(|) etc.
   *
   * The deferred will always resolve, and the default values is { type: 'T' }
   *
   * @returns {object} - jQuery Deferred
   */
  AutocompleteResults.prototype.handleColumnReference = function () {
    var self = this;
    var colRefDeferred = $.Deferred();
    if (self.parseResult.colRef) {
      var colRefCallback = function (catalogEntry) {
        self.cancellablePromises.push(catalogEntry.getSourceMeta({ silenceErrors: true, cancellable: true }).done(function (sourceMeta) {
          if (typeof sourceMeta.type !== 'undefined') {
            colRefDeferred.resolve(sourceMeta);
          } else {
            colRefDeferred.resolve({ type: 'T' })
          }
        }).fail(function () {
          colRefDeferred.resolve({ type: 'T' })
        }));
      };

      var foundVarRef = self.parseResult.colRef.identifierChain.some(function (identifier) {
        return typeof identifier.name !== 'undefined' && identifier.name.indexOf('${') === 0;
      });

      if (foundVarRef) {
        colRefDeferred.resolve({ type: 'T' });
      } else {
        self.fetchFieldsForIdentifiers(self.parseResult.colRef.identifierChain).done(colRefCallback).fail(function () {
          colRefDeferred.resolve({ type: 'T' });
        });
      }
    } else {
      colRefDeferred.resolve({ type: 'T' });
    }
    return colRefDeferred;
  };

  AutocompleteResults.prototype.loadDatabases = function () {
    var self = this;
    var databasesDeferred = $.Deferred();
<<<<<<< HEAD
    DataCatalog.getEntry({ sourceType: self.snippet.type(), namespace: self.snippet.namespace(), compute: self.snippet.compute(), path: [] }).done(function (entry) {
=======
    DataCatalog.getEntry({ sourceType: self.snippet.type(), namespace: self.snippet.namespace(), compute: self.snippet.compute(), path: [], temporaryOnly: self.temporaryOnly }).done(function (entry) {
>>>>>>> 2050268a
      self.cancellablePromises.push(entry.getChildren({ silenceErrors: true, cancellable: true }).done(function (databases) {
        databasesDeferred.resolve(databases);
      }).fail(databasesDeferred.reject));
    }).fail(databasesDeferred.reject);
    return databasesDeferred;
  };

  AutocompleteResults.prototype.handleKeywords = function (colRefDeferred) {
    var self = this;
    if (self.parseResult.suggestKeywords) {
      var keywordSuggestions = $.map(self.parseResult.suggestKeywords, function (keyword) {
        return {
          value: self.parseResult.lowerCase ? keyword.value.toLowerCase() : keyword.value,
          meta: HUE_I18n.autocomplete.meta.keyword,
          category: CATEGORIES.KEYWORD,
          weightAdjust: keyword.weight,
          popular: ko.observable(false),
          details: null
        };
      });
      self.appendEntries(keywordSuggestions);
    }

    if (self.parseResult.suggestColRefKeywords) {
      initLoading(self.loadingKeywords, colRefDeferred);
      // Wait for the column reference type to be resolved to pick the right keywords
      colRefDeferred.done(function (colRef) {
        var colRefKeywordSuggestions = [];
        Object.keys(self.parseResult.suggestColRefKeywords).forEach(function (typeForKeywords) {
          if (SqlFunctions.matchesType(self.snippet.type(), [typeForKeywords], [colRef.type.toUpperCase()])) {
            self.parseResult.suggestColRefKeywords[typeForKeywords].forEach(function (keyword) {
              colRefKeywordSuggestions.push({
                value: self.parseResult.lowerCase ? keyword.toLowerCase() : keyword,
                meta: HUE_I18n.autocomplete.meta.keyword,
                category: CATEGORIES.COLREF_KEYWORD,
                popular: ko.observable(false),
                details: {
                  type: colRef.type
                }
              });
            })
          }
        });
        self.appendEntries(colRefKeywordSuggestions);
      });
    }
  };

  AutocompleteResults.prototype.handleIdentifiers = function () {
    var self = this;
    if (self.parseResult.suggestIdentifiers) {
      var identifierSuggestions = [];
      self.parseResult.suggestIdentifiers.forEach(function (identifier) {
        identifierSuggestions.push({
          value: identifier.name,
          meta: identifier.type,
          category: CATEGORIES.IDENTIFIER,
          popular: ko.observable(false),
          details: null
        });
      });
      self.appendEntries(identifierSuggestions);
    }
  };

  AutocompleteResults.prototype.handleColumnAliases = function () {
    var self = this;
    if (self.parseResult.suggestColumnAliases) {
      var columnAliasSuggestions = [];
      self.parseResult.suggestColumnAliases.forEach(function (columnAlias) {
        var type = columnAlias.types && columnAlias.types.length == 1 ? columnAlias.types[0] : 'T';
        if (type === 'COLREF') {
          columnAliasSuggestions.push({
            value: columnAlias.name,
            meta: HUE_I18n.autocomplete.meta.alias,
            category: CATEGORIES.COLUMN,
            popular: ko.observable(false),
            details: columnAlias
          });
        } else {
          columnAliasSuggestions.push({
            value: columnAlias.name,
            meta: type,
            category: CATEGORIES.COLUMN,
            popular: ko.observable(false),
            details: columnAlias
          });
        }
      });
      self.appendEntries(columnAliasSuggestions);
    }
  };

  AutocompleteResults.prototype.handleCommonTableExpressions = function () {
    var self = this;
    if (self.parseResult.suggestCommonTableExpressions) {
      var commonTableExpressionSuggestions = [];
      self.parseResult.suggestCommonTableExpressions.forEach(function (expression) {
        var prefix = expression.prependQuestionMark ? '? ' : '';
        if (expression.prependFrom) {
          prefix += self.parseResult.lowerCase ? 'from ' : 'FROM ';
        }
        commonTableExpressionSuggestions.push({
          value: prefix + expression.name,
          filterValue: expression.name,
          meta: HUE_I18n.autocomplete.meta.commonTableExpression,
          category: CATEGORIES.CTE,
          popular: ko.observable(false),
          details: null
        });
      });
      self.appendEntries(commonTableExpressionSuggestions);
    }
  };

  AutocompleteResults.prototype.handleOptions = function () {
    var self = this;
    if (self.parseResult.suggestSetOptions) {
      var suggestions = [];
      SqlSetOptions.suggestOptions(self.snippet.type(), suggestions, CATEGORIES.OPTION);
      self.appendEntries(suggestions);
    }
  };

  AutocompleteResults.prototype.handleFunctions = function (colRefDeferred) {
    var self = this;
    if (self.parseResult.suggestFunctions) {
      var functionSuggestions = [];
      if (self.parseResult.suggestFunctions.types && self.parseResult.suggestFunctions.types[0] === 'COLREF') {
        initLoading(self.loadingFunctions, colRefDeferred);

        colRefDeferred.done(function (colRef) {
          var functionsToSuggest = SqlFunctions.getFunctionsWithReturnTypes(self.snippet.type(), [colRef.type.toUpperCase()], self.parseResult.suggestAggregateFunctions || false, self.parseResult.suggestAnalyticFunctions || false);

          Object.keys(functionsToSuggest).forEach(function (name) {
            functionSuggestions.push({
              category: CATEGORIES.UDF,
              value: name + '()',
              meta: functionsToSuggest[name].returnTypes.join('|'),
              weightAdjust: colRef.type.toUpperCase() !== 'T' && functionsToSuggest[name].returnTypes.some(function (otherType) {
                  return otherType === colRef.type.toUpperCase();
              }) ? 1 : 0,
              popular: ko.observable(false),
              details: functionsToSuggest[name]
            })
          });

          self.appendEntries(functionSuggestions);
        });
      } else {
        var types = self.parseResult.suggestFunctions.types || ['T'];
        var functionsToSuggest = SqlFunctions.getFunctionsWithReturnTypes(self.snippet.type(), types, self.parseResult.suggestAggregateFunctions || false, self.parseResult.suggestAnalyticFunctions || false);

        Object.keys(functionsToSuggest).forEach(function (name) {
          functionSuggestions.push({
            category: CATEGORIES.UDF,
            value: name + '()',
            meta: functionsToSuggest[name].returnTypes.join('|'),
            weightAdjust: types[0].toUpperCase() !== 'T' && functionsToSuggest[name].returnTypes.some(function (otherType) {
              return otherType === types[0].toUpperCase();
            }) ? 1 : 0,
            popular: ko.observable(false),
            details: functionsToSuggest[name]
          })
        });
        self.appendEntries(functionSuggestions);
      }
    }
  };

  AutocompleteResults.prototype.handleDatabases = function (databasesDeferred) {
    var self = this;
    var suggestDatabases = self.parseResult.suggestDatabases;
    if (suggestDatabases) {
      initLoading(self.loadingDatabases, databasesDeferred);

      var prefix = suggestDatabases.prependQuestionMark ? '? ' : '';
      if (suggestDatabases.prependFrom) {
        prefix += self.parseResult.lowerCase ? 'from ' : 'FROM ';
      }
      var databaseSuggestions = [];

      databasesDeferred.done(function (catalogEntries) {
        catalogEntries.forEach(function (dbEntry) {
          databaseSuggestions.push({
            value: prefix + SqlUtils.backTickIfNeeded(self.snippet.type(), dbEntry.name) + (suggestDatabases.appendDot ? '.' : ''),
            filterValue: dbEntry.name,
            meta: HUE_I18n.autocomplete.meta.database,
            category: CATEGORIES.DATABASE,
            popular: ko.observable(false),
            hasCatalogEntry: true,
            details: dbEntry
          })
        });
        self.appendEntries(databaseSuggestions);
      });
    }
  };

  AutocompleteResults.prototype.handleTables = function (databasesDeferred) {
    var self = this;
    var tablesDeferred = $.Deferred();

    if (self.parseResult.suggestTables) {
      var suggestTables = self.parseResult.suggestTables;
      var fetchTables = function () {
        initLoading(self.loadingTables, tablesDeferred);
        tablesDeferred.done(self.appendEntries);

        var prefix = suggestTables.prependQuestionMark ? '? ' : '';
        if (suggestTables.prependFrom) {
          prefix += self.parseResult.lowerCase ? 'from ' : 'FROM ';
        }


        var database = suggestTables.identifierChain && suggestTables.identifierChain.length === 1 ? suggestTables.identifierChain[0].name : self.activeDatabase;

<<<<<<< HEAD
        DataCatalog.getEntry({ sourceType: self.snippet.type(), namespace: self.snippet.namespace(), compute: self.snippet.compute(), path: [ database ]}).done(function (dbEntry) {
=======
        DataCatalog.getEntry({ sourceType: self.snippet.type(), namespace: self.snippet.namespace(), compute: self.snippet.compute(), path: [ database ], temporaryOnly: self.temporaryOnly }).done(function (dbEntry) {
>>>>>>> 2050268a
          self.cancellablePromises.push(dbEntry.getChildren({ silenceErrors: true, cancellable: true }).done(function (tableEntries) {
            var tableSuggestions = [];

            tableEntries.forEach(function (tableEntry) {
              if (suggestTables.onlyTables && !tableEntry.isTable() || suggestTables.onlyViews && !tableEntry.isView()) {
                return;
              }
              tableSuggestions.push({
                value: prefix + SqlUtils.backTickIfNeeded(self.snippet.type(), tableEntry.name),
                filterValue: tableEntry.name,
                tableName: tableEntry.name,
                meta: HUE_I18n.autocomplete.meta[tableEntry.getType().toLowerCase()],
                category: CATEGORIES.TABLE,
                popular: ko.observable(false),
                hasCatalogEntry: true,
                details: tableEntry
              });
            });
            tablesDeferred.resolve(tableSuggestions);
          }).fail(tablesDeferred.reject));
        }).fail(tablesDeferred.reject);
      };

      if (self.snippet.type() === 'impala' && self.parseResult.suggestTables.identifierChain && self.parseResult.suggestTables.identifierChain.length === 1) {
        databasesDeferred.done(function (databases) {
          var foundDb = databases.some(function (dbEntry) {
            return hueUtils.equalIgnoreCase(dbEntry.name, self.parseResult.suggestTables.identifierChain[0].name);
          });
          if (foundDb) {
            fetchTables();
          } else {
            self.parseResult.suggestColumns = { tables: [{ identifierChain: self.parseResult.suggestTables.identifierChain }] };
            tablesDeferred.reject();
          }
        });
      } else if (self.snippet.type() === 'impala' && self.parseResult.suggestTables.identifierChain && self.parseResult.suggestTables.identifierChain.length > 1) {
        self.parseResult.suggestColumns = { tables: [{ identifierChain: self.parseResult.suggestTables.identifierChain }] };
        tablesDeferred.reject();
      } else {
        fetchTables();
      }
    } else {
      tablesDeferred.reject();
    }

    return tablesDeferred;
  };

  AutocompleteResults.prototype.handleColumns = function (colRefDeferred, tablesDeferred) {
    var self = this;
    var columnsDeferred = $.Deferred();

    tablesDeferred.always(function () {
      if (self.parseResult.suggestColumns) {
        initLoading(self.loadingColumns, columnsDeferred);
        columnsDeferred.done(self.appendEntries);

        var suggestColumns = self.parseResult.suggestColumns;
        var columnSuggestions = [];
        // For multiple tables we need to merge and make sure identifiers are unique
        var columnDeferrals = [];

        var waitForCols = function () {
          $.when.apply($, columnDeferrals).always(function () {
            self.mergeColumns(columnSuggestions);
            if (self.snippet.type() === 'hive' && /[^\.]$/.test(self.editor().getTextBeforeCursor())) {
              columnSuggestions.push({
                value: 'BLOCK__OFFSET__INSIDE__FILE',
                meta: HUE_I18n.autocomplete.meta.virtual,
                category: CATEGORIES.VIRTUAL_COLUMN,
                popular: ko.observable(false),
                details: { name: 'BLOCK__OFFSET__INSIDE__FILE' }
              });
              columnSuggestions.push({
                value: 'INPUT__FILE__NAME',
                meta: HUE_I18n.autocomplete.meta.virtual,
                category: CATEGORIES.VIRTUAL_COLUMN,
                popular: ko.observable(false),
                details: { name: 'INPUT__FILE__NAME' }
              });
            }
            columnsDeferred.resolve(columnSuggestions);
          });
        };

        if (suggestColumns.types && suggestColumns.types[0] === 'COLREF') {
          colRefDeferred.done(function (colRef) {
            suggestColumns.tables.forEach(function (table) {
              columnDeferrals.push(self.addColumns(table, [colRef.type.toUpperCase()], columnSuggestions));
            });
            waitForCols();
          });
        } else {
          suggestColumns.tables.forEach(function (table) {
            columnDeferrals.push(self.addColumns(table, suggestColumns.types || ['T'], columnSuggestions));
          });
          waitForCols();
        }
      } else {
        columnsDeferred.reject();
      }
    });

    return columnsDeferred;
  };

  AutocompleteResults.prototype.addColumns = function (table, types, columnSuggestions) {
    var self = this;
    var addColumnsDeferred = $.Deferred();

    if (typeof table.identifierChain !== 'undefined' && table.identifierChain.length === 1 && typeof table.identifierChain[0].cte !== 'undefined') {
      if (typeof self.parseResult.commonTableExpressions !== 'undefined' && self.parseResult.commonTableExpressions.length > 0) {
        self.parseResult.commonTableExpressions.every(function (cte) {
          if (hueUtils.equalIgnoreCase(cte.alias, table.identifierChain[0].cte)) {
            cte.columns.forEach(function (column) {
              var type = typeof column.type !== 'undefined' && column.type !== 'COLREF' ? column.type : 'T';
              if (typeof column.alias !== 'undefined') {
                columnSuggestions.push({
                  value: SqlUtils.backTickIfNeeded(self.snippet.type(), column.alias),
                  filterValue: column.alias,
                  meta: type,
                  category: CATEGORIES.COLUMN,
                  table: table,
                  popular: ko.observable(false),
                  details: column
                })
              } else if (typeof column.identifierChain !== 'undefined' && column.identifierChain.length > 0 && typeof column.identifierChain[column.identifierChain.length - 1].name !== 'undefined') {
                columnSuggestions.push({
                  value: SqlUtils.backTickIfNeeded(self.snippet.type(), column.identifierChain[column.identifierChain.length - 1].name),
                  filterValue: column.identifierChain[column.identifierChain.length - 1].name,
                  meta: type,
                  category: CATEGORIES.COLUMN,
                  table: table,
                  popular: ko.observable(false),
                  details: column
                })
              }
            });
            return false;
          }
          return true;
        })
      }
      addColumnsDeferred.resolve();
    } else if (typeof table.identifierChain !== 'undefined' && table.identifierChain.length === 1 && typeof table.identifierChain[0].subQuery !== 'undefined') {
      var foundSubQuery = locateSubQuery(self.parseResult.subQueries, table.identifierChain[0].subQuery);

      var addSubQueryColumns = function (subQueryColumns) {
        subQueryColumns.forEach(function (column) {
          if (column.alias || column.identifierChain) {
            // TODO: Potentially fetch column types for sub-queries, possible performance hit.
            var type = typeof column.type !== 'undefined' && column.type !== 'COLREF' ? column.type : 'T';
            if (column.alias) {
              columnSuggestions.push({
                value: SqlUtils.backTickIfNeeded(self.snippet.type(), column.alias),
                filterValue: column.alias,
                meta: type,
                category: CATEGORIES.COLUMN,
                table: table,
                popular: ko.observable(false),
                details: column
              })
            } else if (column.identifierChain && column.identifierChain.length > 0) {
              columnSuggestions.push({
                value: SqlUtils.backTickIfNeeded(self.snippet.type(), column.identifierChain[column.identifierChain.length - 1].name),
                filterValue: column.identifierChain[column.identifierChain.length - 1].name,
                meta: type,
                category: CATEGORIES.COLUMN,
                table: table,
                popular: ko.observable(false),
                details: column
              })
            }
          } else if (column.subQuery && foundSubQuery.subQueries) {
            var foundNestedSubQuery = locateSubQuery(foundSubQuery.subQueries, column.subQuery);
            if (foundNestedSubQuery !== null) {
              addSubQueryColumns(foundNestedSubQuery.columns);
            }
          }
        });
      };
      if (foundSubQuery !== null && foundSubQuery.columns.length > 0) {
        addSubQueryColumns(foundSubQuery.columns);
      }
      addColumnsDeferred.resolve();
    } else if (typeof table.identifierChain !== 'undefined') {
      var addColumnsFromEntry = function (dataCatalogEntry) {
        self.cancellablePromises.push(dataCatalogEntry.getSourceMeta({ silenceErrors: true, cancellable: true }).done(function (sourceMeta) {
          self.cancellablePromises.push(dataCatalogEntry.getChildren({ silenceErrors: true, cancellable: true })
            .done(function (childEntries) {
              childEntries.forEach(function (childEntry) {
                var name = SqlUtils.backTickIfNeeded(self.snippet.type(), childEntry.name);
                if (self.snippet.type() === 'hive' && (childEntry.isArray() || childEntry.isMap())) {
                  name += '[]';
                }
                  if (SqlFunctions.matchesType(self.snippet.type(), types, [childEntry.getType().toUpperCase()])
                      || SqlFunctions.matchesType(self.snippet.type(), [childEntry.getType().toUpperCase()], types)
                      || childEntry.getType === 'column'
                      || childEntry.isComplex()) {
                    columnSuggestions.push({
                      value: name,
                      meta: childEntry.getType(),
                      table: table,
                      category: CATEGORIES.COLUMN,
                      popular: ko.observable(false),
                      weightAdjust: types[0].toUpperCase() !== 'T' && types.some(function (type) { return hueUtils.equalIgnoreCase(type, childEntry.getType()) }) ? 1 : 0,
                      hasCatalogEntry: true,
                      details: childEntry
                    });
                  }
              });
              if (self.snippet.type() === 'hive' && (dataCatalogEntry.isArray() || dataCatalogEntry.isMap()) ) {
                // Remove 'item' or 'value' and 'key' for Hive
                columnSuggestions.pop();
                if (dataCatalogEntry.isMap()) {
                  columnSuggestions.pop();
                }
              }

              var complexExtras = sourceMeta.value && sourceMeta.value.fields || sourceMeta.item && sourceMeta.item.fields;
              if ((self.snippet.type() === 'impala' || self.snippet.type() === 'hive') && complexExtras) {
                complexExtras.forEach(function (field) {
                  var fieldType = field.type.indexOf('<') !== -1 ? field.type.substring(0, field.type.indexOf('<')) : field.type;
                  columnSuggestions.push({
                    value: field.name,
                    meta: fieldType,
                    table: table,
                    category: CATEGORIES.COLUMN,
                    popular: ko.observable(false),
                    weightAdjust: types[0].toUpperCase() !== 'T' && types.some(function (type) { return hueUtils.equalIgnoreCase(type, fieldType) }) ? 1 : 0,
                    hasCatalogEntry: false,
                    details: field
                  });
                });
              }
              addColumnsDeferred.resolve();
            }).fail(addColumnsDeferred.reject));
        }).fail(addColumnsDeferred.reject));
      };

      if (self.parseResult.suggestColumns && self.parseResult.suggestColumns.identifierChain) {
        self.fetchFieldsForIdentifiers(table.identifierChain.concat(self.parseResult.suggestColumns.identifierChain)).done(addColumnsFromEntry).fail(addColumnsDeferred.reject);
      } else {
        self.fetchFieldsForIdentifiers(table.identifierChain).done(addColumnsFromEntry).fail(addColumnsDeferred.reject);
      }
    } else {
      addColumnsDeferred.resolve();
    }
    return addColumnsDeferred;
  };

  AutocompleteResults.prototype.mergeColumns = function (columnSuggestions) {
    columnSuggestions.sort(function (a, b) {
      return a.value.localeCompare(b.value);
    });

    for (var i = 0; i < columnSuggestions.length; i++) {
      var suggestion = columnSuggestions[i];
      suggestion.isColumn = true;
      var hasDuplicates = false;
      for (i; i + 1 < columnSuggestions.length && columnSuggestions[i + 1].value === suggestion.value; i++) {
        var nextTable = columnSuggestions[i + 1].table;
        if (typeof nextTable.alias !== 'undefined') {
          columnSuggestions[i + 1].value = nextTable.alias + '.' + columnSuggestions[i + 1].value
        } else if (typeof nextTable.identifierChain !== 'undefined' && nextTable.identifierChain.length > 0) {
          var previousIdentifier = nextTable.identifierChain[nextTable.identifierChain.length - 1];
          if (typeof previousIdentifier.name !== 'undefined') {
            columnSuggestions[i + 1].value = previousIdentifier.name + '.' + columnSuggestions[i + 1].value;
          } else if (typeof previousIdentifier.subQuery !== 'undefined') {
            columnSuggestions[i + 1].value = previousIdentifier.subQuery + '.' + columnSuggestions[i + 1].value;
          }
        }
        hasDuplicates = true;
      }
      if (typeof suggestion.table.alias !== 'undefined') {
        suggestion.value = suggestion.table.alias + '.' + suggestion.value;
      } else if (hasDuplicates && typeof suggestion.table.identifierChain !== 'undefined' && suggestion.table.identifierChain.length > 0) {
        var lastIdentifier = suggestion.table.identifierChain[suggestion.table.identifierChain.length - 1];
        if (typeof lastIdentifier.name !== 'undefined') {
          suggestion.value = lastIdentifier.name + '.' + suggestion.value;
        } else if (typeof lastIdentifier.subQuery !== 'undefined') {
          suggestion.value = lastIdentifier.subQuery + '.' + suggestion.value;
        }
      }
    }
  };

  AutocompleteResults.prototype.handleValues = function (colRefDeferred) {
    var self = this;
    var suggestValues = self.parseResult.suggestValues;
    if (suggestValues) {
      var valueSuggestions = [];
      if (self.parseResult.colRef && self.parseResult.colRef.identifierChain) {
        valueSuggestions.push({
          value: '${' + self.parseResult.colRef.identifierChain[self.parseResult.colRef.identifierChain.length - 1].name + '}',
          meta: HUE_I18n.autocomplete.meta.variable,
          category: CATEGORIES.VARIABLE,
          popular: ko.observable(false),
          details: null
        });
      }
      colRefDeferred.done(function (colRef) {
        if (colRef.sample) {
          var isString = colRef.type === "string";
          var startQuote = suggestValues.partialQuote ? '' : '\'';
          var endQuote = typeof suggestValues.missingEndQuote !== 'undefined' && suggestValues.missingEndQuote === false ? '' : suggestValues.partialQuote || '\'';
          colRef.sample.forEach(function (sample) {
            valueSuggestions.push({
              value: isString ? startQuote + sample + endQuote : new String(sample),
              meta: HUE_I18n.autocomplete.meta.sample,
              category: CATEGORIES.SAMPLE,
              popular: ko.observable(false),
              details: null
            })
          });
        }
        self.appendEntries(valueSuggestions);
      });
    }
  };

  AutocompleteResults.prototype.handlePaths = function () {
    var self = this;
    var suggestHdfs = self.parseResult.suggestHdfs;
    var pathsDeferred = $.Deferred();

    if (suggestHdfs) {
      initLoading(self.loadingPaths, pathsDeferred);
      pathsDeferred.done(self.appendEntries);

      var path = suggestHdfs.path;
      if (path === '') {
        self.appendEntries([{
          value: 'adl://',
          meta: HUE_I18n.autocomplete.meta.keyword,
          category: CATEGORIES.KEYWORD,
          weightAdjust: 0,
          popular: ko.observable(false),
          details: null
        },{
          value: 's3a://',
          meta: HUE_I18n.autocomplete.meta.keyword,
          category: CATEGORIES.KEYWORD,
          weightAdjust: 0,
          popular: ko.observable(false),
          details: null
        },{
          value: 'hdfs://',
          meta: HUE_I18n.autocomplete.meta.keyword,
          category: CATEGORIES.KEYWORD,
          weightAdjust: 0,
          popular: ko.observable(false),
          details: null
        },{
          value: '/',
          meta: 'dir',
          category: CATEGORIES.HDFS,
          popular: ko.observable(false),
          details: null
        }]);
      }

      var fetchFunction = 'fetchHdfsPath';

      if (/^s3a:\/\//i.test(path)) {
        fetchFunction = 'fetchS3Path';
        path = path.substring(5);
      } else if (/^adl:\/\//i.test(path)) {
        fetchFunction = 'fetchAdlsPath';
        path = path.substring(5);
      } else if (/^hdfs:\/\//i.test(path)) {
        path = path.substring(6);
      }

      var parts = path.split('/');
      // Drop the first " or '
      parts.shift();
      // Last one is either partial name or empty
      parts.pop();

      self.lastKnownRequests.push(self.apiHelper[fetchFunction]({
        pathParts: parts,
        successCallback: function (data) {
          if (!data.error) {
            var pathSuggestions = [];
            data.files.forEach(function (file) {
              if (file.name !== '..' && file.name !== '.') {
                pathSuggestions.push({
                  value: path === '' ? '/' + file.name : file.name,
                  meta: file.type,
                  category: CATEGORIES.HDFS,
                  popular: ko.observable(false),
                  details: file
                });
              }
            });
            pathsDeferred.resolve(pathSuggestions);
          }
          pathsDeferred.reject();
        },
        silenceErrors: true,
        errorCallback: pathsDeferred.reject,
        timeout: AUTOCOMPLETE_TIMEOUT
      }));
    } else {
      pathsDeferred.reject();
    }
    return pathsDeferred;
  };

  AutocompleteResults.prototype.tableIdentifierChainsToPaths = function (tables) {
    var self = this;
    var paths = [];
    tables.forEach(function (table) {
      // Could be subquery
      var isTable = table.identifierChain.every(function (identifier) { return typeof identifier.name !== 'undefined' });
      if (isTable) {
        var path = $.map(table.identifierChain, function (identifier) {
          return identifier.name;
        });
        if (path.length === 1) {
          path.unshift(self.activeDatabase);
        }
        paths.push(path);
      }
    });
    return paths;
  };

  AutocompleteResults.prototype.handleJoins = function () {
    var self = this;
    var joinsDeferred = $.Deferred();
    var suggestJoins = self.parseResult.suggestJoins;
    if (HAS_OPTIMIZER && suggestJoins) {
      initLoading(self.loadingJoins, joinsDeferred);
      joinsDeferred.done(self.appendEntries);

      var paths = self.tableIdentifierChainsToPaths(suggestJoins.tables);
      if (paths.length) {
        DataCatalog.getMultiTableEntry({ sourceType: self.snippet.type(), namespace: self.snippet.namespace(), compute: self.snippet.compute(), paths: paths }).done(function (multiTableEntry) {
        self.cancellablePromises.push(multiTableEntry.getTopJoins({ silenceErrors: true, cancellable: true  }).done(function (topJoins) {
          var joinSuggestions = [];
          var totalCount = 0;
          if (topJoins.values) {
            topJoins.values.forEach(function (value) {

              var joinType = value.joinType || 'join';
              joinType += ' ';
              var suggestionString = suggestJoins.prependJoin ? (self.parseResult.lowerCase ? joinType.toLowerCase() : joinType.toUpperCase()) : '';
              var first = true;

              var existingTables = {};
              suggestJoins.tables.forEach(function (table) {
                existingTables[table.identifierChain[table.identifierChain.length - 1].name] = true;
              });

              var joinRequired = false;
              var tablesAdded = false;
              value.tables.forEach(function (table) {
                var tableParts = table.split('.');
                if (!existingTables[tableParts[tableParts.length - 1]]) {
                  tablesAdded = true;
                  var identifier = self.convertNavOptQualifiedIdentifier(table, suggestJoins.tables);
                  suggestionString += joinRequired ? (self.parseResult.lowerCase ? ' join ' : ' JOIN ') + identifier : identifier;
                  joinRequired = true;
                }
              });

              if (value.joinCols.length > 0) {
                if (!tablesAdded && suggestJoins.prependJoin) {
                  suggestionString = '';
                  tablesAdded = true;
                }
                suggestionString += self.parseResult.lowerCase ? ' on ' : ' ON ';
              }
              if (tablesAdded) {
                value.joinCols.forEach(function (joinColPair) {
                  if (!first) {
                    suggestionString += self.parseResult.lowerCase ? ' and ' : ' AND ';
                  }
                  suggestionString += self.convertNavOptQualifiedIdentifier(joinColPair.columns[0], suggestJoins.tables, self.snippet.type()) + ' = ' + self.convertNavOptQualifiedIdentifier(joinColPair.columns[1], suggestJoins.tables, self.snippet.type());
                  first = false;
                });
                totalCount += value.totalQueryCount;
                joinSuggestions.push({
                  value: suggestionString,
                  meta: HUE_I18n.autocomplete.meta.join,
                  category: suggestJoins.prependJoin ? CATEGORIES.POPULAR_JOIN : CATEGORIES.POPULAR_ACTIVE_JOIN,
                  popular: ko.observable(true),
                  details: value
                });
              }
            });
            joinSuggestions.forEach(function (suggestion) {
              suggestion.details.relativePopularity = totalCount === 0 ? suggestion.details.totalQueryCount : Math.round(100 * suggestion.details.totalQueryCount / totalCount);
              suggestion.weightAdjust = suggestion.details.relativePopularity + 1;
            });
          }
          joinsDeferred.resolve(joinSuggestions);
        }).fail(joinsDeferred.reject));
      }).fail(joinsDeferred.reject);
      } else {
        joinsDeferred.reject();
      }
    } else {
      joinsDeferred.reject();
    }
    return joinsDeferred;
  };

  AutocompleteResults.prototype.handleJoinConditions = function () {
    var self = this;
    var joinConditionsDeferred = $.Deferred();
    var suggestJoinConditions = self.parseResult.suggestJoinConditions;
    if (HAS_OPTIMIZER && suggestJoinConditions) {
      initLoading(self.loadingJoinConditions, joinConditionsDeferred);
      joinConditionsDeferred.done(self.appendEntries);

      var paths = self.tableIdentifierChainsToPaths(suggestJoinConditions.tables);
      if (paths.length) {
        DataCatalog.getMultiTableEntry({ sourceType: self.snippet.type(), namespace: self.snippet.namespace(), compute: self.snippet.compute(), paths: paths }).done(function (multiTableEntry) {
          self.cancellablePromises.push(multiTableEntry.getTopJoins({ silenceErrors: true, cancellable: true }).done(function (topJoins) {
          var joinConditionSuggestions = [];
          var totalCount = 0;
          if (topJoins.values) {
            topJoins.values.forEach(function (value) {
              if (value.joinCols.length > 0) {
                var suggestionString = suggestJoinConditions.prependOn ? (self.parseResult.lowerCase ? 'on ' : 'ON ') : '';
                var first = true;
                value.joinCols.forEach(function (joinColPair) {
                  if (!first) {
                    suggestionString += self.parseResult.lowerCase ? ' and ' : ' AND ';
                  }
                  suggestionString += self.convertNavOptQualifiedIdentifier(joinColPair.columns[0], suggestJoinConditions.tables) + ' = ' + self.convertNavOptQualifiedIdentifier(joinColPair.columns[1], suggestJoinConditions.tables);
                  first = false;
                });
                totalCount += value.totalQueryCount;
                joinConditionSuggestions.push({
                  value: suggestionString,
                  meta: HUE_I18n.autocomplete.meta.joinCondition,
                  category: CATEGORIES.POPULAR_JOIN_CONDITION,
                  popular: ko.observable(true),
                  details: value
                });
              }
            });
            joinConditionSuggestions.forEach(function (suggestion) {
              suggestion.details.relativePopularity = totalCount === 0 ? suggestion.details.totalQueryCount : Math.round(100 * suggestion.details.totalQueryCount / totalCount);
              suggestion.weightAdjust = suggestion.details.relativePopularity + 1;
            });
          }

          joinConditionsDeferred.resolve(joinConditionSuggestions);
        }).fail(joinConditionsDeferred.reject));
        }).fail(joinConditionsDeferred.reject);
      } else {
        joinConditionsDeferred.reject();
      }
    } else {
      joinConditionsDeferred.reject();
    }

    return joinConditionsDeferred;
  };

  AutocompleteResults.prototype.handleAggregateFunctions = function () {
    var self = this;
    var aggregateFunctionsDeferred = $.Deferred();

    var suggestAggregateFunctions = self.parseResult.suggestAggregateFunctions;
    if (HAS_OPTIMIZER && suggestAggregateFunctions && suggestAggregateFunctions.tables.length > 0) {
      initLoading(self.loadingAggregateFunctions, aggregateFunctionsDeferred);
      aggregateFunctionsDeferred.done(self.appendEntries);

      var paths = self.tableIdentifierChainsToPaths(suggestAggregateFunctions.tables);
      if (paths.length) {
        DataCatalog.getMultiTableEntry({ sourceType: self.snippet.type(), namespace: self.snippet.namespace(), compute: self.snippet.compute(), paths: paths }).done(function (multiTableEntry) {
          self.cancellablePromises.push(multiTableEntry.getTopAggs({ silenceErrors: true, cancellable: true }).done(function (topAggs) {
            var aggregateFunctionsSuggestions = [];
            if (topAggs.values && topAggs.values.length > 0) {

              // Expand all column names to the fully qualified name including db and table.
              topAggs.values.forEach(function (value) {
                value.aggregateInfo.forEach(function (info) {
                  value.aggregateClause = value.aggregateClause.replace(new RegExp('([^.])' + info.columnName, 'gi'), '$1' + info.databaseName + '.' + info.tableName + '.' + info.columnName);
                });
              });

              // Substitute qualified table identifiers with either alias or table when multiple tables are present or just empty string
              var substitutions = [];
              suggestAggregateFunctions.tables.forEach(function (table) {
                var replaceWith = table.alias ? table.alias + '.' : (suggestAggregateFunctions.tables.length > 1 ? table.identifierChain[table.identifierChain.length - 1].name + '.' : '');
                if (table.identifierChain.length > 1) {
                  substitutions.push({
                    replace: new RegExp($.map(table.identifierChain, function (identifier) {
                      return identifier.name
                    }).join('\.') + '\.', 'gi'),
                    with: replaceWith
                  })
                } else if (table.identifierChain.length === 1) {
                  substitutions.push({
                    replace: new RegExp(self.activeDatabase + '\.' + table.identifierChain[0].name + '\.', 'gi'),
                    with: replaceWith
                  });
                  substitutions.push({
                    replace: new RegExp(table.identifierChain[0].name + '\.', 'gi'),
                    with: replaceWith
                  })
                }
              });

              var totalCount = 0;
              topAggs.values.forEach(function (value) {
                var clean = value.aggregateClause;
                substitutions.forEach(function (substitution) {
                  clean = clean.replace(substitution.replace, substitution.with);
                });
                totalCount += value.totalQueryCount;
                value.function = SqlFunctions.findFunction(self.snippet.type(), value.aggregateFunction);
                aggregateFunctionsSuggestions.push({
                  value: clean,
                  meta: value.function.returnTypes.join('|'),
                  category: CATEGORIES.POPULAR_AGGREGATE,
                  weightAdjust: Math.min(value.totalQueryCount, 99),
                  popular: ko.observable(true),
                  details: value
                });
              });

              aggregateFunctionsSuggestions.forEach(function (suggestion) {
                suggestion.details.relativePopularity = totalCount === 0 ? suggestion.details.totalQueryCount : Math.round(100 * suggestion.details.totalQueryCount / totalCount);
                suggestion.weightAdjust = suggestion.details.relativePopularity + 1;
              });
            }
            aggregateFunctionsDeferred.resolve(aggregateFunctionsSuggestions);
          }).fail(aggregateFunctionsDeferred.reject));
        }).fail(aggregateFunctionsDeferred.reject);
      } else {
        aggregateFunctionsDeferred.reject();
      }
    } else {
      aggregateFunctionsDeferred.reject();
    }
    return aggregateFunctionsDeferred;
  };

  /**
   * Merges popular group by and order by columns with the column suggestions
   *
   * @param sourceDeferred
   * @param columnsDeferred
   * @param suggestions
   */
  var mergeWithColumns = function (sourceDeferred, columnsDeferred, suggestions) {
    columnsDeferred.done(function (columns) {
      var suggestionIndex = {};
      suggestions.forEach(function (suggestion) {
        suggestionIndex[suggestion.value] = suggestion;
      });
      columns.forEach(function (col) {
        if (suggestionIndex[col.details.name]) {
          col.category = suggestionIndex[col.details.name].category
        }
      });
      sourceDeferred.resolve([]);
    })
  };

  AutocompleteResults.prototype.handlePopularGroupByOrOrderBy = function (navOptAttribute, suggestSpec, deferred, columnsDeferred) {
    var self = this;
    var paths = [];
    suggestSpec.tables.forEach(function (table) {
      if (table.identifierChain) {
        if (table.identifierChain.length === 1 && table.identifierChain[0].name) {
          paths.push([self.activeDatabase, table.identifierChain[0].name])
        } else if (table.identifierChain.length === 2 && table.identifierChain[0].name && table.identifierChain[1].name) {
          paths.push([table.identifierChain[0].name, table.identifierChain[1].name]);
        }
      }
    });

    self.cancellablePromises.push(DataCatalog.getCatalog(self.snippet.type())
      .loadNavOptPopularityForTables({ namespace: self.snippet.namespace(), compute: self.snippet.compute(), paths: paths, silenceErrors: true, cancellable: true }).done(function (entries) {
        var totalColumnCount = 0;
        var matchedEntries = [];
        var prefix = suggestSpec.prefix ? (self.parseResult.lowerCase ? suggestSpec.prefix.toLowerCase() : suggestSpec.prefix) + ' ' : '';

        entries.forEach(function (entry) {
          if (entry.navOptPopularity[navOptAttribute]) {
            totalColumnCount += entry.navOptPopularity[navOptAttribute].columnCount;
            matchedEntries.push(entry);
          }
        });
        if (totalColumnCount > 0) {
          var suggestions = [];
          matchedEntries.forEach(function (entry) {
            var filterValue = self.createNavOptIdentifierForColumn(entry.navOptPopularity[navOptAttribute], suggestSpec.tables);
            suggestions.push({
              value: prefix + filterValue,
              filterValue: filterValue,
              meta: navOptAttribute === 'groupByColumn' ? HUE_I18n.autocomplete.meta.groupBy : HUE_I18n.autocomplete.meta.orderBy,
              category: navOptAttribute === 'groupByColumn' ? CATEGORIES.POPULAR_GROUP_BY : CATEGORIES.POPULAR_ORDER_BY,
              weightAdjust:  Math.round(100 * entry.navOptPopularity[navOptAttribute].columnCount / totalColumnCount),
              popular: ko.observable(true),
              hasCatalogEntry: false,
              details: entry
            });
          });
          if (prefix === '' && suggestions.length) {
            mergeWithColumns(deferred, columnsDeferred, suggestions);
          } else {
            deferred.resolve(suggestions);
          }
        } else {
          deferred.reject();
        }
      }).fail(deferred.reject));
  };

  AutocompleteResults.prototype.handleGroupBys = function (columnsDeferred) {
    var self = this;
    var groupBysDeferred = $.Deferred();
    var suggestGroupBys = self.parseResult.suggestGroupBys;
    if (HAS_OPTIMIZER && suggestGroupBys) {
      initLoading(self.loadingGroupBys, groupBysDeferred);
      groupBysDeferred.done(self.appendEntries);
      self.handlePopularGroupByOrOrderBy('groupByColumn', suggestGroupBys, groupBysDeferred, columnsDeferred);
    } else {
      groupBysDeferred.reject();
    }

    return groupBysDeferred;
  };

  AutocompleteResults.prototype.handleOrderBys = function (columnsDeferred) {
    var self = this;
    var orderBysDeferred = $.Deferred();
    var suggestOrderBys = self.parseResult.suggestOrderBys;
    if (HAS_OPTIMIZER && suggestOrderBys) {
      initLoading(self.loadingOrderBys, orderBysDeferred);
      orderBysDeferred.done(self.appendEntries);
      self.handlePopularGroupByOrOrderBy('orderByColumn', suggestOrderBys, orderBysDeferred, columnsDeferred);
    } else {
      orderBysDeferred.reject();
    }
    return orderBysDeferred;
  };

  AutocompleteResults.prototype.handleFilters = function () {
    var self = this;
    var filtersDeferred = $.Deferred();
    var suggestFilters = self.parseResult.suggestFilters;
    if (HAS_OPTIMIZER && suggestFilters) {
      initLoading(self.loadingFilters, filtersDeferred);
      filtersDeferred.done(self.appendEntries);

      var paths = self.tableIdentifierChainsToPaths(suggestFilters.tables);
      if (paths.length) {
        DataCatalog.getMultiTableEntry({ sourceType: self.snippet.type(), namespace: self.snippet.namespace(), compute: self.snippet.compute(), paths: paths }).done(function (multiTableEntry) {
          self.cancellablePromises.push(multiTableEntry.getTopFilters({ silenceErrors: true, cancellable: true }).done(function (topFilters) {
            var filterSuggestions = [];
            var totalCount = 0;
            if (topFilters.values) {
              topFilters.values.forEach(function (value) {
                if (typeof value.popularValues !== 'undefined' && value.popularValues.length > 0) {
                  value.popularValues.forEach(function (popularValue) {
                    if (typeof popularValue.group !== 'undefined') {
                      popularValue.group.forEach(function (grp) {
                        var compVal = suggestFilters.prefix ? (self.parseResult.lowerCase ? suggestFilters.prefix.toLowerCase() : suggestFilters.prefix) + ' ' : '';
                        compVal += self.createNavOptIdentifier(value.tableName, grp.columnName, suggestFilters.tables);
                        if (!/^ /.test(grp.op)) {
                          compVal += ' ';
                        }
                        compVal += self.parseResult.lowerCase ? grp.op.toLowerCase() : grp.op;
                        if (!/ $/.test(grp.op)) {
                          compVal += ' ';
                        }
                        compVal += grp.literal;
                        totalCount += popularValue.count;
                        filterSuggestions.push({
                          value: compVal,
                          meta: HUE_I18n.autocomplete.meta.filter,
                          category: CATEGORIES.POPULAR_FILTER,
                          popular: ko.observable(true),
                          details: popularValue
                        });
                      });
                    }
                  });
                }
              });
            }
            filterSuggestions.forEach(function (suggestion) {
              suggestion.details.relativePopularity = totalCount === 0 ? suggestion.details.count : Math.round(100 * suggestion.details.count / totalCount);
              suggestion.weightAdjust = suggestion.details.relativePopularity + 1;
            });

            filtersDeferred.resolve(filterSuggestions);
          }).fail(filtersDeferred.reject));
        }).fail(filtersDeferred.reject);
      } else {
        filtersDeferred.reject();
      }
    } else {
      filtersDeferred.reject();
    }
    return filtersDeferred;
  };

  AutocompleteResults.prototype.handlePopularTables = function (tablesDeferred) {
    var self = this;
    var popularTablesDeferred = $.Deferred();
    if (HAS_OPTIMIZER && self.parseResult.suggestTables) {
      initLoading(self.loadingPopularTables, popularTablesDeferred);

      var db = self.parseResult.suggestTables.identifierChain
        && self.parseResult.suggestTables.identifierChain.length === 1
        && self.parseResult.suggestTables.identifierChain[0].name ? self.parseResult.suggestTables.identifierChain[0].name : self.activeDatabase;

<<<<<<< HEAD
      DataCatalog.getEntry({ sourceType: self.snippet.type(), namespace: self.snippet.namespace(), compute: self.snippet.compute(), path: [ db ]}).done(function (entry) {
=======
      DataCatalog.getEntry({ sourceType: self.snippet.type(), namespace: self.snippet.namespace(), compute: self.snippet.compute(), path: [ db ], temporaryOnly: self.temporaryOnly }).done(function (entry) {
>>>>>>> 2050268a
        self.cancellablePromises.push(entry.loadNavOptPopularityForChildren({ silenceErrors: true, cancellable: true }).done(function (childEntries) {
          var totalPopularity = 0;
          var popularityIndex = {};
          childEntries.forEach(function (childEntry) {
            if (childEntry.navOptPopularity && childEntry.navOptPopularity.popularity) {
              popularityIndex[childEntry.name] = true;
              totalPopularity += childEntry.navOptPopularity.popularity;
            }
          });
          if (totalPopularity > 0 && Object.keys(popularityIndex).length) {
            tablesDeferred.done(function (tableSuggestions) {
              tableSuggestions.forEach(function (suggestion) {
                if (popularityIndex[suggestion.details.name]) {
                  suggestion.relativePopularity = Math.round(100 * suggestion.details.navOptPopularity.popularity / totalPopularity);
                  if (suggestion.relativePopularity >= 5) {
                    suggestion.popular(true);
                  }
                  suggestion.weightAdjust = suggestion.relativePopularity;
                }
              });
              popularTablesDeferred.resolve();
            }).fail(popularTablesDeferred.reject);
          } else {
            popularTablesDeferred.resolve();
          }
        }).fail(popularTablesDeferred.reject));
      }).fail(popularTablesDeferred.reject);
    } else {
      popularTablesDeferred.reject();
    }
    return popularTablesDeferred
  };

  AutocompleteResults.prototype.handlePopularColumns = function (columnsDeferred) {
    var self = this;
    var popularColumnsDeferred = $.Deferred();
    var suggestColumns = self.parseResult.suggestColumns;

    // The columnsDeferred gets resolved synchronously when the data is cached, if not, assume there are some suggestions.
    var hasColumnSuggestions = true;
    columnsDeferred.done(function (columns) {
      hasColumnSuggestions = columns.length > 0;
    });

    if (hasColumnSuggestions && HAS_OPTIMIZER && suggestColumns && suggestColumns.source !== 'undefined') {
      initLoading(self.loadingPopularColumns, popularColumnsDeferred);

      var paths = [];
      suggestColumns.tables.forEach(function (table) {
        if (table.identifierChain && table.identifierChain.length > 0) {
          if (table.identifierChain.length === 1 && table.identifierChain[0].name) {
            paths.push([self.activeDatabase, table.identifierChain[0].name])
          } else if (table.identifierChain.length === 2 && table.identifierChain[0].name && table.identifierChain[1].name) {
            paths.push([table.identifierChain[0].name, table.identifierChain[1].name]);
          }
        }
      });

      self.cancellablePromises.push(DataCatalog.getCatalog(self.snippet.type()).loadNavOptPopularityForTables({
        namespace: self.snippet.namespace(),
        compute: self.snippet.compute(),
        paths: paths,
        silenceErrors: true,
        cancellable: true
      }).done(function (popularEntries) {
        var valueAttribute = '';
        switch (suggestColumns.source) {
          case 'select':
            valueAttribute = 'selectColumn';
            break;
          case 'group by':
            valueAttribute = 'groupByColumn';
            break;
          case 'order by':
            valueAttribute = 'orderByColumn';
        }

        var popularityIndex = {};

        popularEntries.forEach(function (popularEntry) {
          if (popularEntry.navOptPopularity && popularEntry.navOptPopularity[valueAttribute]) {
            popularityIndex[popularEntry.getQualifiedPath()] = true;
          }
        });

        if (!valueAttribute || Object.keys(popularityIndex).length === 0) {
          popularColumnsDeferred.reject();
          return;
        }

        columnsDeferred.done(function (columns) {
          var totalColumnCount = 0;
          var matchedSuggestions = [];
          columns.forEach(function (suggestion) {
            if (suggestion.hasCatalogEntry && popularityIndex[suggestion.details.getQualifiedPath()]) {
              matchedSuggestions.push(suggestion);
              totalColumnCount += suggestion.details.navOptPopularity[valueAttribute].columnCount;
            }
          });
          if (totalColumnCount > 0) {
            matchedSuggestions.forEach(function (matchedSuggestion) {
              matchedSuggestion.relativePopularity = Math.round(100 * matchedSuggestion.details.navOptPopularity[valueAttribute].columnCount / totalColumnCount);
              if (matchedSuggestion.relativePopularity  >= 5) {
                matchedSuggestion.popular(true);
              }
              matchedSuggestion.weightAdjust = matchedSuggestion.relativePopularity ;
            });
          }
          popularColumnsDeferred.resolve();
        }).fail(popularColumnsDeferred.reject);
      }));
    } else {
      popularColumnsDeferred.reject();
    }
    return popularColumnsDeferred;
  };

  AutocompleteResults.prototype.createNavOptIdentifier = function (navOptTableName, navOptColumnName, tables) {
    var self = this;
    var path = navOptTableName + '.' + navOptColumnName.split('.').pop();
    for (var i = 0; i < tables.length; i++) {
      var tablePath = '';
      if (tables[i].identifierChain.length == 2) {
        tablePath = $.map(tables[i].identifierChain, function (identifier) { return identifier.name }).join('.');
      } else if (tables[i].identifierChain.length == 1) {
        tablePath = self.activeDatabase + '.' + tables[i].identifierChain[0].name;
      }
      if (path.indexOf(tablePath) === 0) {
        path = path.substring(tablePath.length + 1);
        if (tables[i].alias) {
          path = tables[i].alias + '.' + path;
        } else if (tables.length > 0) {
          path = tables[i].identifierChain[tables[i].identifierChain.length - 1].name + '.' + path;
        }
        break;
      }
    }
    return path;
  };

  AutocompleteResults.prototype.createNavOptIdentifierForColumn = function (navOptColumn, tables) {
    var self = this;
    for (var i = 0; i < tables.length; i++) {
      if (navOptColumn.dbName && (navOptColumn.dbName !== self.activeDatabase || navOptColumn.dbName !== tables[i].identifierChain[0].name)) {
        continue;
      }
      if (navOptColumn.tableName && hueUtils.equalIgnoreCase(navOptColumn.tableName, tables[i].identifierChain[tables[i].identifierChain.length - 1].name) && tables[i].alias) {
        return tables[i].alias + '.' + navOptColumn.columnName;
      }
    }

    if (navOptColumn.dbName && navOptColumn.dbName !== self.activeDatabase) {
      return navOptColumn.dbName + '.' + navOptColumn.tableName + '.' + navOptColumn.columnName;
    }
    if (tables.length > 1) {
      return navOptColumn.tableName + '.' + navOptColumn.columnName;
    }
    return navOptColumn.columnName;
  };

  AutocompleteResults.prototype.convertNavOptQualifiedIdentifier = function (qualifiedIdentifier, tables, type) {
    var self = this;
    var aliases = [];
    var tablesHasDefaultDatabase = false;
    tables.forEach(function (table) {
      tablesHasDefaultDatabase = tablesHasDefaultDatabase || hueUtils.equalIgnoreCase(table.identifierChain[0].name.toLowerCase(), self.activeDatabase.toLowerCase());
      if (table.alias) {
        aliases.push({ qualifiedName: $.map(table.identifierChain, function (identifier) { return identifier.name }).join('.').toLowerCase(), alias: table.alias });
      }
    });

    for (var i = 0; i < aliases.length; i++) {
      if (qualifiedIdentifier.toLowerCase().indexOf(aliases[i].qualifiedName) === 0) {
        return aliases[i].alias + qualifiedIdentifier.substring(aliases[i].qualifiedName.length);
      } else if (qualifiedIdentifier.toLowerCase().indexOf(self.activeDatabase.toLowerCase() + '.' + aliases[i].qualifiedName) === 0) {
        return aliases[i].alias + qualifiedIdentifier.substring((self.activeDatabase + '.' + aliases[i].qualifiedName).length);
      }
    }

    if (qualifiedIdentifier.toLowerCase().indexOf(self.activeDatabase.toLowerCase()) === 0 && !tablesHasDefaultDatabase) {
      return qualifiedIdentifier.substring(self.activeDatabase.length + 1);
    }
    if (type === 'hive') {
      // Remove DB reference if given for Hive
      var parts = qualifiedIdentifier.split('.');
      if (parts.length > 2) {
        return parts.slice(1).join('.')
      }
    }
    return qualifiedIdentifier;
  };

  /**
   * Helper function to fetch columns/fields given an identifierChain, this also takes care of expanding arrays
   * and maps to match the required format for the API.
   *
   * @param originalIdentifierChain
   */
  AutocompleteResults.prototype.fetchFieldsForIdentifiers = function (originalIdentifierChain) {
    var self = this;
    var deferred = $.Deferred();
    var path = [];
    for (var i = 0; i < originalIdentifierChain.length; i++) {
      if (originalIdentifierChain[i].name && !originalIdentifierChain[i].subQuery) {
        path.push(originalIdentifierChain[i].name)
      } else {
        return deferred.reject().promise();
      }
    }

    var fetchFieldsInternal =  function (remainingPath, fetchedPath) {
      if (!fetchedPath) {
        fetchedPath = [];
      }
      if (remainingPath.length > 0) {
        fetchedPath.push(remainingPath.shift());
        // Parser sometimes knows if it's a map or array.
        if (remainingPath.length > 0 && (remainingPath[0] === 'item' || remainingPath[0].name === 'value')) {
          fetchedPath.push(remainingPath.shift());
        }
      }

<<<<<<< HEAD
      DataCatalog.getEntry({ sourceType: self.snippet.type(), namespace: self.snippet.namespace(), compute: self.snippet.compute(), path: fetchedPath }).done(function (catalogEntry) {
=======
      DataCatalog.getEntry({ sourceType: self.snippet.type(), namespace: self.snippet.namespace(), compute: self.snippet.compute(), path: fetchedPath, temporaryOnly: self.temporaryOnly }).done(function (catalogEntry) {
>>>>>>> 2050268a
        self.cancellablePromises.push(catalogEntry.getSourceMeta({ silenceErrors: true, cancellable: true }).done(function (sourceMeta) {
          if (self.snippet.type() === 'hive'
              && typeof sourceMeta.extended_columns !== 'undefined'
              && sourceMeta.extended_columns.length === 1
              && /^(?:map|array|struct)/i.test(sourceMeta.extended_columns[0].type)) {
            remainingPath.unshift(data.extended_columns[0].name)
          }
          if (remainingPath.length) {
            if (/value|item|key/i.test(remainingPath[0])) {
              fetchedPath.push(remainingPath.shift());
            } else if (sourceMeta.type === 'array') {
              fetchedPath.push('item');
            } else if (sourceMeta.type === 'map') {
              fetchedPath.push('value');
            }
            fetchFieldsInternal(remainingPath, fetchedPath)
          } else {
            deferred.resolve(catalogEntry);
          }
        }).fail(deferred.reject));
      }).fail(deferred.reject);
    };

    // For Impala the first parts of the identifier chain could be either database or table, either:
    // SELECT | FROM database.table -or- SELECT | FROM table.column

    // For Hive it could be either:
    // SELECT col.struct FROM db.tbl -or- SELECT col.struct FROM tbl
    if (path.length > 1 && (self.snippet.type() === 'impala' || self.snippet.type() === 'hive')) {
<<<<<<< HEAD
      DataCatalog.getEntry({ sourceType: self.snippet.type(), namespace: self.snippet.namespace(), compute: self.snippet.compute(), path: [] }).done(function (catalogEntry) {
=======
      DataCatalog.getEntry({ sourceType: self.snippet.type(), namespace: self.snippet.namespace(), compute: self.snippet.compute(), path: [], temporaryOnly: self.temporaryOnly }).done(function (catalogEntry) {
>>>>>>> 2050268a
        self.cancellablePromises.push(catalogEntry.getChildren({ silenceErrors: true, cancellable: true }).done(function (databaseEntries) {
          var firstIsDb = databaseEntries.some(function (dbEntry) {
            return hueUtils.equalIgnoreCase(dbEntry.name, path[0]);
          });
          if (!firstIsDb) {
            path.unshift(self.activeDatabase);
          }
          fetchFieldsInternal(path);
        }).fail(deferred.reject));
      }).fail(deferred.reject);
    } else if (path.length > 1) {
      fetchFieldsInternal(path);
    } else {
      path.unshift(self.activeDatabase);
      fetchFieldsInternal(path);
    }

    return deferred.promise();
  };

  return AutocompleteResults;
})();

var SqlAutocompleter3 = (function () {
  /**
   * @param {Object} options
   * @param {Snippet} options.snippet
   * @param {string} [options.fixedPrefix] - Optional prefix to always use on parse
   * @param {string} [options.fixedPostfix] - Optional postfix to always use on parse
   * @constructor
   */
  function SqlAutocompleter3(options) {
    var self = this;
    self.snippet = options.snippet;
    self.editor = options.editor;
    self.fixedPrefix = options.fixedPrefix || function () { return '' };
    self.fixedPostfix = options.fixedPostfix || function () { return '' };
    self.suggestions = new AutocompleteResults(options);
  }

  SqlAutocompleter3.prototype.parseActiveStatement = function () {
    var self = this;
    if (self.snippet.positionStatement() && self.snippet.positionStatement().location) {
      var activeStatementLocation = self.snippet.positionStatement().location;
      var cursorPosition = self.editor().getCursorPosition();

      if ((activeStatementLocation.first_line - 1 < cursorPosition.row || (activeStatementLocation.first_line - 1 === cursorPosition.row && activeStatementLocation.first_column <= cursorPosition.column)) &&
        (activeStatementLocation.last_line - 1 > cursorPosition.row || (activeStatementLocation.last_line - 1 === cursorPosition.row && activeStatementLocation.last_column >= cursorPosition.column))) {
        var beforeCursor = self.fixedPrefix() + self.editor().session.getTextRange({
          start: {
            row: activeStatementLocation.first_line - 1,
            column: activeStatementLocation.first_column
          },
          end: cursorPosition
        });
        var afterCursor = self.editor().session.getTextRange({
          start: cursorPosition,
          end: {
            row: activeStatementLocation.last_line - 1,
            column: activeStatementLocation.last_column
          }
        }) + self.fixedPostfix();
        return sqlAutocompleteParser.parseSql(beforeCursor, afterCursor, self.snippet.type(), false);
      }
    }
  };

  SqlAutocompleter3.prototype.autocomplete = function () {
    var self = this;
    var parseResult;
    try {
      huePubSub.publish('get.active.editor.locations', function (locations) {
        // This could happen in case the user is editing at the borders of the statement and the locations haven't
        // been updated yet, in that case we have to force a location update before parsing
        if (self.snippet.ace && self.snippet.ace() && locations && self.snippet.ace().lastChangeTime !== locations.editorChangeTime) {
          huePubSub.publish('editor.refresh.statement.locations', self.snippet);
        }
      }, self.snippet);

      parseResult = self.parseActiveStatement();

      if (typeof hueDebug !== 'undefined' && hueDebug.showParseResult) {
        console.log(parseResult);
      }
    } catch (e) {
      if (typeof console.warn !== 'undefined') {
        console.warn(e);
      }
    }

    // In the unlikely case the statement parser fails we fall back to parsing all of it
    if (!parseResult) {
      try {
        parseResult = sqlAutocompleteParser.parseSql(self.editor().getTextBeforeCursor(), self.editor().getTextAfterCursor(), self.snippet.type(), false);
      } catch (e) {
        if (typeof console.warn !== 'undefined') {
          console.warn(e);
        }
      }
    }

    if (!parseResult) {
      // This prevents Ace from inserting garbled text in case of exception
      huePubSub.publish('hue.ace.autocompleter.done');
    } else {
      try {
        if (self.lastContextRequest) {
          self.lastContextRequest.dispose();
        }
        self.lastContextRequest = self.snippet.whenContextSet().done(function () {
          self.suggestions.update(parseResult);
        }).fail(function () {
          huePubSub.publish('hue.ace.autocompleter.done');
        });
      } catch (e) {
        if (typeof console.warn !== 'undefined') {
          console.warn(e);
        }
        huePubSub.publish('hue.ace.autocompleter.done');
      }
    }
  };

  return SqlAutocompleter3;
})();<|MERGE_RESOLUTION|>--- conflicted
+++ resolved
@@ -329,11 +329,7 @@
   AutocompleteResults.prototype.loadDatabases = function () {
     var self = this;
     var databasesDeferred = $.Deferred();
-<<<<<<< HEAD
-    DataCatalog.getEntry({ sourceType: self.snippet.type(), namespace: self.snippet.namespace(), compute: self.snippet.compute(), path: [] }).done(function (entry) {
-=======
     DataCatalog.getEntry({ sourceType: self.snippet.type(), namespace: self.snippet.namespace(), compute: self.snippet.compute(), path: [], temporaryOnly: self.temporaryOnly }).done(function (entry) {
->>>>>>> 2050268a
       self.cancellablePromises.push(entry.getChildren({ silenceErrors: true, cancellable: true }).done(function (databases) {
         databasesDeferred.resolve(databases);
       }).fail(databasesDeferred.reject));
@@ -551,11 +547,7 @@
 
         var database = suggestTables.identifierChain && suggestTables.identifierChain.length === 1 ? suggestTables.identifierChain[0].name : self.activeDatabase;
 
-<<<<<<< HEAD
-        DataCatalog.getEntry({ sourceType: self.snippet.type(), namespace: self.snippet.namespace(), compute: self.snippet.compute(), path: [ database ]}).done(function (dbEntry) {
-=======
         DataCatalog.getEntry({ sourceType: self.snippet.type(), namespace: self.snippet.namespace(), compute: self.snippet.compute(), path: [ database ], temporaryOnly: self.temporaryOnly }).done(function (dbEntry) {
->>>>>>> 2050268a
           self.cancellablePromises.push(dbEntry.getChildren({ silenceErrors: true, cancellable: true }).done(function (tableEntries) {
             var tableSuggestions = [];
 
@@ -1375,11 +1367,7 @@
         && self.parseResult.suggestTables.identifierChain.length === 1
         && self.parseResult.suggestTables.identifierChain[0].name ? self.parseResult.suggestTables.identifierChain[0].name : self.activeDatabase;
 
-<<<<<<< HEAD
-      DataCatalog.getEntry({ sourceType: self.snippet.type(), namespace: self.snippet.namespace(), compute: self.snippet.compute(), path: [ db ]}).done(function (entry) {
-=======
       DataCatalog.getEntry({ sourceType: self.snippet.type(), namespace: self.snippet.namespace(), compute: self.snippet.compute(), path: [ db ], temporaryOnly: self.temporaryOnly }).done(function (entry) {
->>>>>>> 2050268a
         self.cancellablePromises.push(entry.loadNavOptPopularityForChildren({ silenceErrors: true, cancellable: true }).done(function (childEntries) {
           var totalPopularity = 0;
           var popularityIndex = {};
@@ -1602,11 +1590,7 @@
         }
       }
 
-<<<<<<< HEAD
-      DataCatalog.getEntry({ sourceType: self.snippet.type(), namespace: self.snippet.namespace(), compute: self.snippet.compute(), path: fetchedPath }).done(function (catalogEntry) {
-=======
       DataCatalog.getEntry({ sourceType: self.snippet.type(), namespace: self.snippet.namespace(), compute: self.snippet.compute(), path: fetchedPath, temporaryOnly: self.temporaryOnly }).done(function (catalogEntry) {
->>>>>>> 2050268a
         self.cancellablePromises.push(catalogEntry.getSourceMeta({ silenceErrors: true, cancellable: true }).done(function (sourceMeta) {
           if (self.snippet.type() === 'hive'
               && typeof sourceMeta.extended_columns !== 'undefined'
@@ -1636,11 +1620,7 @@
     // For Hive it could be either:
     // SELECT col.struct FROM db.tbl -or- SELECT col.struct FROM tbl
     if (path.length > 1 && (self.snippet.type() === 'impala' || self.snippet.type() === 'hive')) {
-<<<<<<< HEAD
-      DataCatalog.getEntry({ sourceType: self.snippet.type(), namespace: self.snippet.namespace(), compute: self.snippet.compute(), path: [] }).done(function (catalogEntry) {
-=======
       DataCatalog.getEntry({ sourceType: self.snippet.type(), namespace: self.snippet.namespace(), compute: self.snippet.compute(), path: [], temporaryOnly: self.temporaryOnly }).done(function (catalogEntry) {
->>>>>>> 2050268a
         self.cancellablePromises.push(catalogEntry.getChildren({ silenceErrors: true, cancellable: true }).done(function (databaseEntries) {
           var firstIsDb = databaseEntries.some(function (dbEntry) {
             return hueUtils.equalIgnoreCase(dbEntry.name, path[0]);
