--- conflicted
+++ resolved
@@ -243,10 +243,6 @@
 <impala>'COLUMN'                           { return '<impala>COLUMN'; }
 <impala>'COLUMNS'                          { return '<impala>COLUMNS'; }
 <impala>'COMMENT'                          { parser.determineCase(yytext); return '<impala>COMMENT'; }
-<<<<<<< HEAD
-<impala>'COMPUTE'                          { parser.determineCase(yytext); return '<impala>COMPUTE'; }
-<impala>'CREATE'                           { parser.determineCase(yytext); parser.addStatementTypeLocation('CREATE', yylloc, yy.lexer.upcomingInput()); return '<impala>CREATE'; }
-=======
 <impala>'COMMIT'                           { return '<impala>COMMIT'; }
 <impala>'COMPRESSION'                      { return '<impala>COMPRESSION'; }
 <impala>'COMPUTE'                          { parser.determineCase(yytext); return '<impala>COMPUTE'; }
@@ -273,7 +269,6 @@
 <impala>'CURRENT_TRANSFORM_GROUP_FOR_TYPE' { return '<impala>CURRENT_TRANSFORM_GROUP_FOR_TYPE'; }
 <impala>'CURSOR'                           { return '<impala>CURSOR'; }
 <impala>'CYCLE'                            { return '<impala>CYCLE'; }
->>>>>>> 2050268a
 <impala>'DATA'                             { return '<impala>DATA'; }
 <impala>'DATABASES'                        { return '<impala>DATABASES'; }
 <impala>'DEALLOCATE'                       { return '<impala>DEALLOCATE'; }
@@ -283,12 +278,6 @@
 <impala>'DEFINE'                           { return '<impala>DEFINE'; }
 <impala>'DELETE'                           { return '<impala>DELETE'; }
 <impala>'DELIMITED'                        { return '<impala>DELIMITED'; }
-<<<<<<< HEAD
-<impala>'DESCRIBE'                         { parser.determineCase(yytext); parser.addStatementTypeLocation('DESCRIBE', yylloc); return '<impala>DESCRIBE'; }
-<impala>'ESCAPED'                          { return '<impala>ESCAPED'; }
-<impala>'EXPLAIN'                          { parser.determineCase(yytext); parser.addStatementTypeLocation('EXPLAIN', yylloc); return '<impala>EXPLAIN'; }
-<impala>'EXTERNAL'                         { return '<impala>EXTERNAL'; }
-=======
 <impala>'DEREF'                            { return '<impala>DEREF'; }
 <impala>'DESCRIBE'                         { parser.determineCase(yytext); parser.addStatementTypeLocation('DESCRIBE', yylloc); return '<impala>DESCRIBE'; }
 <impala>'DETERMINISTIC'                    { return '<impala>DETERMINISTIC'; }
@@ -308,7 +297,6 @@
 <impala>'EXEC'                             { return '<impala>EXEC'; }
 <impala>'EXECUTE'                          { return '<impala>EXECUTE'; }
 <impala>'EXPLAIN'                          { parser.determineCase(yytext); parser.addStatementTypeLocation('EXPLAIN', yylloc); return '<impala>EXPLAIN'; }
->>>>>>> 2050268a
 <impala>'EXTENDED'                         { return '<impala>EXTENDED'; }
 <impala>'EXTERNAL'                         { return '<impala>EXTERNAL'; }
 <impala>'FETCH'                            { return '<impala>FETCH'; }
@@ -338,18 +326,10 @@
 <impala>'IGNORE'                           { return '<impala>IGNORE'; }
 <impala>'ILIKE'                            { return '<impala>ILIKE'; }
 <impala>'INCREMENTAL'                      { return '<impala>INCREMENTAL'; }
-<<<<<<< HEAD
-<impala>'INSERT'                           { parser.determineCase(yytext); parser.addStatementTypeLocation('INSERT', yylloc); return '<impala>INSERT'; }
-<impala>'INTERVAL'                         { return '<impala>INTERVAL'; }
-<impala>'INTERMEDIATE'                     { return '<impala>INTERMEDIATE'; }
-<impala>'INIT_FN'                          { return '<impala>INIT_FN'; }
-<impala>'INVALIDATE'                       { parser.determineCase(yytext); parser.addStatementTypeLocation('INVALIDATE', yylloc, yy.lexer.upcomingInput()); return '<impala>INVALIDATE'; }
-=======
 <impala>'INDICATOR'                        { return '<impala>INDICATOR'; }
 <impala>'INIT_FN'                          { return '<impala>INIT_FN'; }
 <impala>'INITIAL'                          { return '<impala>INITIAL'; }
 <impala>'INOUT'                            { return '<impala>INOUT'; }
->>>>>>> 2050268a
 <impala>'INPATH'                           { this.begin('hdfs'); return '<impala>INPATH'; }
 <impala>'INSENSITIVE'                      { return '<impala>INSENSITIVE'; }
 <impala>'INSERT'                           { parser.determineCase(yytext); parser.addStatementTypeLocation('INSERT', yylloc); return '<impala>INSERT'; }
@@ -378,14 +358,10 @@
 <impala>'LIKE_REGEX'                       { return '<impala>LIKE_REGEX'; }
 <impala>'LIMIT'                            { return '<impala>LIMIT'; }
 <impala>'LINES'                            { return '<impala>LINES'; }
-<<<<<<< HEAD
-<impala>'LOAD'                             { parser.determineCase(yytext); parser.addStatementTypeLocation('LOAD', yylloc, yy.lexer.upcomingInput()); return '<impala>LOAD'; }
-=======
 <impala>'LISTAGG'                          { return '<impala>LISTAGG'; }
 <impala>'LOAD'                             { parser.determineCase(yytext); parser.addStatementTypeLocation('LOAD', yylloc, yy.lexer.upcomingInput()); return '<impala>LOAD'; }
 <impala>'LOCAL'                            { return '<impala>LOCAL'; }
 <impala>'LOCALTIMESTAMP'                   { return '<impala>LOCALTIMESTAMP'; }
->>>>>>> 2050268a
 <impala>'LOCATION'                         { this.begin('hdfs'); return '<impala>LOCATION'; }
 <impala>'MATCH'                            { return '<impala>MATCH'; }
 <impala>'MATCH_NUMBER'                     { return '<impala>MATCH_NUMBER'; }
@@ -411,9 +387,6 @@
 <impala>'OCTET_LENGTH'                     { return '<impala>OCTET_LENGTH'; }
 <impala>'OF'                               { return '<impala>OF'; }
 <impala>'OFFSET'                           { return '<impala>OFFSET'; }
-<<<<<<< HEAD
-<impala>'ORC'                              { return '<impala>ORC'; }
-=======
 <impala>'OMIT'                             { return '<impala>OMIT'; }
 <impala>'ONE'                              { return '<impala>ONE'; }
 <impala>'ONLY'                             { return '<impala>ONLY'; }
@@ -422,7 +395,6 @@
 <impala>'OVER'                             { return '<impala>OVER'; }
 <impala>'OVERLAPS'                         { return '<impala>OVERLAPS'; }
 <impala>'OVERLAY'                          { return '<impala>OVERLAY'; }
->>>>>>> 2050268a
 <impala>'OVERWRITE'                        { return '<impala>OVERWRITE'; }
 <impala>'PARQUET'                          { return '<impala>PARQUET'; }
 <impala>PARTITION\s+VALUE\s                { return '<impala>PARTITION_VALUE'; }
@@ -446,9 +418,6 @@
 <impala>'RCFILE'                           { return '<impala>RCFILE'; }
 <impala>'READS'                            { return '<impala>READS'; }
 <impala>'REAL'                             { return '<impala>REAL'; }
-<<<<<<< HEAD
-<impala>'REFRESH'                          { parser.determineCase(yytext); parser.addStatementTypeLocation('REFRESH', yylloc); return '<impala>REFRESH'; }
-=======
 <impala>'RECOVER'                          { return '<impala>RECOVER'; }
 <impala>'RECURSIVE'                        { return '<impala>RECURSIVE'; }
 <impala>'REF'                              { return '<impala>REF'; }
@@ -464,7 +433,6 @@
 <impala>'REGR_SXY'                         { return '<impala>REGR_SXY'; }
 <impala>'REGR_SYY'                         { return '<impala>REGR_SYY'; }
 <impala>'RELEASE'                          { return '<impala>RELEASE'; }
->>>>>>> 2050268a
 <impala>'RENAME'                           { return '<impala>RENAME'; }
 <impala>'REPEATABLE'                       { return '<impala>REPEATABLE'; }
 <impala>'REPLACE'                          { return '<impala>REPLACE'; }
@@ -472,8 +440,6 @@
 <impala>'RESTRICT'                         { return '<impala>RESTRICT'; }
 <impala>'RETURNS'                          { return '<impala>RETURNS'; }
 <impala>'REVOKE'                           { parser.determineCase(yytext); parser.addStatementTypeLocation('REVOKE', yylloc); return '<impala>REVOKE'; }
-<<<<<<< HEAD
-=======
 <impala>'ROLE'                             { return '<impala>ROLE'; }
 <impala>'ROLES'                            { return '<impala>ROLES'; }
 <impala>'ROLLBACK'                         { return '<impala>ROLLBACK'; }
@@ -486,7 +452,6 @@
 <impala>'SEARCH'                           { return '<impala>SEARCH'; }
 <impala>'SEEK'                             { return '<impala>SEEK'; }
 <impala>'SENSITIVE'                        { return '<impala>SENSITIVE'; }
->>>>>>> 2050268a
 <impala>'SEQUENCEFILE'                     { return '<impala>SEQUENCEFILE'; }
 <impala>'SERDEPROPERTIES'                  { return '<impala>SERDEPROPERTIES'; }
 <impala>'SERIALIZE_FN'                     { return '<impala>SERIALIZE_FN'; }
