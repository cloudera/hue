// Licensed to Cloudera, Inc. under one
// or more contributor license agreements.  See the NOTICE file
// distributed with this work for additional information
// regarding copyright ownership.  Cloudera, Inc. licenses this file
// to you under the Apache License, Version 2.0 (the
// "License"); you may not use this file except in compliance
// with the License.  You may obtain a copy of the License at
//
//     http://www.apache.org/licenses/LICENSE-2.0
//
// Unless required by applicable law or agreed to in writing, software
// distributed under the License is distributed on an "AS IS" BASIS,
// WITHOUT WARRANTIES OR CONDITIONS OF ANY KIND, either express or implied.
// See the License for the specific language governing permissions and
// limitations under the License.

DataDefinition
 : AlterStatement
 ;

DataDefinition_EDIT
 : AlterStatement_EDIT
 ;

AlterStatement
 : AlterDatabase
 | AlterIndex
 | AlterTable
 | AlterView
 | Msck
 | ReloadFunction
 | CommentOn
 ;

AlterStatement_EDIT
 : AlterDatabase_EDIT
 | AlterIndex_EDIT
 | AlterTable_EDIT
 | AlterView_EDIT
 | Msck_EDIT
 | ReloadFunction_EDIT
 | CommentOn_EDIT
 | 'ALTER' 'CURSOR'
   {
     if (parser.isHive()) {
       parser.suggestKeywords(['DATABASE', 'INDEX', 'SCHEMA', 'TABLE', 'VIEW']);
     } else {
       parser.suggestKeywords(['TABLE', 'VIEW']);
     }
   }
 ;

AlterDatabase
 : 'ALTER' DatabaseOrSchema RegularOrBacktickedIdentifier 'SET' '<hive>DBPROPERTIES' ParenthesizedPropertyAssignmentList
    {
      parser.addDatabaseLocation(@3, [ { name: $3 } ]);
    }
 | 'ALTER' DatabaseOrSchema RegularOrBacktickedIdentifier 'SET' HdfsLocation
    {
      parser.addDatabaseLocation(@3, [ { name: $3 } ]);
    }
 | 'ALTER' DatabaseOrSchema RegularOrBacktickedIdentifier 'SET' '<hive>OWNER' PrincipalSpecification
    {
      parser.addDatabaseLocation(@3, [ { name: $3 } ]);
    }
 ;

AlterDatabase_EDIT
 : 'ALTER' DatabaseOrSchema 'CURSOR'
   {
     if (parser.isHive()) {
       parser.suggestDatabases();
     }
   }
 | 'ALTER' DatabaseOrSchema RegularOrBacktickedIdentifier 'CURSOR'
   {
     parser.addDatabaseLocation(@3, [ { name: $3 } ]);
     if (parser.isHive()) {
       parser.suggestKeywords(['SET DBPROPERTIES', 'SET LOCATION', 'SET OWNER']);
     }
   }
 | 'ALTER' DatabaseOrSchema RegularOrBacktickedIdentifier 'SET' 'CURSOR'
    {
      parser.addDatabaseLocation(@3, [ { name: $3 } ]);
      if (parser.isHive()) {
        parser.suggestKeywords(['DBPROPERTIES', 'LOCATION', 'OWNER']);
      }
    }
 | 'ALTER' DatabaseOrSchema RegularOrBacktickedIdentifier 'SET' HdfsLocation_EDIT
   {
     parser.addDatabaseLocation(@3, [ { name: $3 } ]);
   }
 | 'ALTER' DatabaseOrSchema RegularOrBacktickedIdentifier 'SET' '<hive>OWNER' 'CURSOR'
   {
     parser.addDatabaseLocation(@3, [ { name: $3 } ]);
     parser.suggestKeywords(['GROUP', 'ROLE', 'USER']);
   }
 | 'ALTER' DatabaseOrSchema RegularOrBacktickedIdentifier 'SET' '<hive>OWNER' PrincipalSpecification_EDIT
   {
     parser.addDatabaseLocation(@3, [ { name: $3 } ]);
   }
 ;

AlterIndex
 : 'ALTER' '<hive>INDEX' RegularOrBacktickedIdentifier 'ON' SchemaQualifiedTableIdentifier OptionalPartitionSpec '<hive>REBUILD'
   {
     parser.addTablePrimary($5);
   }
 ;

AlterIndex_EDIT
 : 'ALTER' '<hive>INDEX' RegularOrBacktickedIdentifier 'CURSOR'
   {
     parser.suggestKeywords(['ON']);
   }
 | 'ALTER' '<hive>INDEX' RegularOrBacktickedIdentifier 'ON' 'CURSOR'
   {
     parser.suggestTables();
     parser.suggestDatabases({ appendDot: true });
   }
 | 'ALTER' '<hive>INDEX' RegularOrBacktickedIdentifier 'ON' SchemaQualifiedTableIdentifier_EDIT
 | 'ALTER' '<hive>INDEX' RegularOrBacktickedIdentifier 'ON' SchemaQualifiedTableIdentifier OptionalPartitionSpec_EDIT
   {
     parser.addTablePrimary($5);
   }
 | 'ALTER' '<hive>INDEX' RegularOrBacktickedIdentifier 'ON' SchemaQualifiedTableIdentifier OptionalPartitionSpec 'CURSOR'
   {
     parser.addTablePrimary($5);
     if (!$6) {
       parser.suggestKeywords(['PARTITION', 'REBUILD']);
     } else {
       parser.suggestKeywords(['REBUILD']);
     }
   }
 ;

AlterTable
 : AlterTableLeftSide AnyAdd OptionalIfNotExists PartitionSpec OptionalHdfsLocation OptionalPartitionSpecs OptionalCachedInOrUncached
 | AlterTableLeftSide AnyAdd OptionalIfNotExists '<impala>RANGE' 'PARTITION' RangePartitionSpec
 | AlterTableLeftSide AnyAdd OptionalIfNotExists '<impala>RANGE' '<impala>PARTITION_VALUE' '=' UnsignedValueSpecification
 | AlterTableLeftSide AnyAdd '<hive>CONSTRAINT' RegularOrBacktickedIdentifier HivePrimaryKeySpecification
 | AlterTableLeftSide AnyAdd '<hive>CONSTRAINT' RegularOrBacktickedIdentifier HiveForeignKeySpecification
 | AlterTableLeftSide AnyRename 'TO' RegularOrBackTickedSchemaQualifiedName
 | AlterTableLeftSide HiveSpecificOperations
 | AlterTableLeftSide ImpalaSpecificOperations
 | AlterTableLeftSide DropOperations
 | AlterTableLeftSide OptionalPartitionOperations
 | AlterTableLeftSide PartitionSpec OptionalPartitionOperations
 | AlterTableLeftSide '<impala>RECOVER' '<impala>PARTITIONS'
 ;

AlterTable_EDIT
 : AlterTableLeftSide_EDIT
 | AlterTableLeftSide_EDIT AnyAdd OptionalIfNotExists PartitionSpec OptionalHdfsLocation OptionalPartitionSpecs OptionalCachedInOrUncached
 | AlterTableLeftSide_EDIT AnyRename 'TO' RegularOrBackTickedSchemaQualifiedName
 | AlterTableLeftSide_EDIT HiveSpecificOperations
 | AlterTableLeftSide_EDIT ImpalaSpecificOperations
 | AlterTableLeftSide_EDIT DropOperations
 | AlterTableLeftSide_EDIT OptionalPartitionOperations
 | AlterTableLeftSide_EDIT PartitionSpec OptionalPartitionOperations
 | AlterTableLeftSide AnyAdd OptionalIfNotExists 'CURSOR'
   {
     if (!$3 && parser.isImpala()) {
       parser.suggestKeywords([{ value: 'IF NOT EXISTS', weight: 4 }, { value: 'COLUMNS', weight: 3 }, { value: 'PARTITION', weight: 2 }, { value: 'RANGE PARTITION', weight: 1 }]);
     } else if (!$3 && parser.isHive()) {
       parser.suggestKeywords([{ value: 'IF NOT EXISTS', weight: 3 }, { value: 'COLUMNS', weight: 2 }, { value: 'CONSTRAINT', weight: 1 }, {  value: 'PARTITION', weight: 1 }]);
     } else if (parser.isImpala()) {
       parser.suggestKeywords([{ value: 'PARTITION', weight: 2 }, { value: 'RANGE PARTITION', weight: 1 }]);
     } else if (parser.isHive()) {
       parser.suggestKeywords(['PARTITION']);
     }
   }
 | AlterTableLeftSide AnyReplace 'CURSOR'
   {
     parser.suggestKeywords(['COLUMNS']);
   }
 | AlterTableLeftSide AnyAdd OptionalIfNotExists_EDIT
 | AlterTableLeftSide AnyAdd OptionalIfNotExists PartitionSpec HdfsLocation_EDIT OptionalPartitionSpecs OptionalCachedInOrUncached
 | AlterTableLeftSide AnyAdd OptionalIfNotExists PartitionSpec OptionalHdfsLocation OptionalPartitionSpecs_EDIT OptionalCachedInOrUncached
 | AlterTableLeftSide AnyAdd OptionalIfNotExists PartitionSpec OptionalHdfsLocation OptionalPartitionSpecs CachedIn_EDIT
 | AlterTableLeftSide AnyAdd OptionalIfNotExists PartitionSpec OptionalHdfsLocation OptionalPartitionSpecs OptionalCachedInOrUncached 'CURSOR'
   {
     if (parser.isHive()) {
       if (!$5 && !$6 && !$7) {
         parser.suggestKeywords(['LOCATION', 'PARTITION']);
       } else if ($6 && $6.suggestKeywords) {
         var keywords = parser.createWeightedKeywords($6.suggestKeywords, 2);
         keywords.push({ value: 'PARTITION', weight: 1 });
         parser.suggestKeywords(keywords);
       } else {
         parser.suggestKeywords(['PARTITION']);
       }
     } else if (parser.isImpala()) {
       if (!$5 && !$6 && !$7) {
         parser.suggestKeywords(['LOCATION', 'CACHED IN', 'UNCACHED']);
       } else if (!$7) {
         parser.suggestKeywords(['CACHED IN', 'UNCACHED']);
       } else if ($7 && $7.suggestKeywords) {
         parser.suggestKeywords($7.suggestKeywords);
       }
     }
   }
 | AlterTableLeftSide AnyAdd OptionalIfNotExists PartitionSpec_EDIT OptionalHdfsLocation OptionalPartitionSpecs OptionalCachedIn
 | AlterTableLeftSide AnyAdd OptionalIfNotExists '<impala>RANGE' 'CURSOR'
   {
     parser.suggestKeywords(['PARTITION']);
   }
 | AlterTableLeftSide AnyAdd OptionalIfNotExists '<impala>RANGE' 'PARTITION' 'CURSOR'
   {
     parser.suggestKeywords(['VALUE']);
   }
 | AlterTableLeftSide AnyAdd OptionalIfNotExists '<impala>RANGE' '<impala>PARTITION_VALUE' 'CURSOR'
   {
     parser.suggestKeywords(['=']);
   }
 | AlterTableLeftSide AnyAdd OptionalIfNotExists '<impala>RANGE' 'PARTITION' RangePartitionSpec_EDIT
 | AlterTableLeftSide AnyAdd '<hive>CONSTRAINT' 'CURSOR'
 | AlterTableLeftSide AnyAdd '<hive>CONSTRAINT' RegularOrBacktickedIdentifier 'CURSOR'
   {
     parser.suggestKeywords(['FOREIGN KEY', 'PRIMARY KEY']);
   }
 | AlterTableLeftSide AnyAdd '<hive>CONSTRAINT' RegularOrBacktickedIdentifier HivePrimaryKeySpecification_EDIT
 | AlterTableLeftSide AnyAdd '<hive>CONSTRAINT' RegularOrBacktickedIdentifier HiveForeignKeySpecification_EDIT
 | AlterTableLeftSide HiveSpecificOperations_EDIT
 | AlterTableLeftSide ImpalaSpecificOperations_EDIT
 | AlterTableLeftSide OptionalPartitionOperations_EDIT
 | AlterTableLeftSide DropOperations_EDIT
 | AlterTableLeftSide 'CURSOR'
   {
     if (parser.isHive()) {
       parser.suggestKeywords(['ADD COLUMNS', 'ADD IF NOT EXISTS', 'ADD PARTITION', 'ARCHIVE PARTITION', 'CHANGE',
         'CLUSTERED BY', 'CONCATENATE', 'COMPACT', 'DISABLE NO_DROP', 'DISABLE OFFLINE', 'DROP', 'ENABLE NO_DROP',
         'ENABLE OFFLINE', 'EXCHANGE PARTITION', 'NOT SKEWED', 'NOT STORED AS DIRECTORIES', 'PARTITION',
         'RECOVER PARTITIONS', 'RENAME TO', 'REPLACE COLUMNS', 'SET FILEFORMAT', 'SET LOCATION', 'SET OWNER', 'SET SERDE',
         'SET SERDEPROPERTIES', 'SET SKEWED LOCATION', 'SET TBLPROPERTIES', 'SKEWED BY', 'TOUCH', 'UNARCHIVE PARTITION']);
     } else if (parser.isImpala()) {
       parser.suggestKeywords(['ADD COLUMNS', 'ADD PARTITION', 'ADD RANGE PARTITION', 'ALTER', 'ALTER COLUMN', 'CHANGE',
         'DROP COLUMN', 'DROP PARTITION', 'DROP RANGE PARTITION', 'PARTITION', 'RECOVER PARTITIONS', 'RENAME TO',
<<<<<<< HEAD
         'REPLACE COLUMNS', 'SET CACHED IN', 'SET COLUMN STATS', 'SET FILEFORMAT', 'SET LOCATION', 'SET ROW FORMAT',
         'SET SERDEPROPERTIES', 'SET TBLPROPERTIES', 'SET UNCACHED']);
=======
         'REPLACE COLUMNS', 'SET CACHED IN', 'SET COLUMN STATS', 'SET FILEFORMAT', 'SET LOCATION', 'SET OWNER',
         'SET ROW FORMAT', 'SET SERDEPROPERTIES', 'SET TBLPROPERTIES', 'SET UNCACHED']);
>>>>>>> 2050268a
     }
   }
 | AlterTableLeftSide PartitionSpec 'CURSOR'
   {
     if (parser.isHive()) {
       parser.suggestKeywords(['ADD COLUMNS', 'CHANGE', 'COMPACT', 'CONCATENATE', 'DISABLE NO_DROP', 'DISABLE OFFLINE',
         'ENABLE NO_DROP', 'ENABLE OFFLINE', 'RENAME TO PARTITION', 'REPLACE COLUMNS', 'SET FILEFORMAT', 'SET LOCATION',
         'SET SERDE', 'SET SERDEPROPERTIES']);
     } else if (parser.isImpala()) {
       parser.suggestKeywords(['SET CACHED IN', 'SET FILEFORMAT', 'SET LOCATION', 'SET ROW FORMAT',
       'SET SERDEPROPERTIES', 'SET TBLPROPERTIES', 'SET UNCACHED']);
     }
   }
 | AlterTableLeftSide PartitionSpec AddOrReplace 'CURSOR'
   {
     parser.suggestKeywords(['COLUMNS']);
   }
 | AlterTableLeftSide PartitionSpec 'SET' 'CURSOR'
   {
     if (parser.isHive()) {
       parser.suggestKeywords(['FILEFORMAT', 'LOCATION', 'SERDE', 'SERDEPROPERTIES']);
     } else if (parser.isImpala()) {
       parser.suggestKeywords(['CACHED IN', 'FILEFORMAT', 'LOCATION', 'ROW FORMAT', 'SERDEPROPERTIES','TBLPROPERTIES', 'UNCACHED']);
     }
   }
 | AlterTableLeftSide 'SET' 'CURSOR'
   {
     if (parser.isHive()) {
       parser.suggestKeywords(['FILEFORMAT', 'LOCATION', 'OWNER', 'SERDE', 'SERDEPROPERTIES', 'SKEWED LOCATION', 'TBLPROPERTIES']);
     } else if (parser.isImpala()) {
<<<<<<< HEAD
       parser.suggestKeywords(['CACHED IN', 'COLUMN STATS', 'FILEFORMAT', 'LOCATION', 'ROW FORMAT', 'SERDEPROPERTIES', 'TBLPROPERTIES', 'UNCACHED']);
=======
       parser.suggestKeywords(['CACHED IN', 'COLUMN STATS', 'FILEFORMAT', 'LOCATION', 'OWNER ROLE', 'OWNER USER', 'ROW FORMAT', 'SERDEPROPERTIES', 'TBLPROPERTIES', 'UNCACHED']);
>>>>>>> 2050268a
     }
   }
 | AlterTableLeftSide PartitionSpec OptionalPartitionOperations_EDIT
 | AlterTableLeftSide AnyRename 'CURSOR'
   {
     parser.suggestKeywords(['TO']);
   }
 | AlterTableLeftSide AnyRename 'TO' 'CURSOR'
   {
     parser.suggestDatabases({ appendDot: true });
   }
 | AlterTableLeftSide '<impala>RECOVER' 'CURSOR'
   {
     parser.suggestKeywords(['PARTITIONS']);
   }
 ;

HiveSpecificOperations
 : ClusteredBy
 | '<hive>SKEWED' 'BY' ParenthesizedColumnList 'ON' ParenthesizedSkewedValueList OptionalStoredAsDirectories
 | HiveExchange
 | '<hive>RECOVER' '<hive>PARTITIONS'
 | '<hive>TOUCH' OptionalPartitionSpec
 | HiveArchiveOrUnArchive PartitionSpec
 | 'NOT' '<hive>SKEWED'
 | 'NOT' '<hive>STORED_AS_DIRECTORIES'
 | 'SET' '<hive>SKEWED_LOCATION' ParenthesizedSkewedLocationList
 | 'SET' '<hive>OWNER' PrincipalSpecification
 | PartitionSpec '<hive>RENAME' 'TO' PartitionSpec
 | PartitionSpec AnyChange '<hive>COLUMN' ParenthesizedColumnSpecificationList OptionalHiveCascadeOrRestrict
 ;

HiveSpecificOperations_EDIT
 : HiveArchiveOrUnArchive 'CURSOR'
   {
     parser.suggestKeywords(['PARTITION']);
   }
 | HiveArchiveOrUnArchive PartitionSpec_EDIT
 | ClusteredBy_EDIT
 | HiveExchange_EDIT
 | 'NOT' 'CURSOR'
   {
     if (parser.isHive()) {
       parser.suggestKeywords(['SKEWED', 'STORED AS DIRECTORIES']);
     }
   }
 | 'NOT' '<hive>STORED' 'CURSOR'
   {
     parser.suggestKeywords(['AS DIRECTORIES']);
   }
 | 'NOT' '<hive>STORED' '<hive>AS' 'CURSOR'
   {
     parser.suggestKeywords(['DIRECTORIES']);
   }
 | PartitionSpec '<hive>RENAME' 'CURSOR'
   {
     parser.suggestKeywords(['TO PARTITION']);
   }
 | PartitionSpec '<hive>RENAME' 'TO' 'CURSOR'
   {
     parser.suggestKeywords(['PARTITION']);
   }
 | '<hive>RECOVER' 'CURSOR'
   {
     parser.suggestKeywords(['PARTITIONS']);
   }
 | 'SET' '<hive>SKEWED' 'CURSOR'
   {
     parser.suggestKeywords(['LOCATION']);
   }
 | 'SET' '<hive>SKEWED_LOCATION' ParenthesizedSkewedLocationList_EDIT
 | '<hive>SKEWED' 'CURSOR'
   {
     parser.suggestKeywords(['BY']);
   }
 | 'SET' '<hive>OWNER' 'CURSOR'
   {
     parser.suggestKeywords(['GROUP', 'ROLE', 'USER']);
   }
 | 'SET' '<hive>OWNER' PrincipalSpecification_EDIT
 | '<hive>SKEWED' 'BY' ParenthesizedColumnList_EDIT
 | '<hive>SKEWED' 'BY' ParenthesizedColumnList_EDIT 'ON' ParenthesizedSkewedValueList OptionalStoredAsDirectories
 | '<hive>SKEWED' 'BY' ParenthesizedColumnList 'CURSOR'
   {
     parser.suggestKeywords(['ON']);
   }
 | '<hive>SKEWED' 'BY' ParenthesizedColumnList 'ON' ParenthesizedSkewedValueList OptionalStoredAsDirectories 'CURSOR'
   {
     if (!$6) {
       parser.suggestKeywords(['STORED AS DIRECTORIES']);
     }
   }
 | '<hive>SKEWED' 'BY' ParenthesizedColumnList 'ON' ParenthesizedSkewedValueList OptionalStoredAsDirectories_EDIT
 | '<hive>TOUCH' 'CURSOR'
   {
     parser.suggestKeywords(['PARTITION']);
   }
 | '<hive>TOUCH' OptionalPartitionSpec_EDIT
 ;

ImpalaSpecificOperations
 : 'ALTER' OptionalImpalaColumn ColumnIdentifier 'SET' KuduStorageAttribute SetValue
   {
     parser.addColumnLocation($3.location, [ $3.identifier ]);
   }
 | 'ALTER' OptionalImpalaColumn ColumnIdentifier 'DROP' '<impala>DEFAULT'
   {
     parser.addColumnLocation($3.location, [ $3.identifier ]);
   }
 | 'SET' '<impala>COLUMN' '<impala>STATS' ColumnIdentifier ParenthesizedStatsList
   {
     parser.addColumnLocation($4.location, [ $4.identifier ]);
   }
 | 'SET' '<impala>OWNER' ImpalaRoleOrUser RegularOrBacktickedIdentifier
 ;

ImpalaSpecificOperations_EDIT
 : 'ALTER' OptionalImpalaColumn 'CURSOR'
   {
     if (parser.isImpala()) {
       if (!$2) {
         parser.suggestKeywords(['COLUMN']);
       }
       parser.suggestColumns();
     }
   }
 | 'ALTER' OptionalImpalaColumn ColumnIdentifier 'CURSOR'
   {
     if (parser.isImpala()) {
       parser.suggestKeywords(['DROP DEFAULT', 'SET BLOCK_SIZE', 'SET COMMENT', 'SET COMPRESSION', 'SET DEFAULT',
         'SET ENCODING']);
        parser.addColumnLocation($3.location, [ $3.identifier ]);
     }
   }
 | 'ALTER' OptionalImpalaColumn ColumnIdentifier 'DROP' 'CURSOR'
   {
     if (parser.isImpala()) {
       parser.suggestKeywords(['DEFAULT']);
       parser.addColumnLocation($3.location, [ $3.identifier ]);
     }
   }
 | 'ALTER' OptionalImpalaColumn ColumnIdentifier 'SET' 'CURSOR'
   {
     if (parser.isImpala()) {
       parser.suggestKeywords(['BLOCK_SIZE', 'COMMENT', 'COMPRESSION', 'DEFAULT', 'ENCODING']);
       parser.addColumnLocation($3.location, [ $3.identifier ]);
     }
   }
 | 'ALTER' OptionalImpalaColumn ColumnIdentifier 'SET' KuduStorageAttribute 'CURSOR'
   {
     parser.addColumnLocation($3.location, [ $3.identifier ]);
   }
 | 'SET' '<impala>COLUMN' 'CURSOR'
   {
     parser.suggestKeywords(['STATS']);
   }
 | 'SET' '<impala>COLUMN' '<impala>STATS' 'CURSOR'
   {
     parser.suggestColumns();
   }
 | 'SET' '<impala>COLUMN' '<impala>STATS' ColumnIdentifier 'CURSOR'
   {
     parser.addColumnLocation($4.location, [ $4.identifier ]);
   }
 | 'SET' '<impala>COLUMN' '<impala>STATS' ColumnIdentifier ParenthesizedStatsList_EDIT
   {
     parser.addColumnLocation($4.location, [ $4.identifier ]);
   }
 | 'SET' '<impala>OWNER' 'CURSOR'
   {
     parser.suggestKeywords(['ROLE', 'USER']);
   }
 | 'SET' '<impala>OWNER' ImpalaRoleOrUser 'CURSOR'
 ;

KuduStorageAttribute
 : '<impala>BLOCK_SIZE'
 | '<impala>COMMENT'
 | '<impala>COMPRESSION'
 | '<impala>DEFAULT'
 | '<impala>ENCODING'
 ;

OptionalImpalaColumn
 :
 | '<impala>COLUMN'
 ;

ParenthesizedStatsList
 : '(' StatsList ')'
 ;

ParenthesizedStatsList_EDIT
 : '(' StatsList_EDIT RightParenthesisOrError
 ;

StatsList
 : StatsAssignment
 | StatsList ',' StatsAssignment
 ;

StatsList_EDIT
 : StatsAssignment_EDIT
 | StatsList ',' StatsAssignment_EDIT
 | StatsList ',' StatsAssignment_EDIT ',' StatsList
 | StatsAssignment_EDIT ',' StatsList
 ;

StatsAssignment
 : QuotedValue '=' QuotedValue
 ;

StatsAssignment_EDIT
 : 'CURSOR'
   {
     parser.suggestIdentifiers(['\'avgSize\'', '\'maxSize\'', '\'numDVs\'', '\'numNulls\'']);
   }
 ;

OptionalPartitionOperations
 : 'SET' AnyFileFormat FileFormat
 | 'SET' HdfsLocation
 | 'SET' HiveOrImpalaTblproperties ParenthesizedPropertyAssignmentList
 | 'SET' '<hive>SERDE' QuotedValue OptionalWithSerdeproperties
 | 'SET' HiveOrImpalaSerdeproperties ParenthesizedPropertyAssignmentList
 | 'SET' CachedIn OptionalWithReplication
 | 'SET' 'ROW' '<impala>FORMAT' ImpalaRowFormat
 | 'SET' '<impala>UNCACHED'
 | AddReplaceColumns
 | '<hive>CONCATENATE'
 | '<hive>COMPACT' QuotedValue OptionalAndWait OptionalWithOverwriteTblProperties
 | HiveEnableOrDisable HiveNoDropOrOffline
 | AnyChange OptionalHiveColumn ColumnIdentifier ColumnSpecification OptionalHiveFirstOrAfter OptionalHiveCascadeOrRestrict
   {
     parser.addColumnLocation($3.location, [ $3.identifier ]);
   }
 ;

OptionalPartitionOperations_EDIT
 : AddReplaceColumns_EDIT
 | AnyChange OptionalHiveColumn 'CURSOR'
   {
     if (parser.isHive() && !$2) {
       parser.suggestKeywords(['COLUMN']);
     }
     parser.suggestColumns();
   }
 | AnyChange OptionalHiveColumn ColumnIdentifier ColumnSpecification_EDIT OptionalHiveFirstOrAfter OptionalHiveCascadeOrRestrict
   {
     parser.addColumnLocation($3.location, [ $3.identifier ]);
   }
 | AnyChange OptionalHiveColumn ColumnIdentifier ColumnSpecification OptionalHiveFirstOrAfter OptionalHiveCascadeOrRestrict 'CURSOR'
   {
     if (parser.isHive() && !$5 && !$6) {
       if ($4.suggestKeywords) {
         var keywords = parser.createWeightedKeywords($4.suggestKeywords, 3);
         keywords = keywords.concat([{ value: 'AFTER', weight: 2 }, { value: 'FIRST', weight: 2 }, { value: 'CASCADE', weight: 1 }, { value: 'RESTRICT', weight: 1 }]);
         parser.suggestKeywords(keywords);
       } else {
         parser.suggestKeywords([{ value: 'AFTER', weight: 2 }, { value: 'FIRST', weight: 2 }, { value: 'CASCADE', weight: 1 }, { value: 'RESTRICT', weight: 1 }]);
       }
     } else if (parser.isHive() && $5 && !$6) {
       parser.suggestKeywords(['CASCADE', 'RESTRICT']);
     }
     parser.addColumnLocation($3.location, [ $3.identifier ]);
   }
 | AnyChange OptionalHiveColumn ColumnIdentifier ColumnSpecification OptionalHiveFirstOrAfter_EDIT OptionalHiveCascadeOrRestrict
   {
     parser.addColumnLocation($3.location, [ $3.identifier ]);
   }
 | '<hive>COMPACT' QuotedValue OptionalAndWait OptionalWithOverwriteTblProperties 'CURSOR'
   {
     if (!$3 && !$4) {
       parser.suggestKeywords(['AND WAIT', 'WITH OVERWRITE TBLPROPERTIES']);
     } else if (!$4) {
       parser.suggestKeywords(['WITH OVERWRITE TBLPROPERTIES']);
     }
   }
 | '<hive>COMPACT' QuotedValue AndWait_EDIT OptionalWithOverwriteTblProperties
 | '<hive>COMPACT' QuotedValue OptionalAndWait WithOverwriteTblProperties_EDIT
 | HiveEnableOrDisable 'CURSOR'
   {
     parser.suggestKeywords(['NO_DROP', 'OFFLINE']);
   }
 | HiveEnableOrDisable HiveNoDropOrOffline_EDIT
 | 'SET' AnyFileFormat 'CURSOR'
   {
     parser.suggestFileFormats();
   }
 | 'SET' HdfsLocation_EDIT
 | 'SET' CachedIn_EDIT
 | 'SET' CachedIn OptionalWithReplication 'CURSOR'
   {
     if (!$3) {
       parser.suggestKeywords(['WITH REPLICATION =']);
     }
   }
 | 'SET' CachedIn WithReplication_EDIT
 | 'SET' 'ROW' 'CURSOR'
   {
     if (parser.isImpala()) {
       parser.suggestKeywords(['FORMAT']);
     }
   }
 | 'SET' 'ROW' '<impala>FORMAT' 'CURSOR'
   {
     parser.suggestKeywords(['DELIMITED']);
   }
 | 'SET' 'ROW' '<impala>FORMAT' ImpalaRowFormat 'CURSOR'
   {
     if ($4.suggestKeywords) {
       parser.suggestKeywords($4.suggestKeywords);
     }
   }
 | 'SET' 'ROW' '<impala>FORMAT' ImpalaRowFormat_EDIT
 | 'SET' '<hive>SERDE' QuotedValue OptionalWithSerdeproperties 'CURSOR'
   {
     if (!$4) {
       parser.suggestKeywords(['WITH SERDEPROPERTIES']);
     }
   }
 | 'SET' '<hive>SERDE' QuotedValue WithSerdeproperties_EDIT
 ;

OptionalAndWait
 :
 | 'AND' '<hive>WAIT'
 ;

AndWait_EDIT
 : 'AND' 'CURSOR'
   {
     parser.suggestKeywords(['WAIT']);
   }
 ;

OptionalWithOverwriteTblProperties
 :
 | '<hive>WITH' '<hive>OVERWRITE' '<hive>TBLPROPERTIES' ParenthesizedPropertyAssignmentList
 ;

WithOverwriteTblProperties_EDIT
 : AnyWith 'CURSOR'
   {
     parser.suggestKeywords(['OVERWRITE TBLPROPERTIES']);
   }
 | '<hive>WITH' '<hive>OVERWRITE' 'CURSOR'
   {
     parser.suggestKeywords(['TBLPROPERTIES']);
   }
 ;

AddReplaceColumns
 : AddOrReplace AnyColumns ParenthesizedColumnSpecificationList OptionalHiveCascadeOrRestrict
 ;

AddReplaceColumns_EDIT
 : AddOrReplace AnyColumns ParenthesizedColumnSpecificationList_EDIT OptionalHiveCascadeOrRestrict
 | AddOrReplace AnyColumns ParenthesizedColumnSpecificationList OptionalHiveCascadeOrRestrict 'CURSOR'
   {
     if (parser.isHive() && !$4) {
       parser.suggestKeywords(['CASCADE', 'RESTRICT']);
     }
   }
 ;

AnyColumns
 : '<hive>COLUMNS'
 | '<impala>COLUMNS'
 ;

HiveExchange
 : '<hive>EXCHANGE' ExchangePartitionSpec '<hive>WITH' '<hive>TABLE' RegularOrBackTickedSchemaQualifiedName
 ;

HiveExchange_EDIT
 : '<hive>EXCHANGE' 'CURSOR'
   {
     parser.suggestKeywords(['PARTITION']);
   }
 | '<hive>EXCHANGE' ExchangePartitionSpec 'CURSOR'
   {
     parser.suggestKeywords(['WITH TABLE']);
   }
 | '<hive>EXCHANGE' ExchangePartitionSpec '<hive>WITH' 'CURSOR'
   {
     parser.suggestKeywords(['TABLE']);
   }
 | '<hive>EXCHANGE' ExchangePartitionSpec '<hive>WITH' '<hive>TABLE' 'CURSOR'
   {
     parser.suggestTables();
     parser.suggestDatabases({ appendDot: true });
   }
 | '<hive>EXCHANGE' ExchangePartitionSpec '<hive>WITH' '<hive>TABLE' RegularOrBackTickedSchemaQualifiedName_EDIT
 | '<hive>EXCHANGE' ExchangePartitionSpec_EDIT
 | '<hive>EXCHANGE' ExchangePartitionSpec_EDIT '<hive>WITH' '<hive>TABLE' RegularOrBackTickedSchemaQualifiedName
 ;

ExchangePartitionSpec
 : 'PARTITION' '(' OneOrMorePartitionSpecLists ')'
 | 'PARTITION' '(' PartitionSpecList ')'
 ;

ExchangePartitionSpec_EDIT
 : 'PARTITION' '(' OneOrMorePartitionSpecLists_EDIT RightParenthesisOrError
 | 'PARTITION' '(' PartitionSpecList_EDIT RightParenthesisOrError
 ;

OneOrMorePartitionSpecLists
 : '(' PartitionSpecList ')'
 | OneOrMorePartitionSpecLists ',' '(' PartitionSpecList ')'
 ;

OneOrMorePartitionSpecLists_EDIT
 : '(' PartitionSpecList_EDIT RightParenthesisOrError
 | OneOrMorePartitionSpecLists ',' '(' PartitionSpecList_EDIT RightParenthesisOrError
 ;

DropOperations
 : 'DROP' OptionalIfExists OneOrMorePartitionSpecs OptionalHivePurge
 | 'DROP' '<hive>CONSTRAINT' RegularOrBacktickedIdentifier
 | 'DROP' OptionalIfExists '<impala>RANGE'
 | 'DROP' OptionalIfExists '<impala>RANGE' 'PARTITION' RangePartitionSpec
 | 'DROP' OptionalIfExists '<impala>RANGE' '<impala>PARTITION_VALUE' '=' UnsignedValueSpecification
 | 'DROP' '<impala>COLUMN' ColumnIdentifier
   {
     parser.addColumnLocation($3.location, [ $3.identifier ]);
   }
 ;

DropOperations_EDIT
 : 'DROP' OptionalIfExists 'CURSOR'
   {
     if (parser.isHive() && !$2) {
       parser.suggestKeywords([{ value: 'CONSTRAINT', weight: 1}, { value: 'PARTITION', weight: 1}, { value: 'IF EXISTS', weight: 2 }]);
     } else if (parser.isHive()) {
        parser.suggestKeywords(['PARTITION']);
     } else if (parser.isImpala() && !$2) {
       parser.suggestKeywords([{ value: 'COLUMN', weight: 1 }, { value: 'PARTITION', weight: 1 }, { value: 'RANGE PARTITION', weight: 1 }, { value: 'IF EXISTS', weight: 2 }]);
       parser.suggestColumns();
     } else if (parser.isImpala()) {
       parser.suggestKeywords(['PARTITION', 'RANGE PARTITION']);
     }
   }
 | 'DROP' OptionalIfExists OneOrMorePartitionSpecs_EDIT OptionalHivePurge
 | 'DROP' OptionalIfExists OneOrMorePartitionSpecs OptionalHivePurge 'CURSOR'
   {
     if (parser.isHive() && !$4) {
       parser.suggestKeywords(['PURGE']);
     }
   }
 | 'DROP' '<hive>CONSTRAINT' 'CURSOR'
 | 'DROP' OptionalIfExists_EDIT
 | 'DROP' OptionalIfExists '<impala>RANGE' 'CURSOR'
   {
     parser.suggestKeywords(['PARTITION']);
   }
 | 'DROP' OptionalIfExists '<impala>RANGE' 'PARTITION' 'CURSOR'
   {
     parser.suggestKeywords(['VALUE']);
   }
 | 'DROP' OptionalIfExists '<impala>RANGE' '<impala>PARTITION_VALUE' 'CURSOR'
   {
     parser.suggestKeywords(['=']);
   }
 | 'DROP' OptionalIfExists '<impala>RANGE' 'PARTITION' RangePartitionSpec_EDIT
 | 'DROP' ColumnIdentifier_EDIT
 | 'DROP' '<impala>COLUMN' 'CURSOR'
   {
     parser.suggestColumns();
   }
 | 'DROP' '<impala>COLUMN' ColumnIdentifier_EDIT
 ;

AlterTableLeftSide
 : 'ALTER' AnyTable SchemaQualifiedTableIdentifier
   {
     parser.addTablePrimary($3);
   }
 ;

AlterTableLeftSide_EDIT
 : 'ALTER' AnyTable SchemaQualifiedTableIdentifier_EDIT
   {
     if (parser.yy.result.suggestTables) {
       parser.yy.result.suggestTables.onlyTables = true;
     }
   }
 | 'ALTER' AnyTable 'CURSOR'
   {
     parser.suggestTables({ onlyTables: true });
     parser.suggestDatabases({ appendDot: true });
   }
 ;

AnyChange
 : '<hive>CHANGE'
 | '<impala>CHANGE'
 ;

AnyFileFormat
 : '<hive>FILEFORMAT'
 | '<impala>FILEFORMAT'
 ;

AnyAdd
 : '<hive>ADD'
 | '<impala>ADD'
 ;

AnyReplace
 : '<hive>REPLACE'
 | '<impala>REPLACE'
 ;

AddOrReplace
 : AnyAdd
 | AnyReplace
 ;

OptionalHiveFirstOrAfter
 :
 | HiveAfterOrFirst ColumnIdentifier
 ;

HiveAfterOrFirst
 : '<hive>AFTER'
 | '<hive>FIRST'
 ;

OptionalHiveFirstOrAfter_EDIT
 : HiveAfterOrFirst 'CURSOR'
   {
     parser.suggestColumns();
   }
 | HiveAfterOrFirst ColumnIdentifier_EDIT
 ;

OptionalHiveColumn
 :
 | '<hive>COLUMN'
 ;

AnyRename
 : '<impala>RENAME'
 | '<hive>RENAME'
 ;

HiveEnableOrDisable
 : '<hive>ENABLE'
 | '<hive>DISABLE'
 ;

HiveNoDropOrOffline
 : '<hive>NO_DROP' OptionalCascade
 | '<hive>OFFLINE'
 ;

HiveNoDropOrOffline_EDIT
 : '<hive>NO_DROP' OptionalCascade 'CURSOR'
   {
     if (!$2) {
       parser.suggestKeywords(['CASCADE']);
     }
   }
 ;

HiveOrImpalaSerdeproperties
 : '<hive>SERDEPROPERTIES'
 | '<impala>SERDEPROPERTIES'
 ;

HiveArchiveOrUnArchive
 : '<hive>ARCHIVE'
 | '<hive>UNARCHIVE'
 ;

OneOrMorePartitionSpecs
 : PartitionSpec
 | OneOrMorePartitionSpecs ',' PartitionSpec // Only Hive
 ;

OneOrMorePartitionSpecs_EDIT
 : PartitionSpec_EDIT
 | OneOrMorePartitionSpecs ',' AnyCursor
   {
     if (parser.isHive()) {
       parser.suggestKeywords(['PARTITION']);
     }
   }
 | OneOrMorePartitionSpecs ',' AnyCursor ',' OneOrMorePartitionSpecs
   {
     if (parser.isHive()) {
       parser.suggestKeywords(['PARTITION']);
     }
   }
 | AnyCursor ',' OneOrMorePartitionSpecs
   {
     if (parser.isHive()) {
       parser.suggestKeywords(['PARTITION']);
     }
   }
 | OneOrMorePartitionSpecs ',' PartitionSpec_EDIT
 | PartitionSpec_EDIT ',' OneOrMorePartitionSpecs
 | OneOrMorePartitionSpecs ',' PartitionSpec_EDIT ',' OneOrMorePartitionSpecs
 ;

OptionalHivePurge
 :
 | '<hive>PURGE'
 ;

OptionalPartitionSpecs
 :
 | PartitionSpecWithLocationList
 ;

PartitionSpecWithLocationList
 : PartitionSpecWithLocation
 | PartitionSpecWithLocationList PartitionSpecWithLocation  -> $2
 ;

OptionalPartitionSpecs_EDIT
 : PartitionSpecWithLocation_EDIT
 | PartitionSpecWithLocation_EDIT PartitionSpecWithLocationList
 | PartitionSpecWithLocationList PartitionSpecWithLocation_EDIT
 | PartitionSpecWithLocationList PartitionSpecWithLocation_EDIT PartitionSpecWithLocationList
 ;

PartitionSpecWithLocation_EDIT
 : PartitionSpec HdfsLocation_EDIT
 | PartitionSpec_EDIT OptionalHdfsLocation
 ;

PartitionSpecWithLocation
 : PartitionSpec OptionalHdfsLocation
   {
     if (!$2) {
       $$ = { suggestKeywords: ['LOCATION'] };
     }
   }
 ;

ParenthesizedSkewedLocationList
 : '(' SkewedLocationList ')'
 ;

ParenthesizedSkewedLocationList_EDIT
 : '(' SkewedLocationList_EDIT RightParenthesisOrError
 ;

SkewedLocationList
 : SkewedLocation
 | SkewedLocationList ',' SkewedLocation
 ;

SkewedLocationList_EDIT
 : SkewedLocation_EDIT
 | SkewedLocationList ',' SkewedLocation_EDIT
 | SkewedLocationList ',' SkewedLocation_EDIT ',' SkewedLocationList
 | SkewedLocation_EDIT ',' SkewedLocationList
 ;

SkewedLocation
 : ColumnReference '=' QuotedValue
 ;

SkewedLocation_EDIT
 : AnyCursor
   {
     parser.suggestColumns();
   }
 | ColumnReference_EDIT
 | AnyCursor '=' QuotedValue
   {
     parser.suggestColumns();
   }
 | ColumnReference_EDIT '=' QuotedValue
 | ColumnReferences '=' QuotedValue
 ;

OptionalStoredAsDirectories
 :
 | '<hive>STORED_AS_DIRECTORIES'
 ;

OptionalStoredAsDirectories_EDIT
 : '<hive>STORED' 'CURSOR'
   {
     parser.suggestKeywords(['AS DIRECTORIES']);
   }
 | '<hive>STORED' '<hive>AS' 'CURSOR'
   {
     parser.suggestKeywords(['DIRECTORIES']);
   }
 ;

AlterView
 : AlterViewLeftSide 'SET' '<hive>TBLPROPERTIES' ParenthesizedPropertyAssignmentList
 | AlterViewLeftSide 'SET' '<impala>OWNER' ImpalaRoleOrUser RegularOrBacktickedIdentifier
 | AlterViewLeftSide AnyAs QuerySpecification
 | AlterViewLeftSide '<impala>RENAME' 'TO' RegularOrBacktickedIdentifier
 | AlterViewLeftSide '<impala>RENAME' 'TO' RegularOrBacktickedIdentifier '<impala>.' RegularOrBacktickedIdentifier
 ;

AlterView_EDIT
 : AlterViewLeftSide_EDIT
 | AlterViewLeftSide 'CURSOR'
   {
     if (parser.isHive()) {
       parser.suggestKeywords(['AS', 'SET TBLPROPERTIES']);
     } else if (parser.isImpala()) {
       parser.suggestKeywords(['AS', 'RENAME TO', 'SET OWNER']);
     } else {
       parser.suggestKeywords(['AS']);
     }
   }
 | AlterViewLeftSide 'SET' 'CURSOR'
   {
     if (parser.isHive()) {
       parser.suggestKeywords(['TBLPROPERTIES']);
     } else if (parser.isImpala()) {
       parser.suggestKeywords(['OWNER ROLE', 'OWNER USER']);
     }
   }
 | AlterViewLeftSide 'SET' '<impala>OWNER' 'CURSOR'
   {
     parser.suggestKeywords(['ROLE', 'USER']);
   }
 | AlterViewLeftSide 'SET' '<impala>OWNER' ImpalaRoleOrUser 'CURSOR'
 | AlterViewLeftSide AnyAs 'CURSOR'
   {
     parser.suggestKeywords(['SELECT']);
   }
 | AlterViewLeftSide AnyAs QuerySpecification_EDIT
 | AlterViewLeftSide '<impala>RENAME' 'CURSOR'
   {
     parser.suggestKeywords(['TO']);
   }
 | AlterViewLeftSide '<impala>RENAME' 'TO' 'CURSOR'
   {
     parser.suggestDatabases({ appendDot: true });
   }
 ;


AlterViewLeftSide
 : 'ALTER' AnyView SchemaQualifiedTableIdentifier
   {
     parser.addTablePrimary($3);
   }
 ;

AlterViewLeftSide_EDIT
 : 'ALTER' AnyView SchemaQualifiedTableIdentifier_EDIT
   {
     if (parser.yy.result.suggestTables) {
       parser.yy.result.suggestTables.onlyViews = true;
     }
   }
 | 'ALTER' AnyView 'CURSOR'
   {
     parser.suggestTables({ onlyViews: true });
     parser.suggestDatabases({ appendDot: true });
   }
 ;

Msck
 : '<hive>MSCK' '<hive>REPAIR' '<hive>TABLE' SchemaQualifiedTableIdentifier
   {
     parser.addTablePrimary($4);
   }
 ;

Msck_EDIT
 : '<hive>MSCK' 'CURSOR'
   {
     parser.suggestKeywords(['REPAIR TABLE']);
   }
 | '<hive>MSCK' '<hive>REPAIR' 'CURSOR'
   {
     parser.suggestKeywords(['TABLE']);
   }
 | '<hive>MSCK' '<hive>REPAIR' '<hive>TABLE' 'CURSOR'
   {
     parser.suggestTables({ onlyTables: true });
     parser.suggestDatabases({ appendDot: true });
   }
 | '<hive>MSCK' '<hive>REPAIR' '<hive>TABLE' SchemaQualifiedTableIdentifier_EDIT
   {
     if (parser.yy.result.suggestTables) {
       parser.yy.result.suggestTables.onlyViews = true;
     }
   }
 ;

ReloadFunction
 : '<hive>RELOAD' '<hive>FUNCTION'
 ;

ReloadFunction_EDIT
 : '<hive>RELOAD' 'CURSOR'
   {
     parser.suggestKeywords(['FUNCTION']);
   }
 ;

CommentOn
 : '<impala>COMMENT' 'ON' 'DATABASE' RegularOrBacktickedIdentifier 'IS' NullableComment
   {
     parser.addDatabaseLocation(@4, [ { name: $4 } ]);
   }
 ;

CommentOn_EDIT
 : '<impala>COMMENT' 'CURSOR'
   {
     parser.suggestKeywords(['ON DATABASE']);
   }
 | '<impala>COMMENT' 'ON' 'CURSOR'
   {
     parser.suggestKeywords(['DATABASE']);
   }
 | '<impala>COMMENT' 'ON' 'DATABASE' 'CURSOR'
   {
     parser.suggestDatabases();
   }
 | '<impala>COMMENT' 'ON' 'DATABASE' RegularOrBacktickedIdentifier 'CURSOR'
   {
     parser.addDatabaseLocation(@4, [ { name: $4 } ]);
     parser.suggestKeywords(['IS']);
   }
 | '<impala>COMMENT' 'ON' 'DATABASE' RegularOrBacktickedIdentifier 'IS' 'CURSOR'
   {
     parser.addDatabaseLocation(@4, [ { name: $4 } ]);
     parser.suggestKeywords(['NULL']);
   }
 ;

NullableComment
 : QuotedValue
 | 'NULL'
 ;<|MERGE_RESOLUTION|>--- conflicted
+++ resolved
@@ -236,13 +236,8 @@
      } else if (parser.isImpala()) {
        parser.suggestKeywords(['ADD COLUMNS', 'ADD PARTITION', 'ADD RANGE PARTITION', 'ALTER', 'ALTER COLUMN', 'CHANGE',
          'DROP COLUMN', 'DROP PARTITION', 'DROP RANGE PARTITION', 'PARTITION', 'RECOVER PARTITIONS', 'RENAME TO',
-<<<<<<< HEAD
-         'REPLACE COLUMNS', 'SET CACHED IN', 'SET COLUMN STATS', 'SET FILEFORMAT', 'SET LOCATION', 'SET ROW FORMAT',
-         'SET SERDEPROPERTIES', 'SET TBLPROPERTIES', 'SET UNCACHED']);
-=======
          'REPLACE COLUMNS', 'SET CACHED IN', 'SET COLUMN STATS', 'SET FILEFORMAT', 'SET LOCATION', 'SET OWNER',
          'SET ROW FORMAT', 'SET SERDEPROPERTIES', 'SET TBLPROPERTIES', 'SET UNCACHED']);
->>>>>>> 2050268a
      }
    }
  | AlterTableLeftSide PartitionSpec 'CURSOR'
@@ -273,11 +268,7 @@
      if (parser.isHive()) {
        parser.suggestKeywords(['FILEFORMAT', 'LOCATION', 'OWNER', 'SERDE', 'SERDEPROPERTIES', 'SKEWED LOCATION', 'TBLPROPERTIES']);
      } else if (parser.isImpala()) {
-<<<<<<< HEAD
-       parser.suggestKeywords(['CACHED IN', 'COLUMN STATS', 'FILEFORMAT', 'LOCATION', 'ROW FORMAT', 'SERDEPROPERTIES', 'TBLPROPERTIES', 'UNCACHED']);
-=======
        parser.suggestKeywords(['CACHED IN', 'COLUMN STATS', 'FILEFORMAT', 'LOCATION', 'OWNER ROLE', 'OWNER USER', 'ROW FORMAT', 'SERDEPROPERTIES', 'TBLPROPERTIES', 'UNCACHED']);
->>>>>>> 2050268a
      }
    }
  | AlterTableLeftSide PartitionSpec OptionalPartitionOperations_EDIT
