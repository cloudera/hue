// Licensed to Cloudera, Inc. under one
// or more contributor license agreements.  See the NOTICE file
// distributed with this work for additional information
// regarding copyright ownership.  Cloudera, Inc. licenses this file
// to you under the Apache License, Version 2.0 (the
// 'License'); you may not use this file except in compliance
// with the License.  You may obtain a copy of the License at
//
//     http://www.apache.org/licenses/LICENSE-2.0
//
// Unless required by applicable law or agreed to in writing, software
// distributed under the License is distributed on an 'AS IS' BASIS,
// WITHOUT WARRANTIES OR CONDITIONS OF ANY KIND, either express or implied.
// See the License for the specific language governing permissions and
// limitations under the License.

(function () {
  describe('sqlAutocompleteParser.js ALTER statements', function() {

    beforeAll(function () {
      sqlAutocompleteParser.yy.parseError = function (msg) {
        throw Error(msg);
      };
      jasmine.addMatchers(SqlTestUtils.testDefinitionMatcher);
    });

    var assertAutoComplete = SqlTestUtils.assertAutocomplete;

    describe('ALTER DATABASE', function () {
      it('should handle "ALTER DATABASE baa SET DBPROPERTIES (\'boo\'=1, \'baa\'=2);|"', function() {
        assertAutoComplete({
          beforeCursor: 'ALTER DATABASE baa SET DBPROPERTIES (\'boo\'=1, \'baa\'=2);',
          afterCursor: '',
          dialect: 'hive',
          noErrors:true,
          containsKeywords: ['SELECT'],
          expectedResult: {
            lowerCase: false
          }
        });
      });

      it('should handle "ALTER SCHEMA baa SET OWNER ROLE boo;|"', function() {
        assertAutoComplete({
          beforeCursor: 'ALTER SCHEMA baa SET OWNER ROLE boo;',
          afterCursor: '',
          dialect: 'hive',
          noErrors:true,
          containsKeywords: ['SELECT'],
          expectedResult: {
            lowerCase: false
          }
        });
      });

      it('should handle "ALTER DATABASE baa SET LOCATION \'/baa/boo\';|"', function() {
        assertAutoComplete({
          beforeCursor: 'ALTER DATABASE baa SET LOCATION \'/baa/boo\';',
          afterCursor: '',
          dialect: 'hive',
          noErrors:true,
          containsKeywords: ['SELECT'],
          expectedResult: {
            lowerCase: false
          }
        });
      });

      it('should suggest keywords for "ALTER |"', function() {
        assertAutoComplete({
          beforeCursor: 'ALTER ',
          afterCursor: '',
          dialect: 'hive',
          containsKeywords: ['DATABASE', 'SCHEMA'],
          expectedResult: {
            lowerCase: false
          }
        });
      });

      it('should suggest databases for "ALTER DATABASE |"', function() {
        assertAutoComplete({
          beforeCursor: 'ALTER DATABASE ',
          afterCursor: '',
          dialect: 'hive',
          expectedResult: {
            lowerCase: false,
            suggestDatabases: {}
          }
        });
      });

      it('should suggest databases for "ALTER SCHEMA |"', function() {
        assertAutoComplete({
          beforeCursor: 'ALTER SCHEMA ',
          afterCursor: '',
          dialect: 'hive',
          expectedResult: {
            lowerCase: false,
            suggestDatabases: {}
          }
        });
      });

      it('should suggest keywords for "ALTER SCHEMA boo |"', function() {
        assertAutoComplete({
          beforeCursor: 'ALTER SCHEMA boo ',
          afterCursor: '',
          dialect: 'hive',
          expectedResult: {
            lowerCase: false,
            suggestKeywords: ['SET DBPROPERTIES', 'SET LOCATION', 'SET OWNER']
          }
        });
      });

      it('should suggest keywords for "ALTER DATABASE boo SET |"', function() {
        assertAutoComplete({
          beforeCursor: 'ALTER DATABASE boo SET ',
          afterCursor: '',
          dialect: 'hive',
          expectedResult: {
            lowerCase: false,
            suggestKeywords: ['DBPROPERTIES', 'LOCATION', 'OWNER']
          }
        });
      });

      it('should suggest keywords for "ALTER DATABASE boo SET OWNER |"', function() {
        assertAutoComplete({
          beforeCursor: 'ALTER DATABASE boo SET OWNER ',
          afterCursor: '',
          dialect: 'hive',
          expectedResult: {
            lowerCase: false,
            suggestKeywords: ['GROUP', 'ROLE', 'USER']
          }
        });
      });

      it('should suggest hdfs for "ALTER DATABASE boo SET LOCATION \'/|"', function() {
        assertAutoComplete({
          beforeCursor: 'ALTER DATABASE boo SET LOCATION \'/',
          afterCursor: '',
          dialect: 'hive',
          expectedResult: {
            lowerCase: false,
            suggestHdfs: { path: '/' }
          }
        });
      });
    });

    describe('ALTER INDEX', function () {
      it('should handle "ALTER INDEX baa ON boo.ba PARTITION (bla=1) REBUILD;|"', function() {
        assertAutoComplete({
          beforeCursor: 'ALTER INDEX baa ON boo.ba PARTITION (bla=1) REBUILD;',
          afterCursor: '',
          dialect: 'hive',
          noErrors:true,
          containsKeywords: ['SELECT'],
          expectedResult: {
            lowerCase: false
          }
        });
      });

      it('should suggest keywords for "ALTER INDEX |"', function() {
        assertAutoComplete({
          beforeCursor: 'ALTER ',
          afterCursor: '',
          dialect: 'hive',
          containsKeywords: ['INDEX'],
          expectedResult: {
            lowerCase: false
          }
        });
      });

      it('should suggest keywords for "ALTER INDEX boo |"', function() {
        assertAutoComplete({
          beforeCursor: 'ALTER INDEX boo ',
          afterCursor: '',
          dialect: 'hive',
          expectedResult: {
            lowerCase: false,
            suggestKeywords: ['ON']
          }
        });
      });

      it('should suggest tables for "ALTER INDEX boo ON |"', function() {
        assertAutoComplete({
          beforeCursor: 'ALTER INDEX boo ON ',
          afterCursor: '',
          dialect: 'hive',
          expectedResult: {
            lowerCase: false,
            suggestTables: {},
            suggestDatabases: { appendDot: true }
          }
        });
      });

      it('should suggest keywords for "ALTER INDEX boo ON bla |"', function() {
        assertAutoComplete({
          beforeCursor: 'ALTER INDEX boo ON bla ',
          afterCursor: '',
          dialect: 'hive',
          expectedResult: {
            lowerCase: false,
            suggestKeywords: ['PARTITION', 'REBUILD']
          }
        });
      });

      it('should suggest keywords for "ALTER INDEX boo ON bla PARTITION (baa = 1) |"', function() {
        assertAutoComplete({
          beforeCursor: 'ALTER INDEX boo ON bla PARTITION (baa = 1) ',
          afterCursor: '',
          dialect: 'hive',
          expectedResult: {
            lowerCase: false,
            suggestKeywords: ['REBUILD']
          }
        });
      });
    });

    describe('ALTER TABLE', function () {
      it('should handle "ALTER TABLE foo ALTER COLUMN bar SET COMMENT \'boo\'; |"', function() {
        assertAutoComplete({
          beforeCursor: 'ALTER TABLE foo ALTER COLUMN bar SET COMMENT \'boo\';  ',
          afterCursor: '',
          noErrors: true,
          dialect: 'impala',
          containsKeywords: ['SELECT'],
          expectedResult: {
            lowerCase: false
          }
        });
      });

      it('should handle "ALTER TABLE foo ALTER bar DROP DEFAULT; |"', function() {
        assertAutoComplete({
          beforeCursor: 'ALTER TABLE foo ALTER bar DROP DEFAULT;  ',
          afterCursor: '',
          noErrors: true,
          dialect: 'impala',
          containsKeywords: ['SELECT'],
          expectedResult: {
            lowerCase: false
          }
        });
      });

      it('should handle "ALTER TABLE bar SET ROW FORMAT ... |"', function () {
        assertAutoComplete({
          beforeCursor: 'ALTER TABLE bar SET ROW FORMAT DELIMITED FIELDS TERMINATED BY \'a\' ESCAPED BY \'c\' ' +
          'LINES TERMINATED BY \'q\'; ',
          afterCursor: '',
          dialect: 'impala',
          noErrors: true,
          containsKeywords: ['SELECT'],
          expectedResult: {
            lowerCase: false
          }
        });
      });

      it('should suggest keywords for "ALTER |"', function() {
        assertAutoComplete({
          beforeCursor: 'ALTER ',
          afterCursor: '',
          containsKeywords: ['TABLE'],
          expectedResult: {
            lowerCase: false
          }
        });
      });

      it('should suggest tables for "ALTER TABLE |"', function() {
        assertAutoComplete({
          beforeCursor: 'ALTER TABLE ',
          afterCursor: '',
          expectedResult: {
            lowerCase: false,
            suggestTables: { onlyTables: true },
            suggestDatabases: { appendDot: true }
          }
        });
      });

      it('should suggest tables for "ALTER TABLE foo.|"', function() {
        assertAutoComplete({
          beforeCursor: 'ALTER TABLE foo.',
          afterCursor: '',
          expectedResult: {
            lowerCase: false,
            suggestTables: { identifierChain: [{ name: 'foo' }], onlyTables: true  }
          }
        });
      });

      describe('Hive specific', function () {
        it('should handle "ALTER TABLE foo PARTITION (ds=\'2008-04-08\', hr) CHANGE COLUMN dec_column_name dec_column_name DECIMAL;|"', function() {
          assertAutoComplete({
            beforeCursor: 'ALTER TABLE foo PARTITION (ds=\'2008-04-08\', hr) CHANGE COLUMN dec_column_name dec_column_name DECIMAL;',
            afterCursor: '',
            dialect: 'hive',
            containsKeywords: ['SELECT'],
            expectedResult: {
              lowerCase: false
            }
          });
        });

        it('should handle "ALTER TABLE page_view DROP PARTITION (dt=\'2008-08-08\', country=\'us\');|"', function() {
          assertAutoComplete({
            beforeCursor: 'ALTER TABLE page_view DROP PARTITION (dt=\'2008-08-08\', country=\'us\');',
            afterCursor: '',
            dialect: 'hive',
            containsKeywords: ['SELECT'],
            expectedResult: {
              lowerCase: false
            }
          });
        });

        it('should handle "ALTER TABLE page_view ADD PARTITION (dt=\'2008-08-08\', country=\'us\') location \'/path/to/us/part080808\'\nPARTITION (dt=\'2008-08-09\', country=\'us\') location \'/path/to/us/part080809\';|"', function() {
          assertAutoComplete({
            beforeCursor: 'ALTER TABLE page_view ADD PARTITION (dt=\'2008-08-08\', country=\'us\') location \'/path/to/us/part080808\'\nPARTITION (dt=\'2008-08-09\', country=\'us\') location \'/path/to/us/part080809\';',
            afterCursor: '',
            dialect: 'hive',
            containsKeywords: ['SELECT'],
            expectedResult: {
              lowerCase: false
            }
          });
        });

        it('should handle "ALTER TABLE bar SET OWNER ROLE boo;|"', function() {
          assertAutoComplete({
            beforeCursor: 'ALTER TABLE bar SET OWNER ROLE boo;',
            afterCursor: '',
            dialect: 'hive',
            noErrors: true,
            containsKeywords: ['SELECT'],
            expectedResult: {
              lowerCase: false
            }
          });
        });

        it('should suggest keywords for "ALTER TABLE bar |"', function() {
          assertAutoComplete({
            beforeCursor: 'ALTER TABLE bar ',
            afterCursor: '',
            dialect: 'hive',
            expectedResult: {
              lowerCase: false,
              suggestKeywords: ['ADD COLUMNS', 'ADD IF NOT EXISTS', 'ADD PARTITION', 'ARCHIVE PARTITION', 'CHANGE',
                'CLUSTERED BY', 'COMPACT', 'CONCATENATE', 'DISABLE NO_DROP', 'DISABLE OFFLINE', 'DROP',  'ENABLE NO_DROP',
                'ENABLE OFFLINE', 'EXCHANGE PARTITION', 'NOT SKEWED', 'NOT STORED AS DIRECTORIES',  'PARTITION',
                'RECOVER PARTITIONS', 'RENAME TO', 'REPLACE COLUMNS', 'SET FILEFORMAT', 'SET LOCATION', 'SET OWNER', 'SET SERDE',
                'SET SERDEPROPERTIES', 'SET SKEWED LOCATION', 'SET TBLPROPERTIES', 'SKEWED BY', 'TOUCH', 'UNARCHIVE PARTITION']
            }
          });
        });

        it('should suggest keywords for "ALTER TABLE bar ADD |"', function() {
          assertAutoComplete({
            beforeCursor: 'ALTER TABLE bar ADD ',
            afterCursor: '',
            dialect: 'hive',
            expectedResult: {
              lowerCase: false,
              suggestKeywords: ['IF NOT EXISTS', 'COLUMNS', 'CONSTRAINT', 'PARTITION']
            }
          });
        });

        it('should suggest keywords for "ALTER TABLE bar ADD COLUMNS (boo |"', function() {
          assertAutoComplete({
            beforeCursor: 'ALTER TABLE bar ADD COLUMNS (boo ',
            afterCursor: '',
            dialect: 'hive',
            containsKeywords: ['INT', 'STRUCT<>'],
            expectedResult: {
              lowerCase: false
            }
          });
        });

        it('should suggest keywords for "ALTER TABLE bar ADD COLUMNS (boo INT |"', function() {
          assertAutoComplete({
            beforeCursor: 'ALTER TABLE bar ADD COLUMNS (boo INT ',
            afterCursor: '',
            dialect: 'hive',
            expectedResult: {
              lowerCase: false,
              suggestKeywords: ['COMMENT']
            }
          });
        });

        it('should suggest keywords for "ALTER TABLE bar ADD COLUMNS (boo INT) |"', function() {
          assertAutoComplete({
            beforeCursor: 'ALTER TABLE bar ADD COLUMNS (boo INT) ',
            afterCursor: '',
            dialect: 'hive',
            expectedResult: {
              lowerCase: false,
              suggestKeywords: ['CASCADE', 'RESTRICT']
            }
          });
        });

        it('should suggest keywords for "ALTER TABLE bar ADD CONSTRAINT boo FOREIGN |"', function() {
          assertAutoComplete({
            beforeCursor: 'ALTER TABLE bar ADD CONSTRAINT boo FOREIGN ',
            afterCursor: '',
            dialect: 'hive',
            expectedResult: {
              lowerCase: false,
              suggestKeywords: ['KEY']
            }
          });
        });

        it('should suggest keywords for "ALTER TABLE bar ADD CONSTRAINT boo FOREIGN KEY (bla) |"', function () {
          assertAutoComplete({
            beforeCursor: 'ALTER TABLE bar ADD CONSTRAINT boo FOREIGN KEY (bla) ',
            afterCursor: '',
            dialect: 'hive',
            expectedResult: {
              lowerCase: false,
              suggestKeywords: ['REFERENCES']
            }
          });
        });

        it('should suggest keywords for "ALTER TABLE bar ADD CONSTRAINT boo FOREIGN KEY (bla) REFERENCES tbl(col) DISABLE NOVALIDATE |"', function () {
          assertAutoComplete({
            beforeCursor: 'ALTER TABLE bar ADD CONSTRAINT boo FOREIGN KEY (bla) REFERENCES tbl(col) DISABLE NOVALIDATE ',
            afterCursor: '',
            dialect: 'hive',
            expectedResult: {
              lowerCase: false,
              suggestKeywords: ['NORELY', 'RELY']
            }
          });
        });

        it('should suggest keywords for "ALTER TABLE bar ADD CONSTRAINT boo PRIMARY KEY (id) |"', function() {
          assertAutoComplete({
            beforeCursor: 'ALTER TABLE bar ADD CONSTRAINT boo PRIMARY KEY (id) ',
            afterCursor: '',
            dialect: 'hive',
            expectedResult: {
              lowerCase: false,
              suggestKeywords: ['DISABLE NOVALIDATE']
            }
          });
        });

        it('should suggest keywords for "ALTER TABLE bar ADD IF |"', function() {
          assertAutoComplete({
            beforeCursor: 'ALTER TABLE bar ADD IF ',
            afterCursor: '',
            dialect: 'hive',
            expectedResult: {
              lowerCase: false,
              suggestKeywords: ['NOT EXISTS']
            }
          });
        });

        it('should suggest keywords for "ALTER TABLE bar ADD IF NOT |"', function() {
          assertAutoComplete({
            beforeCursor: 'ALTER TABLE bar ADD IF NOT ',
            afterCursor: '',
            dialect: 'hive',
            expectedResult: {
              lowerCase: false,
              suggestKeywords: ['EXISTS']
            }
          });
        });

        it('should suggest keywords for "ALTER TABLE bar ADD IF NOT EXISTS |"', function() {
          assertAutoComplete({
            beforeCursor: 'ALTER TABLE bar ADD IF NOT EXISTS ',
            afterCursor: '',
            dialect: 'hive',
            expectedResult: {
              lowerCase: false,
              suggestKeywords: ['PARTITION']
            }
          });
        });

        it('should suggest keywords for "ALTER TABLE bar ADD IF NOT EXISTS PARTITION (dt=\'2008-08-08\', country=\'us\') |"', function() {
          assertAutoComplete({
            beforeCursor: 'ALTER TABLE bar ADD IF NOT EXISTS PARTITION (dt=\'2008-08-08\', country=\'us\')  ',
            afterCursor: '',
            dialect: 'hive',
            expectedResult: {
              lowerCase: false,
              suggestKeywords: ['LOCATION', 'PARTITION']
            }
          });
        });

        it('should suggest hdfs for "ALTER TABLE bar ADD IF NOT EXISTS PARTITION (dt=\'2008-08-08\', country=\'us\') LOCATION \'|"', function() {
          assertAutoComplete({
            beforeCursor: 'ALTER TABLE bar ADD IF NOT EXISTS PARTITION (dt=\'2008-08-08\', country=\'us\') LOCATION \'',
            afterCursor: '',
            dialect: 'hive',
            expectedResult: {
              lowerCase: false,
              suggestHdfs: { path: '' }
            }
          });
        });

        it('should suggest columns for "ALTER TABLE bar ADD PARTITION (dt=\'2008-08-08\', |"', function() {
          assertAutoComplete({
            beforeCursor: 'ALTER TABLE bar ADD IF NOT EXISTS PARTITION (dt=\'2008-08-08\', ',
            afterCursor: '',
            dialect: 'hive',
            expectedResult: {
              suggestColumns: { tables: [{ identifierChain: [{ name: 'bar' }] }] } ,
              lowerCase: false
            }
          });
        });

        it('should suggest columns for "ALTER TABLE bar ADD PARTITION (dt=\'2008-08-08\') LOCATION \'/boo\' PARTITION (|"', function() {
          assertAutoComplete({
            beforeCursor: 'ALTER TABLE bar ADD IF NOT EXISTS PARTITION (dt=\'2008-08-08\') LOCATION \'/boo\' PARTITION  (',
            afterCursor: '',
            dialect: 'hive',
            expectedResult: {
              lowerCase: false,
              suggestColumns:  { tables: [{ identifierChain: [{ name: 'bar' }] }] }
            }
          });
        });

        it('should suggest keywords for "ALTER TABLE bar ADD PARTITION (dt=\'2008-08-08\') LOCATION \'/boo\' PARTITION (baa=1) "', function() {
          assertAutoComplete({
            beforeCursor: 'ALTER TABLE bar ADD IF NOT EXISTS PARTITION (dt=\'2008-08-08\') LOCATION \'/boo\' PARTITION (baa=1) ',
            afterCursor: '',
            dialect: 'hive',
            expectedResult: {
              lowerCase: false,
              suggestKeywords: ['LOCATION', 'PARTITION']
            }
          });
        });

        it('should suggest hdfs for "ALTER TABLE bar ADD PARTITION (dt=\'2008-08-08\') LOCATION \'/boo\' PARTITION (country=\'us\') LOCATION \'"', function() {
          assertAutoComplete({
            beforeCursor: 'ALTER TABLE bar ADD IF NOT EXISTS PARTITION (dt=\'2008-08-08\') LOCATION \'/boo\' PARTITION (country=\'us\') LOCATION \'',
            afterCursor: '',
            dialect: 'hive',
            expectedResult: {
              lowerCase: false,
              suggestHdfs: { path: '' }
            }
          });
        });

        it('should suggest keywords for "ALTER TABLE bar ARCHIVE |"', function() {
          assertAutoComplete({
            beforeCursor: 'ALTER TABLE bar ARCHIVE ',
            afterCursor: '',
            dialect: 'hive',
            expectedResult: {
              lowerCase: false,
              suggestKeywords: ['PARTITION']
            }
          });
        });

        it('should suggest columns for "ALTER TABLE bar CHANGE |"', function() {
          assertAutoComplete({
            beforeCursor: 'ALTER TABLE bar CHANGE ',
            afterCursor: '',
            dialect: 'hive',
            expectedResult: {
              lowerCase: false,
              suggestColumns:  { tables: [{ identifierChain: [{ name: 'bar' }] }] },
              suggestKeywords: ['COLUMN']
            }
          });
        });

        it('should suggest keywords for "ALTER TABLE bar CHANGE boo baa |"', function() {
          assertAutoComplete({
            beforeCursor: 'ALTER TABLE bar CHANGE boo baa ',
            afterCursor: '',
            dialect: 'hive',
            containsKeywords: ['ARRAY<>', 'INT'],
            expectedResult: {
              lowerCase: false
            }
          });
        });

        it('should suggest keywords for "ALTER TABLE bar CHANGE boo baa INT |"', function() {
          assertAutoComplete({
            beforeCursor: 'ALTER TABLE bar CHANGE boo baa INT ',
            afterCursor: '',
            dialect: 'hive',
            expectedResult: {
              lowerCase: false,
              suggestKeywords: ['COMMENT', 'AFTER', 'FIRST', 'CASCADE', 'RESTRICT']
            }
          });
        });

        it('should suggest keywords for "ALTER TABLE bar CHANGE boo baa INT COMMENT \'ble\' |"', function() {
          assertAutoComplete({
            beforeCursor: 'ALTER TABLE bar CHANGE boo baa INT COMMENT \'ble\' ',
            afterCursor: '',
            dialect: 'hive',
            expectedResult: {
              lowerCase: false,
              suggestKeywords: ['AFTER', 'FIRST', 'CASCADE', 'RESTRICT']
            }
          });
        });

        it('should suggest columns for "ALTER TABLE bar CHANGE boo baa INT COMMENT \'ble\' AFTER |"', function() {
          assertAutoComplete({
            beforeCursor: 'ALTER TABLE bar CHANGE boo baa INT COMMENT \'ble\' AFTER ',
            afterCursor: '',
            dialect: 'hive',
            expectedResult: {
              lowerCase: false,
              suggestColumns:  { tables: [{ identifierChain: [{ name: 'bar' }] }] }
            }
          });
        });

        it('should suggest columns for "ALTER TABLE bar CHANGE boo baa INT FIRST |"', function() {
          assertAutoComplete({
            beforeCursor: 'ALTER TABLE bar CHANGE boo baa INT FIRST ',
            afterCursor: '',
            dialect: 'hive',
            expectedResult: {
              lowerCase: false,
              suggestColumns:  { tables: [{ identifierChain: [{ name: 'bar' }] }] }
            }
          });
        });

        it('should suggest keywords for "ALTER TABLE bar CHANGE boo baa INT FIRST ba |"', function() {
          assertAutoComplete({
            beforeCursor: 'ALTER TABLE bar CHANGE boo baa INT FIRST ba ',
            afterCursor: '',
            dialect: 'hive',
            expectedResult: {
              lowerCase: false,
              suggestKeywords: ['CASCADE', 'RESTRICT']
            }
          });
        });

        it('should suggest keywords for "ALTER TABLE bar CHANGE COLUMN boo baa INT AFTER ba |"', function() {
          assertAutoComplete({
            beforeCursor: 'ALTER TABLE bar CHANGE COLUMN boo baa INT AFTER ba ',
            afterCursor: '',
            dialect: 'hive',
            expectedResult: {
              lowerCase: false,
              suggestKeywords: ['CASCADE', 'RESTRICT']
            }
          });
        });

        it('should suggest keywords for "ALTER TABLE bar CLUSTERED |"', function() {
          assertAutoComplete({
            beforeCursor: 'ALTER TABLE bar CLUSTERED ',
            afterCursor: '',
            dialect: 'hive',
            expectedResult: {
              lowerCase: false,
              suggestKeywords: ['BY']
            }
          });
        });

        it('should suggest columns for "ALTER TABLE bar CLUSTERED BY (|"', function() {
          assertAutoComplete({
            beforeCursor: 'ALTER TABLE bar CLUSTERED BY (',
            afterCursor: '',
            dialect: 'hive',
            expectedResult: {
              lowerCase: false,
              suggestColumns:  { tables: [{ identifierChain: [{ name: 'bar' }] }] }
            }
          });
        });

        it('should suggest columns for "ALTER TABLE bar CLUSTERED BY (a, b, |"', function() {
          assertAutoComplete({
            beforeCursor: 'ALTER TABLE bar CLUSTERED BY (a, b, ',
            afterCursor: '',
            dialect: 'hive',
            expectedResult: {
              lowerCase: false,
              suggestColumns:  { tables: [{ identifierChain: [{ name: 'bar' }] }] }
            }
          });
        });

        it('should suggest keywords for "ALTER TABLE bar CLUSTERED BY (a, b, c) |"', function() {
          assertAutoComplete({
            beforeCursor: 'ALTER TABLE bar CLUSTERED BY (a, b, c) ',
            afterCursor: '',
            dialect: 'hive',
            expectedResult: {
              lowerCase: false,
              suggestKeywords: ['SORTED BY', 'INTO']
            }
          });
        });

        it('should suggest keywords for "ALTER TABLE bar CLUSTERED BY (a, b, c) INTO 10 |"', function() {
          assertAutoComplete({
            beforeCursor: 'ALTER TABLE bar CLUSTERED BY (a, b, c) INTO 10 ',
            afterCursor: '',
            dialect: 'hive',
            expectedResult: {
              lowerCase: false,
              suggestKeywords: ['BUCKETS']
            }
          });
        });

        it('should suggest keywords for "ALTER TABLE bar CLUSTERED BY (a, b, c) SORTED |"', function() {
          assertAutoComplete({
            beforeCursor: 'ALTER TABLE bar CLUSTERED BY (a, b, c) SORTED ',
            afterCursor: '',
            dialect: 'hive',
            expectedResult: {
              lowerCase: false,
              suggestKeywords: ['BY']
            }
          });
        });

        it('should suggest columns for "ALTER TABLE foo.bar CLUSTERED BY (a, b, c) SORTED BY (|"', function() {
          assertAutoComplete({
            beforeCursor: 'ALTER TABLE foo.bar CLUSTERED BY (a, b, c) SORTED BY (',
            afterCursor: '',
            dialect: 'hive',
            expectedResult: {
              lowerCase: false,
              suggestColumns: { tables: [{ identifierChain: [{ name: 'foo' }, { name: 'bar' }] }] }
            }
          });
        });

        it('should suggest keywords for "ALTER TABLE foo.bar CLUSTERED BY (a, b, c) SORTED BY (a) |"', function() {
          assertAutoComplete({
            beforeCursor: 'ALTER TABLE bar CLUSTERED BY (a, b, c) SORTED BY (a) ',
            afterCursor: '',
            dialect: 'hive',
            expectedResult: {
              lowerCase: false,
              suggestKeywords: ['INTO']
            }
          });
        });

        it('should suggest keywords for "ALTER TABLE foo.bar CLUSTERED BY (a, b, c) SORTED BY (a) INTO 10 |"', function() {
          assertAutoComplete({
            beforeCursor: 'ALTER TABLE bar CLUSTERED BY (a, b, c) SORTED BY (a) INTO 10 ',
            afterCursor: '',
            dialect: 'hive',
            expectedResult: {
              lowerCase: false,
              suggestKeywords: ['BUCKETS']
            }
          });
        });

        it('should suggest keywords for "ALTER TABLE bar DROP |"', function() {
          assertAutoComplete({
            beforeCursor: 'ALTER TABLE bar DROP ',
            afterCursor: '',
            dialect: 'hive',
            expectedResult: {
              lowerCase: false,
              suggestKeywords: ['IF EXISTS', 'CONSTRAINT', 'PARTITION']
            }
          });
        });

        it('should suggest keywords for "ALTER TABLE bar DROP IF |"', function() {
          assertAutoComplete({
            beforeCursor: 'ALTER TABLE bar DROP IF ',
            afterCursor: '',
            dialect: 'hive',
            expectedResult: {
              lowerCase: false,
              suggestKeywords: ['EXISTS']
            }
          });
        });

        it('should suggest keywords for "ALTER TABLE bar DROP IF EXISTS |"', function() {
          assertAutoComplete({
            beforeCursor: 'ALTER TABLE bar DROP IF EXISTS ',
            afterCursor: '',
            dialect: 'hive',
            expectedResult: {
              lowerCase: false,
              suggestKeywords: ['PARTITION']
            }
          });
        });

        // TODO: Suggest partitions
        it('should suggest columns for "ALTER TABLE bar DROP IF EXISTS PARTITION (|"', function() {
          assertAutoComplete({
            beforeCursor: 'ALTER TABLE bar DROP IF EXISTS PARTITION (',
            afterCursor: '',
            dialect: 'hive',
            expectedResult: {
              lowerCase: false,
              suggestColumns:  { tables: [{ identifierChain: [{ name: 'bar' }] }] }
            }
          });
        });

        it('should suggest keywords for "ALTER TABLE bar DROP IF EXISTS PARTITION (a=\'baa\'), |"', function() {
          assertAutoComplete({
            beforeCursor: 'ALTER TABLE bar DROP IF EXISTS PARTITION (a=\'baa\'), ',
            afterCursor: '',
            dialect: 'hive',
            expectedResult: {
              lowerCase: false,
              suggestKeywords: ['PARTITION']
            }
          });
        });

        it('should suggest keywords for "ALTER TABLE bar DROP PARTITION (a=\'baa\') |"', function() {
          assertAutoComplete({
            beforeCursor: 'ALTER TABLE bar DROP PARTITION (a=\'baa\') ',
            afterCursor: '',
            dialect: 'hive',
            expectedResult: {
              lowerCase: false,
              suggestKeywords: ['PURGE']
            }
          });
        });

        it('should suggest keywords for "ALTER TABLE bar DROP PARTITION (a=\'baa\'), PARTITION (b=\'boo\') |"', function() {
          assertAutoComplete({
            beforeCursor: 'ALTER TABLE bar DROP PARTITION (a=\'baa\'), PARTITION (b=\'boo\') ',
            afterCursor: '',
            dialect: 'hive',
            expectedResult: {
              lowerCase: false,
              suggestKeywords: ['PURGE']
            }
          });
        });

        it('should suggest keywords for "ALTER TABLE bar EXCHANGE |"', function() {
          assertAutoComplete({
            beforeCursor: 'ALTER TABLE bar EXCHANGE ',
            afterCursor: '',
            dialect: 'hive',
            expectedResult: {
              lowerCase: false,
              suggestKeywords: ['PARTITION']
            }
          });
        });

        it('should suggest keywords for "ALTER TABLE bar EXCHANGE PARTITION (boo=\'baa\') |"', function() {
          assertAutoComplete({
            beforeCursor: 'ALTER TABLE bar EXCHANGE PARTITION (boo=\'baa\') ',
            afterCursor: '',
            dialect: 'hive',
            expectedResult: {
              lowerCase: false,
              suggestKeywords: ['WITH TABLE']
            }
          });
        });

        it('should suggest keywords for "ALTER TABLE bar EXCHANGE PARTITION ((boo=\'baa\'), (baa=\'boo\')) |"', function() {
          assertAutoComplete({
            beforeCursor: 'ALTER TABLE bar EXCHANGE PARTITION ((boo=\'baa\'), (baa=\'boo\')) ',
            afterCursor: '',
            dialect: 'hive',
            expectedResult: {
              lowerCase: false,
              suggestKeywords: ['WITH TABLE']
            }
          });
        });

        it('should suggest keywords for "ALTER TABLE bar EXCHANGE PARTITION ((boo=\'baa\'), (baa=\'boo\')) WITH |"', function() {
          assertAutoComplete({
            beforeCursor: 'ALTER TABLE bar EXCHANGE PARTITION ((boo=\'baa\'), (baa=\'boo\')) WITH ',
            afterCursor: '',
            dialect: 'hive',
            expectedResult: {
              lowerCase: false,
              suggestKeywords: ['TABLE']
            }
          });
        });

        it('should suggest tables for "ALTER TABLE bar EXCHANGE PARTITION ((boo=\'baa\'), (baa=\'boo\')) WITH TABLE |"', function() {
          assertAutoComplete({
            beforeCursor: 'ALTER TABLE bar EXCHANGE PARTITION ((boo=\'baa\'), (baa=\'boo\')) WITH TABLE ',
            afterCursor: '',
            dialect: 'hive',
            expectedResult: {
              lowerCase: false,
              suggestTables: {},
              suggestDatabases: { appendDot: true }
            }
          });
        });

        it('should suggest keywords for "ALTER TABLE bar NOT |"', function() {
          assertAutoComplete({
            beforeCursor: 'ALTER TABLE bar NOT ',
            afterCursor: '',
            dialect: 'hive',
            expectedResult: {
              lowerCase: false,
              suggestKeywords: ['SKEWED', 'STORED AS DIRECTORIES']
            }
          });
        });

        it('should suggest keywords for "ALTER TABLE bar NOT STORED |"', function() {
          assertAutoComplete({
            beforeCursor: 'ALTER TABLE bar NOT STORED ',
            afterCursor: '',
            dialect: 'hive',
            expectedResult: {
              lowerCase: false,
              suggestKeywords: ['AS DIRECTORIES']
            }
          });
        });

        it('should suggest keywords for "ALTER TABLE bar NOT STORED AS |"', function() {
          assertAutoComplete({
            beforeCursor: 'ALTER TABLE bar NOT STORED AS ',
            afterCursor: '',
            dialect: 'hive',
            expectedResult: {
              lowerCase: false,
              suggestKeywords: ['DIRECTORIES']
            }
          });
        });

        it('should suggest keywords for "ALTER TABLE bar PARTITION (col=\'val\') |"', function() {
          assertAutoComplete({
            beforeCursor: 'ALTER TABLE bar PARTITION (col=\'val\') ',
            afterCursor: '',
            dialect: 'hive',
            expectedResult: {
              lowerCase: false,
              suggestKeywords: ['ADD COLUMNS', 'CHANGE', 'COMPACT', 'CONCATENATE', 'DISABLE NO_DROP', 'DISABLE OFFLINE',
                'ENABLE NO_DROP', 'ENABLE OFFLINE', 'RENAME TO PARTITION', 'REPLACE COLUMNS', 'SET FILEFORMAT',
                'SET LOCATION', 'SET SERDE', 'SET SERDEPROPERTIES']
            }
          });
        });

        it('should suggest keywords for "ALTER TABLE bar COMPACT \'boo\' |"', function() {
          assertAutoComplete({
            beforeCursor: 'ALTER TABLE bar COMPACT \'boo\' ',
            afterCursor: '',
            dialect: 'hive',
            expectedResult: {
              lowerCase: false,
              suggestKeywords: ['AND WAIT', 'WITH OVERWRITE TBLPROPERTIES']
            }
          });
        });

        it('should suggest keywords for "ALTER TABLE bar COMPACT \'boo\' AND |"', function() {
          assertAutoComplete({
            beforeCursor: 'ALTER TABLE bar COMPACT \'boo\' AND ',
            afterCursor: '',
            dialect: 'hive',
            expectedResult: {
              lowerCase: false,
              suggestKeywords: ['WAIT']
            }
          });
        });

        it('should suggest keywords for "ALTER TABLE bar COMPACT \'boo\' WITH |"', function() {
          assertAutoComplete({
            beforeCursor: 'ALTER TABLE bar COMPACT \'boo\' WITH ',
            afterCursor: '',
            dialect: 'hive',
            expectedResult: {
              lowerCase: false,
              suggestKeywords: ['OVERWRITE TBLPROPERTIES']
            }
          });
        });

        it('should suggest keywords for "ALTER TABLE bar COMPACT \'boo\' WITH OVERWRITE |"', function() {
          assertAutoComplete({
            beforeCursor: 'ALTER TABLE bar COMPACT \'boo\' WITH OVERWRITE ',
            afterCursor: '',
            dialect: 'hive',
            expectedResult: {
              lowerCase: false,
              suggestKeywords: ['TBLPROPERTIES']
            }
          });
        });

        it('should suggest keywords for "ALTER TABLE bar PARTITION (col=\'val\') ADD |"', function() {
          assertAutoComplete({
            beforeCursor: 'ALTER TABLE bar PARTITION (col=\'val\') ADD ',
            afterCursor: '',
            dialect: 'hive',
            expectedResult: {
              lowerCase: false,
              suggestKeywords: ['COLUMNS']
            }
          });
        });

        it('should suggest keywords for "ALTER TABLE bar PARTITION (col=\'val\') ADD COLUMNS (boo |"', function() {
          assertAutoComplete({
            beforeCursor: 'ALTER TABLE bar PARTITION (col=\'val\') ADD COLUMNS (boo ',
            afterCursor: '',
            dialect: 'hive',
            containsKeywords: ['INT', 'STRUCT<>'],
            expectedResult: {
              lowerCase: false
            }
          });
        });

        it('should suggest keywords for "ALTER TABLE bar PARTITION (col=\'val\') ADD COLUMNS (boo INT |"', function() {
          assertAutoComplete({
            beforeCursor: 'ALTER TABLE bar PARTITION (col=\'val\') ADD COLUMNS (boo INT ',
            afterCursor: '',
            dialect: 'hive',
            expectedResult: {
              lowerCase: false,
              suggestKeywords: ['COMMENT']
            }
          });
        });

        it('should suggest keywords for "ALTER TABLE bar PARTITION (col=\'val\') ADD COLUMNS (boo INT) |"', function() {
          assertAutoComplete({
            beforeCursor: 'ALTER TABLE bar PARTITION (col=\'val\') ADD COLUMNS (boo INT) ',
            afterCursor: '',
            dialect: 'hive',
            expectedResult: {
              lowerCase: false,
              suggestKeywords: ['CASCADE', 'RESTRICT']
            }
          });
        });

        it('should suggest columns for "ALTER TABLE bar PARTITION (col=\'val\') CHANGE |"', function() {
          assertAutoComplete({
            beforeCursor: 'ALTER TABLE bar PARTITION (col=\'val\') CHANGE ',
            afterCursor: '',
            dialect: 'hive',
            expectedResult: {
              lowerCase: false,
              suggestColumns:  { tables: [{ identifierChain: [{ name: 'bar' }] }] },
              suggestKeywords: ['COLUMN']
            }
          });
        });

        it('should suggest keywords for "ALTER TABLE bar PARTITION (col1, col2) CHANGE boo baa |"', function() {
          assertAutoComplete({
            beforeCursor: 'ALTER TABLE bar PARTITION (col1, col2) CHANGE boo baa ',
            afterCursor: '',
            dialect: 'hive',
            containsKeywords: ['ARRAY<>', 'INT'],
            expectedResult: {
              lowerCase: false
            }
          });
        });

        it('should suggest keywords for "ALTER TABLE bar PARTITION (col=\'val\') CHANGE boo baa |"', function() {
          assertAutoComplete({
            beforeCursor: 'ALTER TABLE bar PARTITION (col=\'val\') CHANGE boo baa ',
            afterCursor: '',
            dialect: 'hive',
            containsKeywords: ['ARRAY<>', 'INT'],
            expectedResult: {
              lowerCase: false
            }
          });
        });

        it('should suggest keywords for "ALTER TABLE bar PARTITION (col=\'val\') CHANGE boo baa INT |"', function() {
          assertAutoComplete({
            beforeCursor: 'ALTER TABLE bar PARTITION (col=\'val\') CHANGE boo baa INT ',
            afterCursor: '',
            dialect: 'hive',
            expectedResult: {
              lowerCase: false,
              suggestKeywords: ['COMMENT', 'AFTER', 'FIRST', 'CASCADE', 'RESTRICT']
            }
          });
        });

        it('should suggest keywords for "ALTER TABLE bar PARTITION (col=\'val\') CHANGE boo baa INT COMMENT \'ble\' |"', function() {
          assertAutoComplete({
            beforeCursor: 'ALTER TABLE bar PARTITION (col=\'val\') CHANGE boo baa INT COMMENT \'ble\' ',
            afterCursor: '',
            dialect: 'hive',
            expectedResult: {
              lowerCase: false,
              suggestKeywords: ['AFTER', 'FIRST', 'CASCADE', 'RESTRICT']
            }
          });
        });

        it('should suggest columns for "ALTER TABLE bar PARTITION (col=\'val\') CHANGE boo baa INT COMMENT \'ble\' AFTER |"', function() {
          assertAutoComplete({
            beforeCursor: 'ALTER TABLE bar PARTITION (col=\'val\') CHANGE boo baa INT COMMENT \'ble\' AFTER ',
            afterCursor: '',
            dialect: 'hive',
            expectedResult: {
              lowerCase: false,
              suggestColumns:  { tables: [{ identifierChain: [{ name: 'bar' }] }] }
            }
          });
        });

        it('should suggest columns for "ALTER TABLE bar PARTITION (col=\'val\') CHANGE boo baa INT FIRST |"', function() {
          assertAutoComplete({
            beforeCursor: 'ALTER TABLE bar PARTITION (col=\'val\') CHANGE boo baa INT FIRST ',
            afterCursor: '',
            dialect: 'hive',
            expectedResult: {
              lowerCase: false,
              suggestColumns:  { tables: [{ identifierChain: [{ name: 'bar' }] }] }
            }
          });
        });

        it('should suggest keywords for "ALTER TABLE bar PARTITION (col=\'val\') CHANGE boo baa INT FIRST ba |"', function() {
          assertAutoComplete({
            beforeCursor: 'ALTER TABLE bar PARTITION (col=\'val\') CHANGE boo baa INT FIRST ba ',
            afterCursor: '',
            dialect: 'hive',
            expectedResult: {
              lowerCase: false,
              suggestKeywords: ['CASCADE', 'RESTRICT']
            }
          });
        });

        it('should suggest keywords for "ALTER TABLE bar PARTITION (col=\'val\') CHANGE COLUMN boo baa INT AFTER ba |"', function() {
          assertAutoComplete({
            beforeCursor: 'ALTER TABLE bar PARTITION (col=\'val\') CHANGE COLUMN boo baa INT AFTER ba ',
            afterCursor: '',
            dialect: 'hive',
            expectedResult: {
              lowerCase: false,
              suggestKeywords: ['CASCADE', 'RESTRICT']
            }
          });
        });

        it('should suggest keywords for "ALTER TABLE bar PARTITION (col=\'val\') DISABLE |"', function() {
          assertAutoComplete({
            beforeCursor: 'ALTER TABLE bar PARTITION (col=\'val\') DISABLE ',
            afterCursor: '',
            dialect: 'hive',
            expectedResult: {
              lowerCase: false,
              suggestKeywords: ['NO_DROP', 'OFFLINE']
            }
          });
        });

        it('should suggest keywords for "ALTER TABLE bar PARTITION (col=\'val\') DISABLE NO_DROP |"', function() {
          assertAutoComplete({
            beforeCursor: 'ALTER TABLE bar PARTITION (col=\'val\') DISABLE NO_DROP ',
            afterCursor: '',
            dialect: 'hive',
            expectedResult: {
              lowerCase: false,
              suggestKeywords: ['CASCADE']
            }
          });
        });

        it('should suggest keywords for "ALTER TABLE bar PARTITION (col=\'val\') ENABLE |"', function() {
          assertAutoComplete({
            beforeCursor: 'ALTER TABLE bar PARTITION (col=\'val\') ENABLE ',
            afterCursor: '',
            dialect: 'hive',
            expectedResult: {
              lowerCase: false,
              suggestKeywords: ['NO_DROP', 'OFFLINE']
            }
          });
        });

        it('should suggest keywords for "ALTER TABLE bar PARTITION (col=\'val\') RENAME |"', function() {
          assertAutoComplete({
            beforeCursor: 'ALTER TABLE bar PARTITION (col=\'val\') RENAME ',
            afterCursor: '',
            dialect: 'hive',
            expectedResult: {
              lowerCase: false,
              suggestKeywords: ['TO PARTITION']
            }
          });
        });

        it('should suggest keywords for "ALTER TABLE bar PARTITION (col=\'val\') RENAME TO |"', function() {
          assertAutoComplete({
            beforeCursor: 'ALTER TABLE bar PARTITION (col=\'val\') RENAME TO ',
            afterCursor: '',
            dialect: 'hive',
            expectedResult: {
              lowerCase: false,
              suggestKeywords: ['PARTITION']
            }
          });
        });

        it('should suggest keywords for "ALTER TABLE bar PARTITION (col=\'val\') REPLACE |"', function() {
          assertAutoComplete({
            beforeCursor: 'ALTER TABLE bar PARTITION (col=\'val\') REPLACE ',
            afterCursor: '',
            dialect: 'hive',
            expectedResult: {
              lowerCase: false,
              suggestKeywords: ['COLUMNS']
            }
          });
        });

        it('should suggest keywords for "ALTER TABLE bar PARTITION (col=\'val\') REPLACE COLUMNS (boo |"', function() {
          assertAutoComplete({
            beforeCursor: 'ALTER TABLE bar PARTITION (col=\'val\') REPLACE COLUMNS (boo ',
            afterCursor: '',
            dialect: 'hive',
            containsKeywords: ['INT', 'STRUCT<>'],
            expectedResult: {
              lowerCase: false
            }
          });
        });

        it('should suggest keywords for "ALTER TABLE bar PARTITION (col=\'val\') REPLACE COLUMNS (boo INT |"', function() {
          assertAutoComplete({
            beforeCursor: 'ALTER TABLE bar PARTITION (col=\'val\') REPLACE COLUMNS (boo INT ',
            afterCursor: '',
            dialect: 'hive',
            expectedResult: {
              lowerCase: false,
              suggestKeywords: ['COMMENT']
            }
          });
        });

        it('should suggest keywords for "ALTER TABLE bar PARTITION (col=\'val\') REPLACE COLUMNS (boo INT) |"', function() {
          assertAutoComplete({
            beforeCursor: 'ALTER TABLE bar PARTITION (col=\'val\') REPLACE COLUMNS (boo INT) ',
            afterCursor: '',
            dialect: 'hive',
            expectedResult: {
              lowerCase: false,
              suggestKeywords: ['CASCADE', 'RESTRICT']
            }
          });
        });

        it('should suggest keywords for "ALTER TABLE bar PARTITION (col=\'val\') SET |"', function() {
          assertAutoComplete({
            beforeCursor: 'ALTER TABLE bar PARTITION (col=\'val\') SET ',
            afterCursor: '',
            dialect: 'hive',
            expectedResult: {
              lowerCase: false,
              suggestKeywords: ['FILEFORMAT', 'LOCATION', 'SERDE', 'SERDEPROPERTIES']
            }
          });
        });

        it('should suggest keywords for "ALTER TABLE bar PARTITION (col=\'val\') SET FILEFORMAT |"', function() {
          assertAutoComplete({
            beforeCursor: 'ALTER TABLE bar PARTITION (col=\'val\') SET FILEFORMAT ',
            afterCursor: '',
            dialect: 'hive',
            containsKeywords: ['ORC', 'PARQUET'],
            expectedResult: {
              lowerCase: false
            }
          });
        });

        it('should suggest hdfs for "ALTER TABLE bar PARTITION (col=\'val\') SET LOCATION \'|"', function() {
          assertAutoComplete({
            beforeCursor: 'ALTER TABLE bar PARTITION (col=\'val\') SET LOCATION \'',
            afterCursor: '',
            dialect: 'hive',
            expectedResult: {
              lowerCase: false,
              suggestHdfs: { path: '' }
            }
          });
        });

        it('should suggest keywords for "ALTER TABLE bar RECOVER |"', function() {
          assertAutoComplete({
            beforeCursor: 'ALTER TABLE bar RECOVER ',
            afterCursor: '',
            dialect: 'hive',
            expectedResult: {
              lowerCase: false,
              suggestKeywords: ['PARTITIONS']
            }
          });
        });

        it('should suggest keywords for "ALTER TABLE bar RENAME |"', function() {
          assertAutoComplete({
            beforeCursor: 'ALTER TABLE bar RENAME ',
            afterCursor: '',
            dialect: 'hive',
            expectedResult: {
              lowerCase: false,
              suggestKeywords: ['TO']
            }
          });
        });

        it('should suggest keywords for "ALTER TABLE bar REPLACE |"', function() {
          assertAutoComplete({
            beforeCursor: 'ALTER TABLE bar REPLACE ',
            afterCursor: '',
            dialect: 'hive',
            expectedResult: {
              lowerCase: false,
              suggestKeywords: ['COLUMNS']
            }
          });
        });

        it('should suggest keywords for "ALTER TABLE bar REPLACE COLUMNS (boo |"', function() {
          assertAutoComplete({
            beforeCursor: 'ALTER TABLE bar REPLACE COLUMNS (boo ',
            afterCursor: '',
            dialect: 'hive',
            containsKeywords: ['INT', 'STRUCT<>'],
            expectedResult: {
              lowerCase: false
            }
          });
        });

        it('should suggest keywords for "ALTER TABLE bar REPLACE COLUMNS (boo INT |"', function() {
          assertAutoComplete({
            beforeCursor: 'ALTER TABLE bar REPLACE COLUMNS (boo INT ',
            afterCursor: '',
            dialect: 'hive',
            expectedResult: {
              lowerCase: false,
              suggestKeywords: ['COMMENT']
            }
          });
        });

        it('should suggest keywords for "ALTER TABLE bar REPLACE COLUMNS (boo INT) |"', function() {
          assertAutoComplete({
            beforeCursor: 'ALTER TABLE bar REPLACE COLUMNS (boo INT) ',
            afterCursor: '',
            dialect: 'hive',
            expectedResult: {
              lowerCase: false,
              suggestKeywords: ['CASCADE', 'RESTRICT']
            }
          });
        });

        it('should suggest keywords for "ALTER TABLE bar SET |"', function() {
          assertAutoComplete({
            beforeCursor: 'ALTER TABLE bar SET ',
            afterCursor: '',
            dialect: 'hive',
            expectedResult: {
              lowerCase: false,
              suggestKeywords: ['FILEFORMAT', 'LOCATION', 'OWNER', 'SERDE', 'SERDEPROPERTIES', 'SKEWED LOCATION', 'TBLPROPERTIES']
            }
          });
        });

        it('should suggest keywords for "ALTER TABLE bar SET FILEFORMAT |"', function() {
          assertAutoComplete({
            beforeCursor: 'ALTER TABLE bar SET FILEFORMAT ',
            afterCursor: '',
            dialect: 'hive',
            containsKeywords: ['ORC', 'PARQUET'],
            expectedResult: {
              lowerCase: false
            }
          });
        });

        it('should suggest hdfs for "ALTER TABLE bar SET LOCATION \'|"', function() {
          assertAutoComplete({
            beforeCursor: 'ALTER TABLE bar SET LOCATION \'',
            afterCursor: '',
            dialect: 'hive',
            expectedResult: {
              lowerCase: false,
              suggestHdfs: { path: '' }
            }
          });
        });

        it('should suggest keywords for "ALTER TABLE bar SET OWNER |"', function() {
          assertAutoComplete({
            beforeCursor: 'ALTER TABLE bar SET OWNER ',
            afterCursor: '',
            dialect: 'hive',
            expectedResult: {
              lowerCase: false,
              suggestKeywords: ['GROUP', 'ROLE', 'USER']
            }
          });
        });

        it('should suggest keywords for "ALTER TABLE bar SET SERDE \'boo\' |"', function() {
          assertAutoComplete({
            beforeCursor: 'ALTER TABLE bar SET SERDE \'boo\' ',
            afterCursor: '',
            dialect: 'hive',
            expectedResult: {
              lowerCase: false,
              suggestKeywords: ['WITH SERDEPROPERTIES']
            }
          });
        });

        it('should suggest keywords for "ALTER TABLE bar SET SERDE \'boo\' WITH |"', function() {
          assertAutoComplete({
            beforeCursor: 'ALTER TABLE bar SET SERDE \'boo\' WITH ',
            afterCursor: '',
            dialect: 'hive',
            expectedResult: {
              lowerCase: false,
              suggestKeywords: ['SERDEPROPERTIES']
            }
          });
        });

        it('should suggest keywords for "ALTER TABLE bar SET SKEWED |"', function() {
          assertAutoComplete({
            beforeCursor: 'ALTER TABLE bar SET SKEWED ',
            afterCursor: '',
            dialect: 'hive',
            expectedResult: {
              lowerCase: false,
              suggestKeywords: ['LOCATION']
            }
          });
        });

        it('should suggest columns for "ALTER TABLE bar SET SKEWED LOCATION (|"', function() {
          assertAutoComplete({
            beforeCursor: 'ALTER TABLE bar SET SKEWED LOCATION (',
            afterCursor: '',
            dialect: 'hive',
            expectedResult: {
              lowerCase: false,
              suggestColumns:  { tables: [{ identifierChain: [{ name: 'bar' }] }] }
            }
          });
        });

        it('should suggest columns for "ALTER TABLE bar SET SKEWED LOCATION (a=\'/boo\', |"', function() {
          assertAutoComplete({
            beforeCursor: 'ALTER TABLE bar SET SKEWED LOCATION (a=\'/boo\', ',
            afterCursor: '',
            dialect: 'hive',
            expectedResult: {
              lowerCase: false,
              suggestColumns:  { tables: [{ identifierChain: [{ name: 'bar' }] }] }
            }
          });
        });

        it('should suggest keywords for "ALTER TABLE bar SKEWED |"', function() {
          assertAutoComplete({
            beforeCursor: 'ALTER TABLE bar SKEWED ',
            afterCursor: '',
            dialect: 'hive',
            expectedResult: {
              lowerCase: false,
              suggestKeywords: ['BY']
            }
          });
        });

        it('should suggest columns for "ALTER TABLE bar SKEWED BY (|"', function() {
          assertAutoComplete({
            beforeCursor: 'ALTER TABLE bar SKEWED BY (',
            afterCursor: '',
            dialect: 'hive',
            expectedResult: {
              lowerCase: false,
              suggestColumns:  { tables: [{ identifierChain: [{ name: 'bar' }] }] }
            }
          });
        });

        it('should suggest columns for "ALTER TABLE foo.bar SKEWED BY (a, |"', function() {
          assertAutoComplete({
            beforeCursor: 'ALTER TABLE foo.bar SKEWED BY (a, ',
            afterCursor: '',
            dialect: 'hive',
            expectedResult: {
              lowerCase: false,
              suggestColumns: { tables: [{ identifierChain: [{ name: 'foo' }, { name: 'bar' }] }] }
            }
          });
        });

        it('should suggest keywords for "ALTER TABLE bar SKEWED BY (a, b) |"', function() {
          assertAutoComplete({
            beforeCursor: 'ALTER TABLE bar SKEWED BY (a, b) ',
            afterCursor: '',
            dialect: 'hive',
            expectedResult: {
              lowerCase: false,
              suggestKeywords: ['ON']
            }
          });
        });

        it('should suggest keywords for "ALTER TABLE bar SKEWED BY (a, b) ON ((1, 2), (2, 3)) "', function() {
          assertAutoComplete({
            beforeCursor: 'ALTER TABLE bar SKEWED BY (a, b) ON ((1, 2), (2, 3)) ',
            afterCursor: '',
            dialect: 'hive',
            expectedResult: {
              lowerCase: false,
              suggestKeywords: ['STORED AS DIRECTORIES']
            }
          });
        });

        it('should suggest keywords for "ALTER TABLE bar SKEWED BY (a, b) ON ((1, 2), (2, 3)) STORED "', function() {
          assertAutoComplete({
            beforeCursor: 'ALTER TABLE bar SKEWED BY (a, b) ON ((1, 2), (2, 3)) STORED ',
            afterCursor: '',
            dialect: 'hive',
            expectedResult: {
              lowerCase: false,
              suggestKeywords: ['AS DIRECTORIES']
            }
          });
        });

        it('should suggest keywords for "ALTER TABLE bar SKEWED BY (a, b) ON ((1, 2), (2, 3)) STORED AS "', function() {
          assertAutoComplete({
            beforeCursor: 'ALTER TABLE bar SKEWED BY (a, b) ON ((1, 2), (2, 3)) STORED AS ',
            afterCursor: '',
            dialect: 'hive',
            expectedResult: {
              lowerCase: false,
              suggestKeywords: ['DIRECTORIES']
            }
          });
        });

        it('should suggest keywords for "ALTER TABLE bar TOUCH |"', function() {
          assertAutoComplete({
            beforeCursor: 'ALTER TABLE bar TOUCH ',
            afterCursor: '',
            dialect: 'hive',
            expectedResult: {
              lowerCase: false,
              suggestKeywords: ['PARTITION']
            }
          });
        });

        it('should suggest keywords for "ALTER TABLE bar UNARCHIVE |"', function() {
          assertAutoComplete({
            beforeCursor: 'ALTER TABLE bar UNARCHIVE ',
            afterCursor: '',
            dialect: 'hive',
            expectedResult: {
              lowerCase: false,
              suggestKeywords: ['PARTITION']
            }
          });
        });

      });

      describe('Impala specific', function () {
        it('should handle "ALTER TABLE db.tbl SET COLUMN STATS foo (\'numDVs\'=\'2\',\'numNulls\'=\'0\'); |"', function() {
          assertAutoComplete({
            beforeCursor: 'ALTER TABLE db.tbl SET COLUMN STATS foo (\'numDVs\'=\'2\',\'numNulls\'=\'0\'); ',
            afterCursor: '',
            dialect: 'impala',
            noErrors: true,
            containsKeywords: ['SELECT'],
            expectedResult: {
              lowerCase: false
            }
          });
        });

        it('should handle "ALTER TABLE db.tbl SET OWNER USER boo; |"', function () {
          assertAutoComplete({
            beforeCursor: 'ALTER TABLE db.tbl SET OWNER USER boo; ',
            afterCursor: '',
            dialect: 'impala',
            noErrors: true,
            containsKeywords: ['SELECT'],
            expectedResult: {
              lowerCase: false
            }
          });
        });

        it('should suggest databases for "ALTER TABLE db.tbl RENAME TO |"', function() {
          assertAutoComplete({
            beforeCursor: 'ALTER TABLE db.tbl RENAME TO  ',
            afterCursor: '',
            dialect: 'impala',
            expectedResult: {
              lowerCase: false,
              suggestDatabases: { appendDot: true }
            }
          });
        });

        it('should handle "alter table d2.mobile rename to d3.mobile;|"', function() {
          assertAutoComplete({
            beforeCursor: 'alter table d2.mobile rename to d3.mobile;',
            afterCursor: '',
            dialect: 'impala',
            containsKeywords: ['SELECT'],
            expectedResult: {
              lowerCase: true
            }
          });
        });

        it('should handle "alter table p1 partition (month=1, day=1) set location \'/usr/external_data/new_years_day\';|"', function() {
          assertAutoComplete({
            beforeCursor: 'alter table p1 partition (month=1, day=1) set location \'/usr/external_data/new_years_day\';',
            afterCursor: '',
            dialect: 'impala',
            containsKeywords: ['SELECT'],
            expectedResult: {
              lowerCase: true
            }
          });
        });

        it('should handle "alter table sales_data add partition (zipcode = cast(9021 * 10 as string));|"', function() {
          assertAutoComplete({
            beforeCursor: 'alter table sales_data add partition (zipcode = cast(9021 * 10 as string));',
            afterCursor: '',
            dialect: 'impala',
            containsKeywords: ['SELECT'],
            expectedResult: {
              lowerCase: true
            }
          });
        });

        it('should handle "ALTER TABLE table_name SET TBLPROPERTIES(\'EXTERNAL\'=\'FALSE\');|"', function() {
          assertAutoComplete({
            beforeCursor: 'ALTER TABLE table_name SET TBLPROPERTIES(\'EXTERNAL\'=\'FALSE\');',
            afterCursor: '',
            dialect: 'impala',
            containsKeywords: ['SELECT'],
            expectedResult: {
              lowerCase: false
            }
          });
        });

        it('should suggest keywords for "ALTER TABLE bar |"', function() {
          assertAutoComplete({
            beforeCursor: 'ALTER TABLE bar ',
            afterCursor: '',
            dialect: 'impala',
            expectedResult: {
              lowerCase: false,
              suggestKeywords: ['ADD COLUMNS', 'ADD PARTITION', 'ADD RANGE PARTITION', 'ALTER', 'ALTER COLUMN',
                'CHANGE', 'DROP COLUMN', 'DROP PARTITION', 'DROP RANGE PARTITION', 'PARTITION', 'RECOVER PARTITIONS',
                'RENAME TO', 'REPLACE COLUMNS', 'SET CACHED IN', 'SET COLUMN STATS', 'SET FILEFORMAT', 'SET LOCATION',
<<<<<<< HEAD
                'SET ROW FORMAT', 'SET SERDEPROPERTIES', 'SET TBLPROPERTIES', 'SET UNCACHED' ]
=======
                'SET OWNER', 'SET ROW FORMAT', 'SET SERDEPROPERTIES', 'SET TBLPROPERTIES', 'SET UNCACHED' ]
>>>>>>> 2050268a
            }
          });
        });

        it('should suggest keywords for "ALTER TABLE bar SET |"', function() {
          assertAutoComplete({
            beforeCursor: 'ALTER TABLE bar SET ',
            afterCursor: '',
            dialect: 'impala',
            expectedResult: {
              lowerCase: false,
<<<<<<< HEAD
              suggestKeywords: ['CACHED IN', 'COLUMN STATS', 'FILEFORMAT', 'LOCATION', 'ROW FORMAT', 'SERDEPROPERTIES', 'TBLPROPERTIES', 'UNCACHED']
=======
              suggestKeywords: ['CACHED IN', 'COLUMN STATS', 'FILEFORMAT', 'LOCATION', 'OWNER ROLE', 'OWNER USER', 'ROW FORMAT', 'SERDEPROPERTIES', 'TBLPROPERTIES', 'UNCACHED']
>>>>>>> 2050268a
            }
          });
        });

        it('should suggest keywords for "ALTER TABLE bar SET COLUMN |"', function() {
          assertAutoComplete({
            beforeCursor: 'ALTER TABLE bar SET COLUMN ',
            afterCursor: '',
            dialect: 'impala',
            expectedResult: {
              lowerCase: false,
              suggestKeywords: ['STATS']
            }
          });
        });

        it('should suggest columns for "ALTER TABLE bar SET COLUMN STATS |"', function() {
          assertAutoComplete({
            beforeCursor: 'ALTER TABLE bar SET COLUMN STATS ',
            afterCursor: '',
            dialect: 'impala',
            expectedResult: {
              lowerCase: false,
              suggestColumns: { tables: [{ identifierChain: [{ name: 'bar' }] }] }
            }
          });
        });

       it('should handle "ALTER TABLE db.tbl SET COLUMN STATS foo (|"', function() {
         assertAutoComplete({
           beforeCursor: 'ALTER TABLE db.tbl SET COLUMN STATS foo (',
           afterCursor: '',
           dialect: 'impala',
           expectedResult: {
             lowerCase: false,
             suggestIdentifiers: ['\'avgSize\'', '\'maxSize\'', '\'numDVs\'', '\'numNulls\''],
           }
         });
       });

        it('should suggest keywords for "ALTER TABLE bar ALTER |"', function() {
          assertAutoComplete({
            beforeCursor: 'ALTER TABLE bar ALTER ',
            afterCursor: '',
            dialect: 'impala',
            expectedResult: {
              lowerCase: false,
              suggestColumns: { tables: [{ identifierChain: [{ name: 'bar' }] }] },
              suggestKeywords: ['COLUMN']
            }
          });
        });

        it('should suggest keywords for "ALTER TABLE bar ALTER foo |"', function() {
          assertAutoComplete({
            beforeCursor: 'ALTER TABLE bar ALTER foo ',
            afterCursor: '',
            dialect: 'impala',
            expectedResult: {
              lowerCase: false,
              suggestKeywords: ['DROP DEFAULT', 'SET BLOCK_SIZE', 'SET COMMENT', 'SET COMPRESSION', 'SET DEFAULT', 'SET ENCODING']
            }
          });
        });

        it('should suggest keywords for "ALTER TABLE bar ALTER foo SET |"', function() {
          assertAutoComplete({
            beforeCursor: 'ALTER TABLE bar ALTER foo SET ',
            afterCursor: '',
            dialect: 'impala',
            expectedResult: {
              lowerCase: false,
              suggestKeywords: ['BLOCK_SIZE', 'COMMENT', 'COMPRESSION', 'DEFAULT', 'ENCODING']
            }
          });
        });

        it('should suggest keywords for "ALTER TABLE bar ALTER foo DROP |"', function() {
          assertAutoComplete({
            beforeCursor: 'ALTER TABLE bar ALTER foo DROP ',
            afterCursor: '',
            dialect: 'impala',
            expectedResult: {
              lowerCase: false,
              suggestKeywords: ['DEFAULT']
            }
          });
        });

        it('should suggest keywords for "ALTER TABLE bar ADD |"', function() {
          assertAutoComplete({
            beforeCursor: 'ALTER TABLE bar ADD ',
            afterCursor: '',
            dialect: 'impala',
            expectedResult: {
              lowerCase: false,
              suggestKeywords: ['IF NOT EXISTS', 'COLUMNS', 'PARTITION', 'RANGE PARTITION']
            }
          });
        });

        it('should suggest keywords for "ALTER TABLE bar ADD IF NOT EXISTS |"', function() {
          assertAutoComplete({
            beforeCursor: 'ALTER TABLE bar ADD IF NOT EXISTS ',
            afterCursor: '',
            dialect: 'impala',
            expectedResult: {
              lowerCase: false,
              suggestKeywords: ['PARTITION', 'RANGE PARTITION']
            }
          });
        });

        it('should handle "ALTER TABLE bar ADD RANGE PARTITION VALUE = \'A\';|"', function() {
          assertAutoComplete({
            beforeCursor: 'ALTER TABLE bar ADD RANGE PARTITION VALUE = \'A\';',
            afterCursor: '',
            noErrors: true,
            dialect: 'impala',
            containsKeywords: ['SELECT'],
            expectedResult: {
              lowerCase: false
            }
          });
        });

        it('should suggest keywords for "ALTER TABLE bar ADD RANGE |"', function() {
          assertAutoComplete({
            beforeCursor: 'ALTER TABLE bar ADD RANGE ',
            afterCursor: '',
            dialect: 'impala',
            expectedResult: {
              lowerCase: false,
              suggestKeywords: ['PARTITION']
            }
          });
        });

        it('should suggest keywords for "ALTER TABLE bar ADD RANGE PARTITION |"', function() {
          assertAutoComplete({
            beforeCursor: 'ALTER TABLE bar ADD RANGE PARTITION ',
            afterCursor: '',
            dialect: 'impala',
            expectedResult: {
              lowerCase: false,
              suggestKeywords: ['VALUE']
            }
          });
        });

        it('should suggest keywords for "ALTER TABLE bar ADD RANGE PARTITION VALUE |"', function() {
          assertAutoComplete({
            beforeCursor: 'ALTER TABLE bar ADD RANGE PARTITION VALUE ',
            afterCursor: '',
            dialect: 'impala',
            expectedResult: {
              lowerCase: false,
              suggestKeywords: ['=']
            }
          });
        });

        it('should suggest keywords for "ALTER TABLE bar ADD RANGE PARTITION 1 |"', function() {
          assertAutoComplete({
            beforeCursor: 'ALTER TABLE bar ADD RANGE PARTITION 1 ',
            afterCursor: '',
            dialect: 'impala',
            expectedResult: {
              lowerCase: false,
              suggestKeywords: ['<', '<=', '<>', '=', '>', '>=']
            }
          });
        });

        it('should suggest keywords for "ALTER TABLE bar ADD RANGE PARTITION 1 < |"', function() {
          assertAutoComplete({
            beforeCursor: 'ALTER TABLE bar ADD RANGE PARTITION 1 < ',
            afterCursor: '',
            dialect: 'impala',
            expectedResult: {
              lowerCase: false,
              suggestKeywords: ['VALUES']
            }
          });
        });

        it('should suggest keywords for "ALTER TABLE bar ADD RANGE PARTITION 1 < VALUES |"', function() {
          assertAutoComplete({
            beforeCursor: 'ALTER TABLE bar ADD RANGE PARTITION 1 < VALUES ',
            afterCursor: '',
            dialect: 'impala',
            expectedResult: {
              lowerCase: false,
              suggestKeywords: ['<', '<=', '<>', '=', '>', '>=']
            }
          });
        });

        it('should suggest keywords for "ALTER TABLE bar ADD COLUMNS (a INT, b |"', function() {
          assertAutoComplete({
            beforeCursor: 'ALTER TABLE bar ADD COLUMNS (a INT, b ',
            afterCursor: '',
            dialect: 'impala',
            containsKeywords: ['INT'],
            expectedResult: {
              lowerCase: false
            }
          });
        });

        it('should suggest columns for "ALTER TABLE bar ADD PARTITION (|"', function() {
          assertAutoComplete({
            beforeCursor: 'ALTER TABLE bar ADD PARTITION (',
            afterCursor: '',
            dialect: 'impala',
            expectedResult: {
              lowerCase: false,
              suggestColumns: { tables: [{ identifierChain: [{ name: 'bar' }] }] }
            }
          });
        });

        it('should handle "ALTER TABLE bar ADD PARTITION (a=1) LOCATION \'/bla\' UNCACHED; |"', function() {
          assertAutoComplete({
            beforeCursor: 'ALTER TABLE bar ADD PARTITION (a=1) LOCATION \'/bla\' UNCACHED; ',
            afterCursor: '',
            noErrors: true,
            containsKeywords: ['SELECT'],
            dialect: 'impala',
            expectedResult: {
              lowerCase: false
            }
          });
        });

        it('should handle "ALTER TABLE bar ADD IF NOT EXISTS PARTITION (a=1) LOCATION \'/bla\' CACHED IN \'boo\' WITH REPLICATION = 2; |"', function() {
          assertAutoComplete({
            beforeCursor: 'ALTER TABLE bar ADD IF NOT EXISTS PARTITION (a=1) LOCATION \'/bla\' CACHED IN \'boo\' WITH REPLICATION = 2; ',
            afterCursor: '',
            noErrors: true,
            containsKeywords: ['SELECT'],
            dialect: 'impala',
            expectedResult: {
              lowerCase: false
            }
          });
        });

        it('should suggest keywords for "ALTER TABLE bar ADD PARTITION (a=1) |"', function() {
          assertAutoComplete({
            beforeCursor: 'ALTER TABLE bar ADD PARTITION (a=1) ',
            afterCursor: '',
            dialect: 'impala',
            expectedResult: {
              lowerCase: false,
              suggestKeywords: ['CACHED IN', 'LOCATION', 'UNCACHED']
            }
          });
        });

        it('should suggest keywords for "ALTER TABLE bar ADD PARTITION (a=1) CACHED |"', function() {
          assertAutoComplete({
            beforeCursor: 'ALTER TABLE bar ADD PARTITION (a=1) CACHED ',
            afterCursor: '',
            dialect: 'impala',
            expectedResult: {
              lowerCase: false,
              suggestKeywords: ['IN']
            }
          });
        });

        it('should suggest keywords for "ALTER TABLE bar ADD PARTITION (a=1) CACHED IN \'boo\' |"', function() {
          assertAutoComplete({
            beforeCursor: 'ALTER TABLE bar ADD PARTITION (a=1) CACHED IN \'boo\' ',
            afterCursor: '',
            dialect: 'impala',
            expectedResult: {
              lowerCase: false,
              suggestKeywords: ['WITH REPLICATION =']
            }
          });
        });

        it('should suggest columns for "ALTER TABLE bar CHANGE |"', function() {
          assertAutoComplete({
            beforeCursor: 'ALTER TABLE bar CHANGE ',
            afterCursor: '',
            dialect: 'impala',
            expectedResult: {
              lowerCase: false,
              suggestColumns: { tables: [{ identifierChain: [{ name: 'bar' }] }] }
            }
          });
        });

        it('should suggest keywords for "ALTER TABLE bar CHANGE foo bar |"', function() {
          assertAutoComplete({
            beforeCursor: 'ALTER TABLE bar CHANGE foo bar ',
            afterCursor: '',
            dialect: 'impala',
            containsKeywords: ['INT'],
            expectedResult: {
              lowerCase: false
            }
          });
        });

        it('should suggest columns for "ALTER TABLE bar DROP |"', function() {
          assertAutoComplete({
            beforeCursor: 'ALTER TABLE bar DROP ',
            afterCursor: '',
            dialect: 'impala',
            expectedResult: {
              lowerCase: false,
              suggestColumns: { tables: [{ identifierChain: [{ name: 'bar' }] }] },
              suggestKeywords: ['IF EXISTS', 'COLUMN', 'PARTITION', 'RANGE PARTITION']
            }
          });
        });

        // TODO: Should suggest partitions
        it('should suggest columns for "ALTER TABLE bar DROP PARTITION (|"', function() {
          assertAutoComplete({
            beforeCursor: 'ALTER TABLE bar DROP PARTITION (',
            afterCursor: '',
            dialect: 'impala',
            expectedResult: {
              lowerCase: false,
              suggestColumns: { tables: [{ identifierChain: [{ name: 'bar' }] }] }
            }
          });
        });

        it('should suggest columns for "ALTER TABLE bar DROP IF |"', function() {
          assertAutoComplete({
            beforeCursor: 'ALTER TABLE bar DROP IF ',
            afterCursor: '',
            dialect: 'impala',
            expectedResult: {
              lowerCase: false,
              suggestKeywords: ['EXISTS']
            }
          });
        });

        it('should suggest columns for "ALTER TABLE bar DROP IF EXISTS PARTITION (|"', function() {
          assertAutoComplete({
            beforeCursor: 'ALTER TABLE bar DROP IF EXISTS PARTITION (',
            afterCursor: '',
            dialect: 'impala',
            expectedResult: {
              lowerCase: false,
              suggestColumns: { tables: [{ identifierChain: [{ name: 'bar' }] }] }
            }
          });
        });

        it('should suggest columns for "ALTER TABLE bar DROP RANGE |"', function() {
          assertAutoComplete({
            beforeCursor: 'ALTER TABLE bar DROP RANGE ',
            afterCursor: '',
            dialect: 'impala',
            expectedResult: {
              lowerCase: false,
              suggestKeywords: ['PARTITION']
            }
          });
        });

        it('should suggest columns for "ALTER TABLE bar DROP IF EXISTS RANGE |"', function() {
          assertAutoComplete({
            beforeCursor: 'ALTER TABLE bar DROP IF EXISTS RANGE ',
            afterCursor: '',
            dialect: 'impala',
            expectedResult: {
              lowerCase: false,
              suggestKeywords: ['PARTITION']
            }
          });
        });

        it('should suggest columns for "ALTER TABLE bar DROP IF EXISTS RANGE PARTITION |"', function() {
          assertAutoComplete({
            beforeCursor: 'ALTER TABLE bar DROP IF EXISTS RANGE PARTITION ',
            afterCursor: '',
            dialect: 'impala',
            expectedResult: {
              lowerCase: false,
              suggestKeywords: ['VALUE']
            }
          });
        });

        it('should suggest columns for "ALTER TABLE bar DROP IF EXISTS RANGE PARTITION VALUE |"', function() {
          assertAutoComplete({
            beforeCursor: 'ALTER TABLE bar DROP IF EXISTS RANGE PARTITION VALUE ',
            afterCursor: '',
            dialect: 'impala',
            expectedResult: {
              lowerCase: false,
              suggestKeywords: ['=']
            }
          });
        });

        it('should suggest columns for "ALTER TABLE bar DROP IF EXISTS RANGE PARTITION "a" |"', function() {
          assertAutoComplete({
            beforeCursor: 'ALTER TABLE bar DROP IF EXISTS RANGE PARTITION "a" ',
            afterCursor: '',
            dialect: 'impala',
            expectedResult: {
              lowerCase: false,
              suggestKeywords: ['<', '<=', '<>', '=', '>', '>=']
            }
          });
        });

        it('should suggest columns for "ALTER TABLE bar DROP RANGE PARTITION "a" < |"', function() {
          assertAutoComplete({
            beforeCursor: 'ALTER TABLE bar DROP RANGE PARTITION "a" < ',
            afterCursor: '',
            dialect: 'impala',
            expectedResult: {
              lowerCase: false,
              suggestKeywords: ['VALUES']
            }
          });
        });

        it('should suggest keywords for "ALTER TABLE bar PARTITION (a=\'b\') |"', function() {
          assertAutoComplete({
            beforeCursor: 'ALTER TABLE bar PARTITION (a=\'b\') ',
            afterCursor: '',
            dialect: 'impala',
            expectedResult: {
              lowerCase: false,
              suggestKeywords: ['SET CACHED IN', 'SET FILEFORMAT', 'SET LOCATION', 'SET ROW FORMAT', 'SET SERDEPROPERTIES', 'SET TBLPROPERTIES', 'SET UNCACHED']
            }
          });
        });

        it('should suggest keywords for "ALTER TABLE bar PARTITION (a=\'b\') SET |"', function() {
          assertAutoComplete({
            beforeCursor: 'ALTER TABLE bar PARTITION (a=\'b\') SET ',
            afterCursor: '',
            dialect: 'impala',
            expectedResult: {
              lowerCase: false,
              suggestKeywords: ['CACHED IN', 'FILEFORMAT', 'LOCATION', 'ROW FORMAT', 'SERDEPROPERTIES', 'TBLPROPERTIES', 'UNCACHED']
            }
          });
        });

        it('should suggest keywords for "ALTER TABLE bar PARTITION (a=\'b\') SET CACHED |"', function() {
          assertAutoComplete({
            beforeCursor: 'ALTER TABLE bar PARTITION (a=\'b\') SET CACHED ',
            afterCursor: '',
            dialect: 'impala',
            expectedResult: {
              lowerCase: false,
              suggestKeywords: ['IN']
            }
          });
        });

        it('should suggest keywords for "ALTER TABLE bar PARTITION (a=\'b\') SET CACHED IN \'boo\' |"', function() {
          assertAutoComplete({
            beforeCursor: 'ALTER TABLE bar PARTITION (a=\'b\') SET CACHED IN \'boo\' ',
            afterCursor: '',
            dialect: 'impala',
            expectedResult: {
              lowerCase: false,
              suggestKeywords: ['WITH REPLICATION =']
            }
          });
        });

        it('should suggest keywords for "ALTER TABLE bar PARTITION (a=\'b\') SET CACHED IN \'boo\' WITH |"', function() {
          assertAutoComplete({
            beforeCursor: 'ALTER TABLE bar PARTITION (a=\'b\') SET CACHED IN \'boo\' WITH ',
            afterCursor: '',
            dialect: 'impala',
            expectedResult: {
              lowerCase: false,
              suggestKeywords: ['REPLICATION =']
            }
          });
        });

        it('should suggest keywords for "ALTER TABLE bar PARTITION (a=\'b\') SET CACHED IN \'boo\' WITH REPLICATION |"', function() {
          assertAutoComplete({
            beforeCursor: 'ALTER TABLE bar PARTITION (a=\'b\') SET CACHED IN \'boo\' WITH REPLICATION ',
            afterCursor: '',
            dialect: 'impala',
            expectedResult: {
              lowerCase: false,
              suggestKeywords: ['=']
            }
          });
        });

        it('should suggest keywords for "ALTER TABLE bar PARTITION (a=\'b\') SET FILEFORMAT |"', function() {
          assertAutoComplete({
            beforeCursor: 'ALTER TABLE bar PARTITION (a=\'b\') SET FILEFORMAT ',
            afterCursor: '',
            dialect: 'impala',
            containsKeywords: ['PARQUET'],
            expectedResult: {
              lowerCase: false
            }
          });
        });

        it('should suggest hdfs for "ALTER TABLE bar PARTITION (a=\'b\') SET LOCATION \'|"', function() {
          assertAutoComplete({
            beforeCursor: 'ALTER TABLE bar PARTITION (a=\'b\') SET LOCATION \'',
            afterCursor: '',
            dialect: 'impala',
            expectedResult: {
              lowerCase: false,
              suggestHdfs: { path: '' }
            }
          });
        });

<<<<<<< HEAD
=======
        it('should suggest keywords for "ALTER TABLE bar SET OWNER |"', function() {
          assertAutoComplete({
            beforeCursor: 'ALTER TABLE bar SET OWNER ',
            afterCursor: '',
            dialect: 'impala',
            expectedResult: {
              lowerCase: false,
              suggestKeywords: ['ROLE', 'USER']
            }
          });
        });

>>>>>>> 2050268a
        it('should suggest keywords for "ALTER TABLE bar SET ROW |"', function() {
         assertAutoComplete({
           beforeCursor: 'ALTER TABLE bar SET ROW ',
           afterCursor: '',
           dialect: 'impala',
           expectedResult: {
             lowerCase: false,
             suggestKeywords: ['FORMAT']
           }
         });
        });

        it('should suggest keywords for "ALTER TABLE bar SET ROW FORMAT |"', function() {
          assertAutoComplete({
            beforeCursor: 'ALTER TABLE bar SET ROW FORMAT ',
            afterCursor: '',
            dialect: 'impala',
            expectedResult: {
              lowerCase: false,
              suggestKeywords: ['DELIMITED']
            }
          });
        });

        it('should suggest keywords for "ALTER TABLE bar SET ROW FORMAT DELIMITED |"', function () {
          assertAutoComplete({
            beforeCursor: 'ALTER TABLE bar SET ROW FORMAT DELIMITED ',
            afterCursor: '',
            dialect: 'impala',
            containsKeywords: ['FIELDS TERMINATED BY', 'LINES TERMINATED BY' ],
            doestNotContainKeywords: ['ROW FORMAT'],
            expectedResult: {
              lowerCase: false
            }
          });
        });

        it('should suggest keywords for "ALTER TABLE bar SET ROW FORMAT DELIMITED FIELDS |"', function () {
          assertAutoComplete({
            beforeCursor: 'ALTER TABLE bar SET ROW FORMAT DELIMITED FIELDS ',
            afterCursor: '',
            dialect: 'impala',
            expectedResult: {
              lowerCase: false,
              suggestKeywords: ['TERMINATED BY']
            }
          });
        });

        it('should suggest keywords for "ALTER TABLE bar SET ROW FORMAT DELIMITED FIELDS TERMINATED |"', function () {
          assertAutoComplete({
            beforeCursor: 'ALTER TABLE bar SET ROW FORMAT DELIMITED FIELDS TERMINATED ',
            afterCursor: '',
            dialect: 'impala',
            expectedResult: {
              lowerCase: false,
              suggestKeywords: ['BY']
            }
          });
        });

        it('should suggest keywords for "ALTER TABLE bar SET ROW FORMAT DELIMITED FIELDS TERMINATED BY \'b\' |"', function () {
          assertAutoComplete({
            beforeCursor: 'ALTER TABLE bar SET ROW FORMAT DELIMITED FIELDS TERMINATED BY \'b\' ',
            afterCursor: '',
            dialect: 'impala',
            containsKeywords: ['LINES TERMINATED BY' ],
            doestNotContainKeywords: ['FIELDS TERMINATED BY', 'ROW FORMAT'],
            expectedResult: {
              lowerCase: false
            }
          });
        });

        it('should suggest keywords for "ALTER TABLE bar SET ROW FORMAT DELIMITED LINES TERMINATED |"', function () {
          assertAutoComplete({
            beforeCursor: 'ALTER TABLE bar SET ROW FORMAT DELIMITED LINES TERMINATED ',
            afterCursor: '',
            dialect: 'impala',
            expectedResult: {
              lowerCase: false,
              suggestKeywords: ['BY']
            }
          });
        });

        it('should suggest keywords for "ALTER TABLE bar RECOVER |"', function() {
          assertAutoComplete({
            beforeCursor: 'ALTER TABLE bar RECOVER ',
            afterCursor: '',
            dialect: 'impala',
            expectedResult: {
              lowerCase: false,
              suggestKeywords: ['PARTITIONS']
            }
          });
        });
      });
    });

    describe('ALTER VIEW', function () {
      it('should handle "ALTER VIEW baa.boo AS SELECT * FROM bla;|"', function() {
        assertAutoComplete({
          beforeCursor: 'ALTER VIEW baa.boo AS SELECT * FROM bla;',
          afterCursor: '',
          noErrors: true,
          containsKeywords: ['SELECT'],
          expectedResult: {
            lowerCase: false
          }
        });
      });

      it('should suggest keywords for "ALTER |"', function() {
        assertAutoComplete({
          beforeCursor: 'ALTER ',
          afterCursor: '',
          containsKeywords: ['VIEW'],
          expectedResult: {
            lowerCase: false
          }
        });
      });

      it('should suggest views for "ALTER VIEW |"', function() {
        assertAutoComplete({
          beforeCursor: 'ALTER VIEW ',
          afterCursor: '',
          expectedResult: {
            lowerCase: false,
            suggestTables: { onlyViews: true },
            suggestDatabases: { appendDot: true }
          }
        });
      });

      it('should suggest views for "ALTER VIEW boo.|"', function() {
        assertAutoComplete({
          beforeCursor: 'ALTER VIEW boo.',
          afterCursor: '',
          expectedResult: {
            lowerCase: false,
            suggestTables: { identifierChain: [{ name: 'boo' }], onlyViews: true }
          }
        });
      });

      it('should suggest keywords for "ALTER VIEW boo |"', function() {
        assertAutoComplete({
          beforeCursor: 'ALTER VIEW boo ',
          afterCursor: '',
          containsKeywords: ['AS'],
          expectedResult: {
            lowerCase: false
          }
        });
      });

      it('should suggest keywords for "ALTER VIEW baa.boo AS |"', function() {
        assertAutoComplete({
          beforeCursor: 'ALTER VIEW baa.boo AS ',
          afterCursor: '',
          expectedResult: {
            lowerCase: false,
            suggestKeywords: ['SELECT']
          }
        });
      });

      it('should suggest databases for "ALTER VIEW baa.boo AS SELECT * FROM |"', function() {
        assertAutoComplete({
          beforeCursor: 'ALTER VIEW baa.boo AS SELECT * FROM ',
          afterCursor: '',
          expectedResult: {
            lowerCase: false,
            suggestTables: {},
            suggestDatabases: { appendDot: true }
          }
        });
      });

      describe('Hive specific', function () {
        it('should handle "ALTER VIEW boo SET TBLPROPERTIES ("baa"=\'boo\');|"', function() {
          assertAutoComplete({
            beforeCursor: 'ALTER VIEW boo SET TBLPROPERTIES ("baa"=\'boo\');',
            afterCursor: '',
            dialect: 'hive',
            noErrors: true,
            containsKeywords: ['SELECT'],
            expectedResult: {
              lowerCase: false
            }
          });
        });

        it('should suggest keywords for "ALTER VIEW boo |"', function() {
          assertAutoComplete({
            beforeCursor: 'ALTER VIEW boo ',
            afterCursor: '',
            dialect: 'hive',
            expectedResult: {
              lowerCase: false,
              suggestKeywords: ['AS', 'SET TBLPROPERTIES']
            }
          });
        });

        it('should suggest keywords for "ALTER VIEW boo SET |"', function() {
          assertAutoComplete({
            beforeCursor: 'ALTER VIEW boo SET ',
            afterCursor: '',
            dialect: 'hive',
            expectedResult: {
              lowerCase: false,
              suggestKeywords: ['TBLPROPERTIES']
            }
          });
        });
      });

      describe('Impala specific', function () {
        it('should suggest handle "ALTER VIEW bloo.boo RENAME TO baa.bla;|"', function() {
          assertAutoComplete({
            beforeCursor: 'ALTER VIEW bloo.boo RENAME TO baa.bla;',
            afterCursor: '',
            dialect: 'impala',
            noErrors: true,
            containsKeywords: ['SELECT'],
            expectedResult: {
              lowerCase: false
            }
          });
        });

        it('should handle "ALTER VIEW db.foo SET OWNER ROLE boo; |"', function () {
          assertAutoComplete({
            beforeCursor: 'ALTER VIEW db.tbl SET OWNER ROLE boo; ',
            afterCursor: '',
            dialect: 'impala',
            noErrors: true,
            containsKeywords: ['SELECT'],
            expectedResult: {
              lowerCase: false
            }
          });
        });

        it('should suggest keywords for "ALTER VIEW boo |"', function() {
          assertAutoComplete({
            beforeCursor: 'ALTER VIEW boo ',
            afterCursor: '',
            dialect: 'impala',
            expectedResult: {
              lowerCase: false,
              suggestKeywords: ['AS', 'RENAME TO', 'SET OWNER']
            }
          });
        });

        it('should suggest keywords for "ALTER VIEW boo RENAME |"', function() {
          assertAutoComplete({
            beforeCursor: 'ALTER VIEW boo RENAME ',
            afterCursor: '',
            dialect: 'impala',
            expectedResult: {
              lowerCase: false,
              suggestKeywords: ['TO']
            }
          });
        });

        it('should suggest databases for "ALTER VIEW boo RENAME TO |"', function() {
          assertAutoComplete({
            beforeCursor: 'ALTER VIEW boo RENAME TO ',
            afterCursor: '',
            dialect: 'impala',
            expectedResult: {
              lowerCase: false,
              suggestDatabases: { appendDot: true }
            }
          });
        });

        it('should suggest keywords for "ALTER VIEW boo SET |"', function() {
          assertAutoComplete({
            beforeCursor: 'ALTER VIEW boo SET ',
            afterCursor: '',
            dialect: 'impala',
            expectedResult: {
              lowerCase: false,
              suggestKeywords: ['OWNER ROLE', 'OWNER USER']
            }
          });
        });

        it('should suggest keywords for "ALTER VIEW db.boo SET OWNER|"', function() {
          assertAutoComplete({
            beforeCursor: 'ALTER VIEW db.boo SET OWNER ',
            afterCursor: '',
            dialect: 'impala',
            expectedResult: {
              lowerCase: false,
              suggestKeywords: ['ROLE', 'USER']
            }
          });
        });
      });
    });

    describe('MSCK', function () {
      it('should handle "MSCK REPAIR TABLE boo.baa;|"', function() {
        assertAutoComplete({
          beforeCursor: 'MSCK REPAIR TABLE boo.baa;',
          afterCursor: '',
          dialect: 'hive',
          noErrors: true,
          containsKeywords: ['SELECT'],
          expectedResult: {
            lowerCase: false
          }
        });
      });

      it('should suggest keywords for "|"', function() {
        assertAutoComplete({
          beforeCursor: '',
          afterCursor: '',
          dialect: 'hive',
          containsKeywords: ['MSCK'],
          expectedResult: {
            lowerCase: false
          }
        });
      });

      it('should suggest keywords for "MSCK |"', function() {
        assertAutoComplete({
          beforeCursor: 'MSCK ',
          afterCursor: '',
          dialect: 'hive',
          containsKeywords: ['REPAIR TABLE'],
          expectedResult: {
            lowerCase: false
          }
        });
      });

      it('should suggest keywords for "MSCK REPAIR |"', function() {
        assertAutoComplete({
          beforeCursor: 'MSCK REPAIR ',
          afterCursor: '',
          dialect: 'hive',
          containsKeywords: ['TABLE'],
          expectedResult: {
            lowerCase: false
          }
        });
      });

      it('should suggest tables for "MSCK REPAIR TABLE |"', function() {
        assertAutoComplete({
          beforeCursor: 'MSCK REPAIR TABLE ',
          afterCursor: '',
          dialect: 'hive',
          expectedResult: {
            lowerCase: false,
            suggestTables: { onlyTables: true },
            suggestDatabases: { appendDot: true }
          }
        });
      });
    });

    describe('RELOAD FUNCTION', function () {
      it('should handle "RELOAD FUNCTION;|"', function() {
        assertAutoComplete({
          beforeCursor: 'RELOAD FUNCTION;',
          afterCursor: '',
          dialect: 'hive',
          noErrors: true,
          containsKeywords: ['SELECT'],
          expectedResult: {
            lowerCase: false
          }
        });
      });

      it('should suggest keywords for "|"', function() {
        assertAutoComplete({
          beforeCursor: '',
          afterCursor: '',
          dialect: 'hive',
          containsKeywords: ['RELOAD FUNCTION'],
          expectedResult: {
            lowerCase: false
          }
        });
      });

      it('should suggest keywords for "reload |"', function() {
        assertAutoComplete({
          beforeCursor: 'reload ',
          afterCursor: '',
          dialect: 'hive',
          expectedResult: {
            lowerCase: true,
            suggestKeywords: ['FUNCTION']
          }
        });
      });
    });

    describe('COMMENT ON', function () {
      it('should handle "COMMENT ON DATABASE boo IS \'foo\';|"', function() {
        assertAutoComplete({
          beforeCursor: 'COMMENT ON DATABASE boo IS \'foo\';',
          afterCursor: '',
          dialect: 'impala',
          noErrors: true,
          containsKeywords: ['SELECT'],
          expectedResult: {
            lowerCase: false
          }
        });
      });

      it('should handle "COMMENT ON DATABASE boo IS NULL;|"', function() {
        assertAutoComplete({
          beforeCursor: 'COMMENT ON DATABASE boo IS NULL;',
          afterCursor: '',
          dialect: 'impala',
          noErrors: true,
          containsKeywords: ['SELECT'],
          expectedResult: {
            lowerCase: false
          }
        });
      });

      it('should suggest keywords for "|"', function() {
        assertAutoComplete({
          beforeCursor: '',
          afterCursor: '',
          dialect: 'impala',
          containsKeywords: ['COMMENT ON'],
          expectedResult: {
            lowerCase: false
          }
        });
      });

      it('should suggest keywords for "comment |"', function() {
        assertAutoComplete({
          beforeCursor: 'comment ',
          afterCursor: '',
          dialect: 'impala',
          expectedResult: {
            lowerCase: true,
            suggestKeywords: ['ON DATABASE']
          }
        });
      });

      it('should suggest keywords for "comment on |"', function() {
        assertAutoComplete({
          beforeCursor: 'comment on ',
          afterCursor: '',
          dialect: 'impala',
          expectedResult: {
            lowerCase: true,
            suggestKeywords: ['DATABASE']
          }
        });
      });

      it('should suggest datagbase for "COMMENT ON DATABASE |"', function() {
        assertAutoComplete({
          beforeCursor: 'COMMENT ON DATABASE ',
          afterCursor: '',
          dialect: 'impala',
          expectedResult: {
            lowerCase: false,
            suggestDatabases: {}
          }
        });
      });

      it('should suggest keywords for "COMMENT ON DATABASE bar |"', function() {
        assertAutoComplete({
          beforeCursor: 'COMMENT ON DATABASE bar ',
          afterCursor: '',
          dialect: 'impala',
          expectedResult: {
            lowerCase: false,
            suggestKeywords: ['IS']
          }
        });
      });

      it('should suggest keywords for "COMMENT ON DATABASE bar IS |"', function() {
        assertAutoComplete({
          beforeCursor: 'COMMENT ON DATABASE bar IS ',
          afterCursor: '',
          dialect: 'impala',
          expectedResult: {
            lowerCase: false,
            suggestKeywords: ['NULL']
          }
        });
      });
    })
  });
})();<|MERGE_RESOLUTION|>--- conflicted
+++ resolved
@@ -1721,11 +1721,7 @@
               suggestKeywords: ['ADD COLUMNS', 'ADD PARTITION', 'ADD RANGE PARTITION', 'ALTER', 'ALTER COLUMN',
                 'CHANGE', 'DROP COLUMN', 'DROP PARTITION', 'DROP RANGE PARTITION', 'PARTITION', 'RECOVER PARTITIONS',
                 'RENAME TO', 'REPLACE COLUMNS', 'SET CACHED IN', 'SET COLUMN STATS', 'SET FILEFORMAT', 'SET LOCATION',
-<<<<<<< HEAD
-                'SET ROW FORMAT', 'SET SERDEPROPERTIES', 'SET TBLPROPERTIES', 'SET UNCACHED' ]
-=======
                 'SET OWNER', 'SET ROW FORMAT', 'SET SERDEPROPERTIES', 'SET TBLPROPERTIES', 'SET UNCACHED' ]
->>>>>>> 2050268a
             }
           });
         });
@@ -1737,11 +1733,7 @@
             dialect: 'impala',
             expectedResult: {
               lowerCase: false,
-<<<<<<< HEAD
-              suggestKeywords: ['CACHED IN', 'COLUMN STATS', 'FILEFORMAT', 'LOCATION', 'ROW FORMAT', 'SERDEPROPERTIES', 'TBLPROPERTIES', 'UNCACHED']
-=======
               suggestKeywords: ['CACHED IN', 'COLUMN STATS', 'FILEFORMAT', 'LOCATION', 'OWNER ROLE', 'OWNER USER', 'ROW FORMAT', 'SERDEPROPERTIES', 'TBLPROPERTIES', 'UNCACHED']
->>>>>>> 2050268a
             }
           });
         });
@@ -2268,8 +2260,6 @@
           });
         });
 
-<<<<<<< HEAD
-=======
         it('should suggest keywords for "ALTER TABLE bar SET OWNER |"', function() {
           assertAutoComplete({
             beforeCursor: 'ALTER TABLE bar SET OWNER ',
@@ -2282,7 +2272,6 @@
           });
         });
 
->>>>>>> 2050268a
         it('should suggest keywords for "ALTER TABLE bar SET ROW |"', function() {
          assertAutoComplete({
            beforeCursor: 'ALTER TABLE bar SET ROW ',
