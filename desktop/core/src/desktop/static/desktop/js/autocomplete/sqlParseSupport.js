// Licensed to Cloudera, Inc. under one
// or more contributor license agreements.  See the NOTICE file
// distributed with this work for additional information
// regarding copyright ownership.  Cloudera, Inc. licenses this file
// to you under the Apache License, Version 2.0 (the
// "License"); you may not use this file except in compliance
// with the License.  You may obtain a copy of the License at
//
//     http://www.apache.org/licenses/LICENSE-2.0
//
// Unless required by applicable law or agreed to in writing, software
// distributed under the License is distributed on an "AS IS" BASIS,
// WITHOUT WARRANTIES OR CONDITIONS OF ANY KIND, either express or implied.
// See the License for the specific language governing permissions and
// limitations under the License.

var SqlParseSupport = (function () {

  // endsWith polyfill from hue_utils.js, needed as workers live in their own js environment
  if (!String.prototype.endsWith) {
    String.prototype.endsWith = function (searchString, position) {
      var subjectString = this.toString();
      if (typeof position !== 'number' || !isFinite(position) || Math.floor(position) !== position || position > subjectString.length) {
        position = subjectString.length;
      }
      position -= searchString.length;
      var lastIndex = subjectString.lastIndexOf(searchString, position);
      return lastIndex !== -1 && lastIndex === position;
    };
  }

  /**
   * Calculates the Optimal String Alignment distance between two strings. Returns 0 when the strings are equal and the
   * distance when not, distances is less than or equal to the length of the longest string.
   *
   * @param strA
   * @param strB
   * @param [ignoreCase]
   * @returns {number} The similarity
   */
  var stringDistance = function (strA, strB, ignoreCase) {
    if (ignoreCase) {
      strA = strA.toLowerCase();
      strB = strB.toLowerCase();
    }

    // TODO: Consider other algorithms for performance
    var strALength = strA.length;
    var strBLength = strB.length;
    if (strALength === 0) {
      return strBLength;
    }
    if (strBLength === 0) {
      return strALength;
    }

    var distances = new Array(strALength);

    var cost, deletion, insertion, substitution, transposition;
    for (var i = 0; i <= strALength; i++) {
      distances[i] = new Array(strBLength);
      distances[i][0] = i;
      for (var j = 1; j <= strBLength; j++) {
        if (!i){
          distances[0][j] = j;
        } else {
          cost = strA[i-1] === strB[j-1] ? 0 : 1;
          deletion = distances[i - 1][j] + 1;
          insertion = distances[i][j - 1] + 1;
          substitution = distances[i - 1][j - 1] + cost;
          if (deletion <= insertion && deletion <= substitution) {
            distances[i][j] = deletion;
          } else if (insertion <= deletion && insertion <= substitution) {
            distances[i][j] = insertion;
          } else {
            distances[i][j] = substitution;
          }

          if (i > 1 && j > 1 && strA[i] === strB[j - 1] && strA[i - 1] === strB[j]) {
            transposition = distances[i - 2][j - 2] + cost;
            if (transposition < distances[i][j]) {
              distances[i][j] = transposition;
            }
          }
        }
      }
    }

    return distances[strALength][strBLength];
  };

  var equalIgnoreCase = function (a, b) {
    return a && b && a.toLowerCase() === b.toLowerCase();
  };

  var initSqlParser = function (parser) {

    var SIMPLE_TABLE_REF_SUGGESTIONS = ['suggestJoinConditions', 'suggestAggregateFunctions', 'suggestFilters', 'suggestGroupBys', 'suggestOrderBys'];

    parser.prepareNewStatement = function () {
      linkTablePrimaries();
      parser.commitLocations();

      delete parser.yy.lateralViews;
      delete parser.yy.latestCommonTableExpressions;
      delete parser.yy.correlatedSubQuery;
      parser.yy.subQueries = [];
      parser.yy.selectListAliases = [];
      parser.yy.latestTablePrimaries = [];

      prioritizeSuggestions();
    };

    parser.yy.parseError = function (message, error) {
      parser.yy.errors.push(error);
      return message;
    };

    parser.addCommonTableExpressions = function (identifiers) {
      parser.yy.result.commonTableExpressions = identifiers;
      parser.yy.latestCommonTableExpressions = identifiers;
    };

    parser.isInSubquery = function () {
      return !!parser.yy.primariesStack.length
    };

    parser.pushQueryState = function () {
      parser.yy.resultStack.push(parser.yy.result);
      parser.yy.locationsStack.push(parser.yy.locations);
      parser.yy.lateralViewsStack.push(parser.yy.lateralViews);
      parser.yy.selectListAliasesStack.push(parser.yy.selectListAliases);
      parser.yy.primariesStack.push(parser.yy.latestTablePrimaries);
      parser.yy.subQueriesStack.push(parser.yy.subQueries);

      parser.yy.result = {};
      parser.yy.locations = [];
      parser.yy.selectListAliases = []; // Not allowed in correlated sub-queries
      parser.yy.lateralViews = []; // Not allowed in correlated sub-queries

      if (parser.yy.correlatedSubQuery) {
        parser.yy.latestTablePrimaries = parser.yy.latestTablePrimaries.concat();
        parser.yy.subQueries = parser.yy.subQueries.concat();
      } else {
        parser.yy.latestTablePrimaries = [];
        parser.yy.subQueries = [];
      }
    };

    parser.popQueryState = function (subQuery) {
      linkTablePrimaries();
      parser.commitLocations();

      if (Object.keys(parser.yy.result).length === 0) {
        parser.yy.result = parser.yy.resultStack.pop();
      } else {
        parser.yy.resultStack.pop();
      }
      var oldSubQueries = parser.yy.subQueries;
      parser.yy.subQueries = parser.yy.subQueriesStack.pop();
      if (subQuery) {
        if (oldSubQueries.length > 0) {
          subQuery.subQueries = oldSubQueries;
        }
        parser.yy.subQueries.push(subQuery);
      }

      parser.yy.lateralViews = parser.yy.lateralViewsStack.pop();
      parser.yy.latestTablePrimaries = parser.yy.primariesStack.pop();
      parser.yy.locations = parser.yy.locationsStack.pop();
      parser.yy.selectListAliases = parser.yy.selectListAliasesStack.pop();
    };

    parser.suggestSelectListAliases = function () {
      if (parser.yy.selectListAliases && parser.yy.selectListAliases.length > 0 && parser.yy.result.suggestColumns
        && (typeof parser.yy.result.suggestColumns.identifierChain === 'undefined' || parser.yy.result.suggestColumns.identifierChain.length === 0)) {
        parser.yy.result.suggestColumnAliases = parser.yy.selectListAliases;
      }
    };

    parser.isHive = function () {
      return parser.yy.activeDialect === 'hive';
    };

    parser.isImpala = function () {
      return parser.yy.activeDialect === 'impala';
    };

    parser.mergeSuggestKeywords = function () {
      var result = [];
      Array.prototype.slice.call(arguments).forEach(function (suggestion) {
        if (typeof suggestion !== 'undefined' && typeof suggestion.suggestKeywords !== 'undefined') {
          result = result.concat(suggestion.suggestKeywords);
        }
      });
      if (result.length > 0) {
        return {suggestKeywords: result};
      }
      return {};
    };

    parser.suggestValueExpressionKeywords = function (valueExpression, extras) {
      var expressionKeywords = parser.getValueExpressionKeywords(valueExpression, extras);
      parser.suggestKeywords(expressionKeywords.suggestKeywords);
      if (expressionKeywords.suggestColRefKeywords) {
        parser.suggestColRefKeywords(expressionKeywords.suggestColRefKeywords);
      }
      if (valueExpression.lastType) {
        parser.addColRefIfExists(valueExpression.lastType);
      } else {
        parser.addColRefIfExists(valueExpression);
      }
    };

    parser.getSelectListKeywords = function (excludeAsterisk) {
      var keywords = [{ value: 'CASE', weight: 450 }, 'FALSE', 'TRUE', 'NULL'];
      if (!excludeAsterisk) {
        keywords.push({ value: '*', weight: 10000 });
      }
      if (parser.isHive()) {
        keywords = keywords.concat(['EXISTS', 'NOT']);
      }
      return keywords;
    };

    parser.getValueExpressionKeywords = function (valueExpression, extras) {
      var types = valueExpression.lastType ? valueExpression.lastType.types : valueExpression.types;
      // We could have valueExpression.columnReference to suggest based on column type
      var keywords = ['<', '<=', '<=>', '<>', '=', '>', '>=', 'BETWEEN', 'IN', 'IS NOT NULL', 'IS NULL', 'IS NOT TRUE', 'IS TRUE', 'IS NOT FALSE', 'IS FALSE', 'NOT BETWEEN', 'NOT IN'];
      if (parser.isImpala()) {
        keywords = keywords.concat(['IS DISTINCT FROM', 'IS NOT DISTINCT FROM', 'IS NOT UNKNOWN', 'IS UNKNOWN']);
      }
      if (extras) {
        keywords = keywords.concat(extras);
      }
      if (valueExpression.suggestKeywords) {
        keywords = keywords.concat(valueExpression.suggestKeywords);
      }
      if (types.length === 1 && types[0] === 'COLREF') {
        return {
          suggestKeywords: keywords,
          suggestColRefKeywords: {
            BOOLEAN: ['AND', 'OR'],
            NUMBER: ['+', '-', '*', '/', '%', 'DIV'],
            STRING: parser.isImpala() ? ['ILIKE', 'IREGEXP', 'LIKE', 'NOT LIKE', 'REGEXP', 'RLIKE'] : ['LIKE', 'NOT LIKE', 'REGEXP', 'RLIKE']
          }
        }
      }
      if (typeof SqlFunctions === 'undefined' || SqlFunctions.matchesType(parser.yy.activeDialect, ['BOOLEAN'], types)) {
        keywords = keywords.concat(['AND', 'OR']);
      }
      if (typeof SqlFunctions === 'undefined' || SqlFunctions.matchesType(parser.yy.activeDialect, ['NUMBER'], types)) {
        keywords = keywords.concat(['+', '-', '*', '/', '%', 'DIV']);
      }
      if (typeof SqlFunctions === 'undefined' || SqlFunctions.matchesType(parser.yy.activeDialect, ['STRING'], types)) {
        keywords = keywords.concat(parser.isImpala() ? ['ILIKE', 'IREGEXP', 'LIKE', 'NOT LIKE', 'REGEXP', 'RLIKE'] : ['LIKE', 'NOT LIKE', 'REGEXP', 'RLIKE']);
      }
      return { suggestKeywords: keywords };
    };

    parser.getTypeKeywords = function () {
      if (parser.isHive()) {
        return ['BIGINT', 'BINARY', 'BOOLEAN', 'CHAR', 'DATE', 'DECIMAL', 'DOUBLE', 'DOUBLE PRECISION', 'FLOAT', 'INT', 'SMALLINT', 'TIMESTAMP', 'STRING', 'TINYINT', 'VARCHAR'];
      }
      if (parser.isImpala()) {
        return ['BIGINT', 'BOOLEAN', 'CHAR', 'DECIMAL', 'DOUBLE', 'FLOAT', 'INT', 'REAL', 'SMALLINT', 'TIMESTAMP', 'STRING', 'TINYINT', 'VARCHAR'];
      }
      return ['BIGINT', 'BOOLEAN', 'CHAR', 'DECIMAL', 'DOUBLE', 'FLOAT', 'INT', 'SMALLINT', 'TIMESTAMP', 'STRING', 'TINYINT', 'VARCHAR'];
    };

    parser.getColumnDataTypeKeywords = function () {
      if (parser.isHive()) {
        return parser.getTypeKeywords().concat(['ARRAY<>', 'MAP<>', 'STRUCT<>', 'UNIONTYPE<>']);
      }
      if (parser.isImpala()) {
        return parser.getTypeKeywords().concat(['ARRAY<>', 'MAP<>', 'STRUCT<>']);
      }
      return parser.getTypeKeywords();
    };

    parser.addColRefIfExists = function (valueExpression) {
      if (valueExpression.columnReference) {
        parser.yy.result.colRef = {identifierChain: valueExpression.columnReference};
      }
    };

    parser.selectListNoTableSuggest = function (selectListEdit, hasDistinctOrAll) {
      if (selectListEdit.cursorAtStart) {
        var keywords = parser.getSelectListKeywords();
        if (!hasDistinctOrAll) {
          keywords = keywords.concat([{ value: 'ALL', weight: 2 }, { value: 'DISTINCT', weight: 2 }]);
        }
        if (parser.isImpala()) {
          keywords.push('STRAIGHT_JOIN');
        }
        parser.suggestKeywords(keywords);
      } else {
        parser.checkForKeywords(selectListEdit);
      }
      if (selectListEdit.suggestFunctions) {
        parser.suggestFunctions();
      }
      if (selectListEdit.suggestColumns) {
        parser.suggestColumns();
      }
      if (selectListEdit.suggestAggregateFunctions && (!hasDistinctOrAll || hasDistinctOrAll === 'ALL')) {
        parser.suggestAggregateFunctions();
        parser.suggestAnalyticFunctions();
      }
    };

    parser.suggestJoinConditions = function (details) {
      parser.yy.result.suggestJoinConditions = details || {};
      if (parser.yy.latestTablePrimaries && !parser.yy.result.suggestJoinConditions.tablePrimaries) {
        parser.yy.result.suggestJoinConditions.tablePrimaries = parser.yy.latestTablePrimaries.concat();
      }
    };

    parser.suggestJoins = function (details) {
      parser.yy.result.suggestJoins = details || {};
    };

    parser.valueExpressionSuggest = function (oppositeValueExpression, operator) {
      if (oppositeValueExpression && oppositeValueExpression.columnReference) {
        parser.suggestValues();
        parser.yy.result.colRef = {identifierChain: oppositeValueExpression.columnReference};
      }
      parser.suggestColumns();
      parser.suggestFunctions();
      var keywords = [{ value: 'CASE', weight: 450 }, { value: 'FALSE', weight: 450 }, { value: 'NULL', weight: 450 }, { value: 'TRUE', weight: 450 }];
      if (parser.isHive() || typeof oppositeValueExpression === 'undefined' || typeof operator === 'undefined') {
        keywords = keywords.concat(['EXISTS', 'NOT']);
      }
      if (oppositeValueExpression && oppositeValueExpression.types[0] === 'NUMBER') {
        parser.applyTypeToSuggestions(['NUMBER']);
      } else if (parser.isImpala() && (typeof operator === 'undefined' || operator === '-' || operator === '+')) {
        keywords.push('INTERVAL');
      }
      parser.suggestKeywords(keywords);
    };

    parser.applyTypeToSuggestions = function (types) {
      if (types[0] === 'BOOLEAN') {
        return;
      }
      if (parser.yy.result.suggestFunctions && !parser.yy.result.suggestFunctions.types) {
        parser.yy.result.suggestFunctions.types = types;
      }
      if (parser.yy.result.suggestColumns && !parser.yy.result.suggestColumns.types) {
        parser.yy.result.suggestColumns.types = types;
      }
    };

    parser.findCaseType = function (whenThenList) {
      var types = {};
      whenThenList.caseTypes.forEach(function (valueExpression) {
        valueExpression.types.forEach(function (type) {
          types[type] = true;
        });
      });
      if (Object.keys(types).length === 1) {
        return {types: [Object.keys(types)[0]]};
      }
      return {types: ['T']};
    };

    parser.findReturnTypes = function (functionName) {
      return typeof SqlFunctions === 'undefined' ? ['T'] : SqlFunctions.getReturnTypes(parser.yy.activeDialect, functionName.toLowerCase());
    };

    parser.applyArgumentTypesToSuggestions = function (functionName, position) {
      var foundArguments = typeof SqlFunctions === 'undefined' ? ['T'] : SqlFunctions.getArgumentTypes(parser.yy.activeDialect, functionName.toLowerCase(), position);
      if (foundArguments.length == 0 && parser.yy.result.suggestColumns) {
        delete parser.yy.result.suggestColumns;
        delete parser.yy.result.suggestKeyValues;
        delete parser.yy.result.suggestValues;
        delete parser.yy.result.suggestFunctions;
        delete parser.yy.result.suggestIdentifiers;
        delete parser.yy.result.suggestKeywords;
      } else {
        parser.applyTypeToSuggestions(foundArguments);
      }
    };

    var getCleanImpalaPrimaries = function (primaries) {
      var cleanPrimaries = [];
      for (var i = primaries.length - 1; i >= 0; i--) {
        var cleanPrimary = primaries[i];
        if (cleanPrimary.identifierChain && cleanPrimary.identifierChain.length > 0) {
          for (var j = i - 1; j >=0; j--) {
            var parentPrimary = primaries[j];
            if (parentPrimary.alias && cleanPrimary.identifierChain[0].name === parentPrimary.alias) {
              var restOfChain = cleanPrimary.identifierChain.concat();
              restOfChain.shift();
              if (cleanPrimary.alias) {
                cleanPrimary = { identifierChain: parentPrimary.identifierChain.concat(restOfChain), alias: cleanPrimary.alias, impalaComplex: true };
              } else {
                cleanPrimary = { identifierChain: parentPrimary.identifierChain.concat(restOfChain), impalaComplex: true };
              }
            }
          }
        }
        cleanPrimaries.push(cleanPrimary);
      }
      return cleanPrimaries;
    };

    parser.commitLocations = function () {
      if (parser.yy.locations.length === 0) {
        return;
      }

      var tablePrimaries = parser.yy.latestTablePrimaries;

      if (parser.isImpala()) {
        tablePrimaries = [];
        getCleanImpalaPrimaries(parser.yy.latestTablePrimaries).forEach(function (primary) {
          var cleanPrimary = primary;
          if (primary.identifierChain && primary.identifierChain.length > 0) {
            for (var j = parser.yy.primariesStack.length - 1; j >= 0; j--) {
              getCleanImpalaPrimaries(parser.yy.primariesStack[j]).every(function (parentPrimary) {
                if (parentPrimary.alias && parentPrimary.alias === primary.identifierChain[0].name) {
                  var identifierChain = primary.identifierChain.concat();
                  identifierChain.shift();
                  cleanPrimary = { identifierChain: parentPrimary.identifierChain.concat(identifierChain) };
                  if (primary.alias) {
                    cleanPrimary.alias = primary.alias;
                  }
                  return false;
                }
                return true;
              });
            }
          }
          tablePrimaries.unshift(cleanPrimary);
        });
      }
      var i = parser.yy.locations.length;

      while (i--) {
        var location = parser.yy.locations[i];
        if (location.type === 'variable' && location.colRef) {
          parser.expandIdentifierChain({ wrapper: location.colRef, tablePrimaries: tablePrimaries, isColumnWrapper: true });
          delete location.colRef.linked;
        }

        // Impala can have references to previous tables after FROM, i.e. FROM testTable t, t.testArray
        // In this testArray would be marked a type table so we need to switch it to column.
        if (location.type === 'table' && typeof location.identifierChain !== 'undefined' && location.identifierChain.length > 1 && tablePrimaries) {
          var allPrimaries = tablePrimaries;
          parser.yy.primariesStack.forEach(function (parentPrimaries) {
            allPrimaries = getCleanImpalaPrimaries(parentPrimaries).concat(allPrimaries);
          });
          var found = allPrimaries.filter(function (primary) {
            return equalIgnoreCase(primary.alias, location.identifierChain[0].name);
          });
          if (found.length > 0) {
            location.type = 'column';
          }
        }

        if (location.type === 'database' && typeof location.identifierChain !== 'undefined' && location.identifierChain.length > 0 && tablePrimaries) {
          var allPrimaries = tablePrimaries;
          parser.yy.primariesStack.forEach(function (parentPrimaries) {
            allPrimaries = getCleanImpalaPrimaries(parentPrimaries).concat(allPrimaries);
          });
          var foundAlias = allPrimaries.filter(function (primary) {
            return equalIgnoreCase(primary.alias, location.identifierChain[0].name);
          });
          if (foundAlias.length > 0 && parser.isImpala()) {
            // Impala complex reference in FROM clause, i.e. FROM testTable t, t.testMap tm
            location.type = 'table';
            parser.expandIdentifierChain({ tablePrimaries: allPrimaries, wrapper: location, anyOwner: true });
            location.type = location.identifierChain.length === 1 ? 'table' : 'complex';
            continue;
          }
        }

        if (location.type === 'unknown') {
          if (typeof location.identifierChain !== 'undefined' && location.identifierChain.length > 0 && location.identifierChain.length <= 2 && tablePrimaries) {
            var found = tablePrimaries.filter(function (primary) {
              return equalIgnoreCase(primary.alias, location.identifierChain[0].name) || (primary.identifierChain && equalIgnoreCase(primary.identifierChain[0].name, location.identifierChain[0].name));
            });
            if (!found.length && location.firstInChain) {
              found = tablePrimaries.filter(function (primary) {
                return !primary.alias && primary.identifierChain && equalIgnoreCase(primary.identifierChain[primary.identifierChain.length - 1].name, location.identifierChain[0].name);
              });
            }

            if (found.length) {
              if (found[0].identifierChain.length > 1 && location.identifierChain.length === 1 && equalIgnoreCase(found[0].identifierChain[0].name, location.identifierChain[0].name)) {
                location.type = 'database';
              } else if (found[0].alias && equalIgnoreCase(location.identifierChain[0].name, found[0].alias) && location.identifierChain.length > 1) {
                location.type = 'column';
                parser.expandIdentifierChain({ tablePrimaries: tablePrimaries, wrapper: location, anyOwner: true });
              } else if (!found[0].alias && found[0].identifierChain && equalIgnoreCase(location.identifierChain[0].name, found[0].identifierChain[found[0].identifierChain.length - 1].name) && location.identifierChain.length > 1) {
                location.type = 'column';
                parser.expandIdentifierChain({ tablePrimaries: tablePrimaries, wrapper: location, anyOwner: true });
              } else {
                location.type = found[0].impalaComplex ? 'column' : 'table';
                parser.expandIdentifierChain({ tablePrimaries: tablePrimaries, wrapper: location, anyOwner: true });
              }
            } else {
              if (parser.yy.subQueries) {
                found = parser.yy.subQueries.filter(function (subQuery) {
                  return equalIgnoreCase(subQuery.alias, location.identifierChain[0].name);
                });
                if (found.length > 0) {
                  location.type = 'subQuery';
                  location.identifierChain = [{subQuery: found[0].alias}];
                }
              }
            }
          }
        }

        if (location.type === 'asterisk' && !location.linked) {

          if (tablePrimaries && tablePrimaries.length > 0) {
            location.tables = [];
            location.linked = false;
            if (!location.identifierChain) {
              location.identifierChain = [{ asterisk: true }];
            }
            parser.expandIdentifierChain({ tablePrimaries: tablePrimaries, wrapper: location, anyOwner: false });
            if (location.tables.length === 0) {
              parser.yy.locations.splice(i, 1);
            }
          } else {
            parser.yy.locations.splice(i, 1);
          }
        }

        if (location.type === 'table' && typeof location.identifierChain !== 'undefined' && location.identifierChain.length === 1 && location.identifierChain[0].name) {
          // Could be a cte reference
          parser.yy.locations.some(function (otherLocation) {
            if (otherLocation.type === 'alias' && otherLocation.source === 'cte' && SqlUtils.identifierEquals(otherLocation.alias, location.identifierChain[0].name)) {
              // TODO: Possibly add the other location if we want to show the link in the future.
              //       i.e. highlight select definition on hover over alias, also for subquery references.
              location.type = 'alias';
              location.target = 'cte';
              location.alias = location.identifierChain[0].name;
              delete location.identifierChain;
              return true;
            }
          });
        }

        if (location.type === 'table' && (typeof location.identifierChain === 'undefined' || location.identifierChain.length === 0)) {
          parser.yy.locations.splice(i, 1);
        }

        if (location.type === 'unknown') {
          location.type = 'column';
        }

        // A column location might refer to a previously defined alias, i.e. last 'foo' in "SELECT cast(id AS int) foo FROM tbl ORDER BY foo;"
        if (location.type === 'column') {
          for (var j = i - 1; j >= 0; j--) {
            var otherLocation = parser.yy.locations[j];
            if (otherLocation.type === 'alias' && otherLocation.source === 'column' && location.identifierChain && location.identifierChain.length === 1 && location.identifierChain[0].name && otherLocation.alias && location.identifierChain[0].name.toLowerCase() === otherLocation.alias.toLowerCase()) {
              location.type = 'alias';
              location.source = 'column';
              location.alias = location.identifierChain[0].name;
              delete location.identifierChain;
              location.parentLocation = otherLocation.parentLocation;
              break;
            }
          }
        }

        if (location.type === 'column') {
          if (parser.isHive() && !location.linked) {
            location.identifierChain = parser.expandLateralViews(parser.yy.lateralViews, location.identifierChain);
          }

          var initialIdentifierChain = location.identifierChain ? location.identifierChain.concat() : undefined;

          parser.expandIdentifierChain({ tablePrimaries: tablePrimaries, wrapper: location, anyOwner: true, isColumnWrapper: true, isColumnLocation: true });

          if (typeof location.identifierChain === 'undefined') {
            parser.yy.locations.splice(i, 1);
          } else if (location.identifierChain.length === 0 && initialIdentifierChain && initialIdentifierChain.length === 1) {
            // This is for the case "SELECT tblOrColName FROM db.tblOrColName";
            location.identifierChain = initialIdentifierChain;
          }
        }
        if (location.type === 'column' && location.identifierChain) {
          if (location.identifierChain.length > 1 && location.tables && location.tables.length > 0) {
            location.type = 'complex';
          }
        }
        delete location.firstInChain;
        if (location.type !== 'column' && location.type !== 'complex') {
          delete location.qualified;
        } else if (typeof location.qualified === 'undefined') {
          location.qualified = false;
        }
      }

      if (parser.yy.locations.length > 0) {
        parser.yy.allLocations = parser.yy.allLocations.concat(parser.yy.locations);
        parser.yy.locations = [];
      }
    };

    var prioritizeSuggestions = function () {
      parser.yy.result.lowerCase = parser.yy.lowerCase || false;

      var cteIndex = {};

      if (typeof parser.yy.latestCommonTableExpressions !== 'undefined') {
        parser.yy.latestCommonTableExpressions.forEach(function (cte) {
          cteIndex[cte.alias.toLowerCase()] = cte;
        })
      }

      SIMPLE_TABLE_REF_SUGGESTIONS.forEach(function (suggestionType) {
        if (suggestionType !== 'suggestAggregateFunctions' && typeof parser.yy.result[suggestionType] !== 'undefined' && parser.yy.result[suggestionType].tables.length === 0) {
          delete parser.yy.result[suggestionType];
        } else if (typeof parser.yy.result[suggestionType] !== 'undefined' && typeof parser.yy.result[suggestionType].tables !== 'undefined') {
          for (var i = parser.yy.result[suggestionType].tables.length - 1; i >= 0; i--) {
            var table = parser.yy.result[suggestionType].tables[i];
            if (table.identifierChain.length === 1 && typeof table.identifierChain[0].name !== 'undefined' && typeof cteIndex[table.identifierChain[0].name.toLowerCase()] !== 'undefined') {
              parser.yy.result[suggestionType].tables.splice(i, 1);
            }
          }
        }
      });

      if (typeof parser.yy.result.colRef !== 'undefined') {
        if (!parser.yy.result.colRef.linked || typeof parser.yy.result.colRef.identifierChain === 'undefined' || parser.yy.result.colRef.identifierChain.length === 0) {
          delete parser.yy.result.colRef;
          if (typeof parser.yy.result.suggestColRefKeywords !== 'undefined') {
            Object.keys(parser.yy.result.suggestColRefKeywords).forEach(function (type) {
              parser.yy.result.suggestKeywords = parser.yy.result.suggestKeywords.concat(parser.createWeightedKeywords(parser.yy.result.suggestColRefKeywords[type], -1));
            });
            delete parser.yy.result.suggestColRefKeywords;
          }
          if (parser.yy.result.suggestColumns && parser.yy.result.suggestColumns.types.length === 1 && parser.yy.result.suggestColumns.types[0] === 'COLREF') {
            parser.yy.result.suggestColumns.types = ['T'];
          }
          delete parser.yy.result.suggestValues;
        }
      }

      if (typeof parser.yy.result.colRef !== 'undefined') {
        if (!parser.yy.result.suggestValues && !parser.yy.result.suggestColRefKeywords &&
          (!parser.yy.result.suggestColumns ||
          parser.yy.result.suggestColumns.types[0] !== 'COLREF')) {
          delete parser.yy.result.colRef;
        }
      }
      if (typeof parser.yy.result.suggestIdentifiers !== 'undefined' && parser.yy.result.suggestIdentifiers.length > 0) {
        delete parser.yy.result.suggestTables;
        delete parser.yy.result.suggestDatabases;
      }
      if (typeof parser.yy.result.suggestColumns !== 'undefined') {
        var suggestColumns = parser.yy.result.suggestColumns;
        if (typeof suggestColumns.tables === 'undefined' || suggestColumns.tables.length === 0) {
          // Impala supports statements like SELECT * FROM tbl1, tbl2 WHERE db.tbl1.col = tbl2.bla
          if (parser.yy.result.suggestColumns.linked && parser.isImpala() && typeof suggestColumns.identifierChain !== 'undefined' && suggestColumns.identifierChain.length > 0) {
            if (suggestColumns.identifierChain.length === 1) {
              parser.yy.result.suggestTables = suggestColumns;
              delete parser.yy.result.suggestColumns
            } else {
              suggestColumns.tables = [{identifierChain: suggestColumns.identifierChain}];
              delete suggestColumns.identifierChain;
            }
          } else {
            delete parser.yy.result.suggestColumns;
            delete parser.yy.result.subQueries;
          }
        } else {
          delete parser.yy.result.suggestTables;
          delete parser.yy.result.suggestDatabases;

          suggestColumns.tables.forEach(function (table) {
            if (typeof table.identifierChain !== 'undefined' && table.identifierChain.length === 1 && typeof table.identifierChain[0].name !== 'undefined') {
              var cte = cteIndex[table.identifierChain[0].name.toLowerCase()];
              if (typeof cte !== 'undefined') {
                delete table.identifierChain[0].name;
                table.identifierChain[0].cte = cte.alias;
              }
            } else if (typeof table.identifierChain === 'undefined' && table.subQuery) {
              table.identifierChain = [{ subQuery: table.subQuery }];
              delete table.subQuery;
            }
          });

          if (typeof suggestColumns.identifierChain !== 'undefined' && suggestColumns.identifierChain.length === 0) {
            delete suggestColumns.identifierChain;
          }
        }
      } else {
        delete parser.yy.result.subQueries;
      }

      if (typeof parser.yy.result.suggestJoinConditions !== 'undefined') {
        if (typeof parser.yy.result.suggestJoinConditions.tables === 'undefined' || parser.yy.result.suggestJoinConditions.tables.length === 0) {
          delete parser.yy.result.suggestJoinConditions;
        }
      }

      if (typeof parser.yy.result.suggestTables !== 'undefined' && typeof parser.yy.result.commonTableExpressions !== 'undefined') {
        var ctes = [];
        parser.yy.result.commonTableExpressions.forEach(function (cte) {
          var suggestion = {name: cte.alias};
          if (parser.yy.result.suggestTables.prependFrom) {
            suggestion.prependFrom = true
          }
          if (parser.yy.result.suggestTables.prependQuestionMark) {
            suggestion.prependQuestionMark = true;
          }
          ctes.push(suggestion);
        });
        if (ctes.length > 0) {
          parser.yy.result.suggestCommonTableExpressions = ctes;
        }
      }
    };

    /**
     * Impala supports referencing maps and arrays in the the table reference list i.e.
     *
     *  SELECT m['foo'].bar.| FROM someDb.someTable t, t.someMap m;
     *
     * From this the tablePrimaries would look like:
     *
     * [ { alias: 't', identifierChain: [ { name: 'someDb' }, { name: 'someTable' } ] },
     *   { alias: 'm', identifierChain: [ { name: 't' }, { name: 'someMap' } ] } ]
     *
     * with an identifierChain from the select list:
     *
     * [ { name: 'm', keySet: true }, { name: 'bar' } ]
     *
     * Calling this would return an expanded identifierChain, given the above it would be:
     *
     * [ { name: 't' }, { name: 'someMap', keySet: true }, { name: 'bar' } ]
     */
    parser.expandImpalaIdentifierChain = function (tablePrimaries, identifierChain) {
      var expandedChain = identifierChain.concat(); // Clone in case it's called multiple times.
      if (typeof expandedChain === 'undefined' || expandedChain.length === 0) {
        return identifierChain;
      }
      var expand = function (identifier, expandedChain) {
        var foundPrimary = tablePrimaries.filter(function (tablePrimary) {
          var primaryIdentifier = tablePrimary.alias;
          if (!primaryIdentifier && tablePrimary.identifierChain && tablePrimary.identifierChain.length > 0) {
            primaryIdentifier = tablePrimary.identifierChain[tablePrimary.identifierChain.length - 1].name;
          }
          return equalIgnoreCase(primaryIdentifier, identifier);
        });

        if (foundPrimary.length === 1 && foundPrimary[0].identifierChain) {
          var parentPrimary = tablePrimaries.filter(function (tablePrimary) {
            return equalIgnoreCase(tablePrimary.alias, foundPrimary[0].identifierChain[0].name);
          });
          if (parentPrimary.length === 1) {
            var keySet = expandedChain[0].keySet;
            var secondPart = expandedChain.slice(1);
            var firstPart = [];
            // Clone to make sure we don't add keySet to the primaries
            foundPrimary[0].identifierChain.forEach(function (identifier) {
              firstPart.push({name: identifier.name});
            });
            if (keySet && firstPart.length > 0) {
              firstPart[firstPart.length - 1].keySet = true;
            }

            if (firstPart.length === 0 || typeof secondPart === 'undefined' || secondPart.length === 0) {
              return firstPart;
            }
            var result = firstPart.concat(secondPart);
            if (result.length > 0) {
              return expand(firstPart[0].name, result);
            } else {
              return result;
            }
          }
        }
        return expandedChain;
      };
      return expand(expandedChain[0].name, expandedChain);
    };

    parser.identifyPartials = function (beforeCursor, afterCursor) {
      var beforeMatch = beforeCursor.match(/[0-9a-zA-Z_]*$/);
      var afterMatch = afterCursor.match(/^[0-9a-zA-Z_]*(?:\((?:[^)]*\))?)?/);
      return {left: beforeMatch ? beforeMatch[0].length : 0, right: afterMatch ? afterMatch[0].length : 0};
    };

    parser.expandLateralViews = function (lateralViews, originalIdentifierChain, columnSuggestion) {
      var identifierChain = originalIdentifierChain.concat(); // Clone in case it's re-used
      var firstIdentifier = identifierChain[0];
      if (typeof lateralViews !== 'undefined') {
        lateralViews.concat().reverse().forEach(function (lateralView) {
          if (!lateralView.udtf.expression.columnReference) {
            return;
          }
          if (equalIgnoreCase(firstIdentifier.name, lateralView.tableAlias) && identifierChain.length > 1) {
            identifierChain.shift();
            firstIdentifier = identifierChain[0];
            if (columnSuggestion) {
              delete parser.yy.result.suggestKeywords;
            }
          } else if (equalIgnoreCase(firstIdentifier.name, lateralView.tableAlias) && identifierChain.length === 1 && typeof parser.yy.result.suggestColumns !== 'undefined') {
            if (columnSuggestion) {
              if (typeof parser.yy.result.suggestIdentifiers === 'undefined') {
                parser.yy.result.suggestIdentifiers = [];
              }
              lateralView.columnAliases.forEach(function (columnAlias) {
                parser.yy.result.suggestIdentifiers.push({name: columnAlias, type: 'alias'});
              });
              delete parser.yy.result.suggestColumns;
              delete parser.yy.result.suggestKeywords;
            }
            return identifierChain;
          }
          if (lateralView.columnAliases.indexOf(firstIdentifier.name) !== -1) {
            if (lateralView.columnAliases.length === 2 && lateralView.udtf.function.toLowerCase() === 'explode' && equalIgnoreCase(firstIdentifier.name, lateralView.columnAliases[0])) {
              identifierChain[0] = {name: 'key'};
            } else if (lateralView.columnAliases.length === 2 && lateralView.udtf.function.toLowerCase() === 'explode' && equalIgnoreCase(firstIdentifier.name, lateralView.columnAliases[1])) {
              identifierChain[0] = {name: 'value'};
            } else {
              identifierChain[0] = {name: 'item'};
            }
            identifierChain = lateralView.udtf.expression.columnReference.concat(identifierChain);
            firstIdentifier = identifierChain[0];
          }
        });
      }
      return identifierChain;
    };

    var addCleanTablePrimary = function (tables, tablePrimary) {
      if (tablePrimary.alias) {
        tables.push({alias: tablePrimary.alias, identifierChain: tablePrimary.identifierChain});
      } else {
        tables.push({identifierChain: tablePrimary.identifierChain});
      }
    };

    parser.expandIdentifierChain = function (options) {
      var wrapper = options.wrapper;
      var anyOwner = options.anyOwner;
      var isColumnWrapper = options.isColumnWrapper;
      var isColumnLocation = options.isColumnLocation;
      var tablePrimaries = options.tablePrimaries || parser.yy.latestTablePrimaries;

      if (typeof wrapper.identifierChain === 'undefined' || typeof tablePrimaries === 'undefined') {
        return;
      }
      var identifierChain = wrapper.identifierChain.concat();

      if (tablePrimaries.length === 0) {
        delete wrapper.identifierChain;
        return;
      }

      if (!anyOwner) {
        tablePrimaries = filterTablePrimariesForOwner(tablePrimaries, wrapper.owner);
      }

      if (identifierChain.length > 0 && identifierChain[identifierChain.length - 1].asterisk) {
        var tables = [];
        tablePrimaries.forEach(function (tablePrimary) {
          if (identifierChain.length > 1 && !tablePrimary.subQueryAlias) {
            if (identifierChain.length === 2 && equalIgnoreCase(tablePrimary.alias, identifierChain[0].name)) {
              addCleanTablePrimary(tables, tablePrimary);
            } else if (identifierChain.length === 2 && equalIgnoreCase(tablePrimary.identifierChain[0].name, identifierChain[0].name)) {
              addCleanTablePrimary(tables, tablePrimary);
            } else if (identifierChain.length === 3 && tablePrimary.identifierChain.length > 1 &&
              equalIgnoreCase(tablePrimary.identifierChain[0].name, identifierChain[0].name) &&
              equalIgnoreCase(tablePrimary.identifierChain[1].name, identifierChain[1].name)) {
              addCleanTablePrimary(tables, tablePrimary);
            }
          } else {
            if (tablePrimary.subQueryAlias) {
              tables.push({identifierChain: [{subQuery: tablePrimary.subQueryAlias}]});
            } else {
              addCleanTablePrimary(tables, tablePrimary);
            }
          }
        });
        // Possible Joins
        if (tables.length > 0) {
          wrapper.tables = tables;
          delete wrapper.identifierChain;
          return;
        }
      }

      // Impala can have references to maps or array, i.e. FROM table t, t.map m
      // We need to replace those in the identifierChain
      if (parser.isImpala()) {
        var lengthBefore = identifierChain.length;
        identifierChain = parser.expandImpalaIdentifierChain(tablePrimaries, identifierChain);
        // Change type of any locations marked as table
        if (wrapper.type === 'table' && identifierChain.length > lengthBefore) {
          wrapper.type = 'column';
        }
        wrapper.identifierChain = identifierChain;
      }
      // Expand exploded views in the identifier chain
      if (parser.isHive() && identifierChain.length > 0) {
        identifierChain = parser.expandLateralViews(parser.yy.lateralViews, identifierChain);
        wrapper.identifierChain = identifierChain;
      }

      // IdentifierChain contains a possibly started identifier or empty, example: a.b.c = ['a', 'b', 'c']
      // Reduce the tablePrimaries to the one that matches the first identifier if found
      var foundPrimary;
      var doubleMatch = false;
      var aliasMatch = false;
      if (identifierChain.length > 0) {
        for (var i = 0; i < tablePrimaries.length; i++) {
          if (tablePrimaries[i].subQueryAlias) {
            if (equalIgnoreCase(tablePrimaries[i].subQueryAlias, identifierChain[0].name)) {
              foundPrimary = tablePrimaries[i];
            }
          } else if (equalIgnoreCase(tablePrimaries[i].alias, identifierChain[0].name)) {
            foundPrimary = tablePrimaries[i];
            aliasMatch = true;
            break;
          } else if (tablePrimaries[i].identifierChain.length > 1 && identifierChain.length > 1 &&
            equalIgnoreCase(tablePrimaries[i].identifierChain[0].name, identifierChain[0].name) &&
            equalIgnoreCase(tablePrimaries[i].identifierChain[1].name, identifierChain[1].name)) {
            foundPrimary = tablePrimaries[i];
            doubleMatch = true;
            break;
          } else if (!foundPrimary && equalIgnoreCase(tablePrimaries[i].identifierChain[0].name, identifierChain[0].name) && identifierChain.length > (isColumnLocation ? 1 : 0)) {
            foundPrimary = tablePrimaries[i];
            // No break as first two can still match.
          } else if (!foundPrimary && tablePrimaries[i].identifierChain.length > 1 && !tablePrimaries[i].alias
            && equalIgnoreCase(tablePrimaries[i].identifierChain[tablePrimaries[i].identifierChain.length - 1].name, identifierChain[0].name)) {
            // This is for the case SELECT baa. FROM bla.baa, blo.boo;
            foundPrimary = tablePrimaries[i];
            break;
          }
        }
      }

      if (foundPrimary) {
        if (foundPrimary.impalaComplex && wrapper.type === 'column') {
          wrapper.type = 'complex';
        }
        identifierChain.shift();
        if (doubleMatch) {
          identifierChain.shift();
        }
      } else if (tablePrimaries.length === 1 && !isColumnWrapper) {
        foundPrimary = tablePrimaries[0];
      }

      if (foundPrimary) {
        if (isColumnWrapper) {
          wrapper.identifierChain = identifierChain;
          if (foundPrimary.subQueryAlias) {
            wrapper.tables = [{ subQuery: foundPrimary.subQueryAlias }];
          } else if (foundPrimary.alias) {
            if (!isColumnLocation && isColumnWrapper && aliasMatch) {
              // TODO: add alias on table in suggestColumns (needs support in sqlAutocomplete3.js)
              // the case is: SELECT cu.| FROM customers cu;
              // This prevents alias from being added automatically in sqlAutocompleter3.js
              wrapper.tables = [{ identifierChain: foundPrimary.identifierChain }];
            } else {
              wrapper.tables = [{ identifierChain: foundPrimary.identifierChain, alias: foundPrimary.alias }];
            }
          } else {
            wrapper.tables = [{ identifierChain: foundPrimary.identifierChain }];
          }
        } else {
          if (foundPrimary.subQueryAlias) {
            identifierChain.unshift({ subQuery: foundPrimary.subQueryAlias });
          } else {
            identifierChain = foundPrimary.identifierChain.concat(identifierChain);
          }
          if (wrapper.tables) {
            wrapper.tables.push({identifierChain: identifierChain});
            delete wrapper.identifierChain;
          } else {
            wrapper.identifierChain = identifierChain;
          }
        }
      } else {
        if (isColumnWrapper) {
          wrapper.tables = [];
        }
        tablePrimaries.forEach(function (tablePrimary) {
          var targetTable = tablePrimary.subQueryAlias ? { subQuery: tablePrimary.subQueryAlias } : { identifierChain: tablePrimary.identifierChain } ;
          if (tablePrimary.alias) {
            targetTable.alias = tablePrimary.alias;
          }
          if (wrapper.tables) {
            wrapper.tables.push(targetTable)
          }
        });
      }
      delete wrapper.owner;
      wrapper.linked = true;
    };

    var suggestLateralViewAliasesAsIdentifiers = function () {
      if (typeof parser.yy.lateralViews === 'undefined' || parser.yy.lateralViews.length === 0) {
        return;
      }
      if (typeof parser.yy.result.suggestIdentifiers === 'undefined') {
        parser.yy.result.suggestIdentifiers = [];
      }
      parser.yy.lateralViews.forEach(function (lateralView) {
        if (typeof lateralView.tableAlias !== 'undefined') {
          parser.yy.result.suggestIdentifiers.push({name: lateralView.tableAlias + '.', type: 'alias'});
        }
        lateralView.columnAliases.forEach(function (columnAlias) {
          parser.yy.result.suggestIdentifiers.push({name: columnAlias, type: 'alias'});
        });
      });
      if (parser.yy.result.suggestIdentifiers.length === 0) {
        delete parser.yy.result.suggestIdentifiers;
      }
    };

    var filterTablePrimariesForOwner = function (tablePrimaries, owner) {
      var result = [];
      tablePrimaries.forEach(function (primary) {
        if (typeof owner === 'undefined' && typeof primary.owner === 'undefined') {
          result.push(primary);
        } else if (owner === primary.owner) {
          result.push(primary);
        }
      });
      return result;
    };

    var convertTablePrimariesToSuggestions = function (tablePrimaries) {
      var tables = [];
      var identifiers = [];
      tablePrimaries.forEach(function (tablePrimary) {
        if (tablePrimary.identifierChain && tablePrimary.identifierChain.length > 0) {
          var table = {identifierChain: tablePrimary.identifierChain};
          if (tablePrimary.alias) {
            table.alias = tablePrimary.alias;
            identifiers.push({name: table.alias + '.', type: 'alias'});
            if (parser.isImpala()) {
              var testForImpalaAlias = [{name: table.alias}];
              var result = parser.expandImpalaIdentifierChain(tablePrimaries, testForImpalaAlias);
              if (result.length > 1) {
                // Continue if it's a reference to a complex type
                return;
              }
            }
          } else {
            var lastIdentifier = tablePrimary.identifierChain[tablePrimary.identifierChain.length - 1];
            if (typeof lastIdentifier.name !== 'undefined') {
              identifiers.push({name: lastIdentifier.name + '.', type: 'table'});
            } else if (typeof lastIdentifier.subQuery !== 'undefined') {
              identifiers.push({name: lastIdentifier.subQuery + '.', type: 'sub-query'});
            }
          }
          tables.push(table);
        } else if (tablePrimary.subQueryAlias) {
          identifiers.push({name: tablePrimary.subQueryAlias + '.', type: 'sub-query'});
          tables.push({identifierChain: [{subQuery: tablePrimary.subQueryAlias}]});
        }
      });
      if (identifiers.length > 0) {
        if (typeof parser.yy.result.suggestIdentifiers === 'undefined') {
          parser.yy.result.suggestIdentifiers = identifiers;
        } else {
          parser.yy.result.suggestIdentifiers = identifiers.concat(parser.yy.result.suggestIdentifiers);
        }
      }
      parser.yy.result.suggestColumns.tables = tables;
      if (parser.yy.result.suggestColumns.identifierChain && parser.yy.result.suggestColumns.identifierChain.length === 0) {
        delete parser.yy.result.suggestColumns.identifierChain;
      }
      parser.yy.result.suggestColumns.linked = true;
    };

    var linkTablePrimaries = function () {
      if (!parser.yy.cursorFound || typeof parser.yy.latestTablePrimaries === 'undefined') {
        return;
      }

      SIMPLE_TABLE_REF_SUGGESTIONS.forEach(function (suggestionType) {
        if (typeof parser.yy.result[suggestionType] !== 'undefined' && parser.yy.result[suggestionType].tablePrimaries && !parser.yy.result[suggestionType].linked) {
          parser.yy.result[suggestionType].tables = [];
          parser.yy.result[suggestionType].tablePrimaries.forEach(function (tablePrimary) {
            if (!tablePrimary.subQueryAlias) {
              parser.yy.result[suggestionType].tables.push(tablePrimary.alias ? {
                identifierChain: tablePrimary.identifierChain.concat(),
                alias: tablePrimary.alias
              } : {identifierChain: tablePrimary.identifierChain.concat()});
            }
          });
          delete parser.yy.result[suggestionType].tablePrimaries;
          parser.yy.result[suggestionType].linked = true;
        }
      });

      if (typeof parser.yy.result.suggestColumns !== 'undefined' && !parser.yy.result.suggestColumns.linked) {
        var tablePrimaries = filterTablePrimariesForOwner(parser.yy.latestTablePrimaries, parser.yy.result.suggestColumns.owner);
        if (!parser.yy.result.suggestColumns.tables) {
          parser.yy.result.suggestColumns.tables = [];
        }
        if (parser.yy.subQueries.length > 0) {
          parser.yy.result.subQueries = parser.yy.subQueries;
        }
        if (typeof parser.yy.result.suggestColumns.identifierChain === 'undefined' || parser.yy.result.suggestColumns.identifierChain.length === 0) {
          if (tablePrimaries.length > 1) {
            convertTablePrimariesToSuggestions(tablePrimaries);
          } else {
            suggestLateralViewAliasesAsIdentifiers();
            if (tablePrimaries.length === 1 && (tablePrimaries[0].alias || tablePrimaries[0].subQueryAlias)) {
              convertTablePrimariesToSuggestions(tablePrimaries);
            }
            parser.expandIdentifierChain({ wrapper: parser.yy.result.suggestColumns, anyOwner: false, isColumnWrapper: true });
          }
        } else {
          // Expand exploded views in the identifier chain
          if (parser.isHive() && !parser.yy.result.suggestColumns.linked) {
            var originalLength = parser.yy.result.suggestColumns.identifierChain.length;
            parser.yy.result.suggestColumns.identifierChain = parser.expandLateralViews(parser.yy.lateralViews, parser.yy.result.suggestColumns.identifierChain, true);
            // Drop '*' keyword for lateral views
            if (typeof parser.yy.result.suggestColumns !== 'undefined') {
              if (parser.yy.result.suggestColumns.identifierChain.length > originalLength &&
                typeof parser.yy.result.suggestKeywords !== 'undefined' &&
                parser.yy.result.suggestKeywords.length === 1 &&
                parser.yy.result.suggestKeywords[0].value === '*') {
                delete parser.yy.result.suggestKeywords;
              }
              parser.expandIdentifierChain({ wrapper: parser.yy.result.suggestColumns, anyOwner: false, isColumnWrapper: true });
            }
          } else {
            parser.expandIdentifierChain({ wrapper: parser.yy.result.suggestColumns, anyOwner: false, isColumnWrapper: true });
          }
        }
      }

      if (typeof parser.yy.result.colRef !== 'undefined' && !parser.yy.result.colRef.linked) {
        parser.expandIdentifierChain({ wrapper: parser.yy.result.colRef });

        var primaries = filterTablePrimariesForOwner(parser.yy.latestTablePrimaries);
        if (primaries.length === 0 || (primaries.length > 1 && parser.yy.result.colRef.identifierChain.length === 1)) {
          parser.yy.result.colRef.identifierChain = [];
        }
      }
      if (typeof parser.yy.result.suggestKeyValues !== 'undefined' && !parser.yy.result.suggestKeyValues.linked) {
        parser.expandIdentifierChain({ wrapper: parser.yy.result.suggestKeyValues });
      }
    };

    parser.getSubQuery = function (cols) {
      var columns = [];
      cols.selectList.forEach(function (col) {
        var result = {};
        if (col.alias) {
          result.alias = col.alias;
        }
        if (col.valueExpression && col.valueExpression.columnReference) {
          result.identifierChain = col.valueExpression.columnReference
        } else if (col.asterisk) {
          result.identifierChain = [{asterisk: true}];
        }
        if (col.valueExpression && col.valueExpression.types && col.valueExpression.types.length === 1) {
          result.type = col.valueExpression.types[0];
        }

        columns.push(result);
      });

      return {
        columns: columns
      };
    };

    parser.addTablePrimary = function (ref) {
      if (typeof parser.yy.latestTablePrimaries === 'undefined') {
        parser.yy.latestTablePrimaries = [];
      }
      parser.yy.latestTablePrimaries.push(ref);
    };

    parser.suggestFileFormats = function () {
      if (parser.isHive()) {
        parser.suggestKeywords(['AVRO', 'INPUTFORMAT', 'ORC', 'PARQUET', 'RCFILE', 'SEQUENCEFILE', 'TEXTFILE']);
      } else {
        parser.suggestKeywords(['AVRO', 'KUDU', 'ORC', 'PARQUET', 'RCFILE', 'SEQUENCEFILE', 'TEXTFILE']);
      }
    };

    parser.getKeywordsForOptionalsLR = function (optionals, keywords, override) {
      var result = [];

      for (var i = 0; i < optionals.length; i++) {
        if (!optionals[i] && (typeof override === 'undefined' || override[i])) {
          if (keywords[i] instanceof Array) {
            result = result.concat(keywords[i]);
          } else {
            result.push(keywords[i]);
          }
        } else if (optionals[i]) {
          break;
        }
      }
      return result;
    };

    parser.suggestDdlAndDmlKeywords = function (extraKeywords) {
      var keywords = ['ALTER', 'CREATE', 'DESCRIBE', 'DROP', 'GRANT', 'INSERT', 'REVOKE', 'SELECT', 'SET', 'SHOW', 'TRUNCATE', 'UPDATE', 'USE', 'WITH'];

      if (extraKeywords) {
        keywords = keywords.concat(extraKeywords);
      }

      if (parser.isHive()) {
        keywords = keywords.concat(['ABORT', 'ANALYZE TABLE', 'DELETE', 'EXPORT', 'IMPORT', 'LOAD', 'MERGE', 'MSCK', 'RELOAD FUNCTION', 'RESET']);
      }

      if (parser.isImpala()) {
        keywords = keywords.concat(['COMMENT ON', 'COMPUTE', 'DELETE', 'INVALIDATE METADATA', 'LOAD', 'REFRESH', 'UPSERT']);
      }

      parser.suggestKeywords(keywords);
    };

    parser.checkForSelectListKeywords = function (selectList) {
      if (selectList.length === 0) {
        return;
      }
      var last = selectList[selectList.length - 1];
      if (!last || !last.valueExpression) {
        return;
      }
      var valueExpressionKeywords = parser.getValueExpressionKeywords(last.valueExpression);
      var keywords = [];
      if (last.suggestKeywords) {
        keywords = keywords.concat(last.suggestKeywords);
      }
      if (valueExpressionKeywords.suggestKeywords) {
        keywords = keywords.concat(valueExpressionKeywords.suggestKeywords);
      }
      if (valueExpressionKeywords.suggestColRefKeywords) {
        parser.suggestColRefKeywords(valueExpressionKeywords.suggestColRefKeywords);
        parser.addColRefIfExists(last.valueExpression);
      }
      if (!last.alias) {
        keywords.push('AS');
      }
      if (keywords.length > 0) {
        parser.suggestKeywords(keywords);
      }
    };

    parser.checkForKeywords = function (expression) {
      if (expression) {
        if (expression.suggestKeywords && expression.suggestKeywords.length > 0) {
          parser.suggestKeywords(expression.suggestKeywords);
        }
        if (expression.suggestColRefKeywords) {
          parser.suggestColRefKeywords(expression.suggestColRefKeywords);
          parser.addColRefIfExists(expression);
        }
      }
    };

    parser.createWeightedKeywords = function (keywords, weight) {
      var result = [];
      keywords.forEach(function (keyword) {
        if (typeof keyword.weight !== 'undefined') {
          keyword.weight = weight + (keyword.weight / 10);
          result.push(keyword);
        } else {
          result.push({value: keyword, weight: weight});
        }
      });
      return result;
    };

    parser.suggestKeywords = function (keywords) {
      var weightedKeywords = [];
      if (keywords.length == 0) {
        return;
      }
      keywords.forEach(function (keyword) {
        if (typeof keyword.weight !== 'undefined') {
          weightedKeywords.push(keyword);
        } else {
          weightedKeywords.push({value: keyword, weight: -1})
        }
      });
      weightedKeywords.sort(function (a, b) {
        if (a.weight !== b.weight) {
          return b.weight - a.weight;
        }
        return a.value.localeCompare(b.value);
      });
      parser.yy.result.suggestKeywords = weightedKeywords;
    };

    parser.suggestColRefKeywords = function (colRefKeywords) {
      parser.yy.result.suggestColRefKeywords = colRefKeywords;
    };

    parser.suggestTablesOrColumns = function (identifier) {
      if (typeof parser.yy.latestTablePrimaries == 'undefined') {
        parser.suggestTables({identifierChain: [{name: identifier}]});
        return;
      }
      var tableRef = parser.yy.latestTablePrimaries.filter(function (tablePrimary) {
        return equalIgnoreCase(tablePrimary.alias, identifier);
      });
      if (tableRef.length > 0) {
        parser.suggestColumns({identifierChain: [{name: identifier}]});
      } else {
        parser.suggestTables({identifierChain: [{name: identifier}]});
      }
    };

    parser.suggestFunctions = function (details) {
      parser.yy.result.suggestFunctions = details || {};
    };

    parser.suggestAggregateFunctions = function () {
      var primaries = [];
      var aliases = {};
      parser.yy.latestTablePrimaries.forEach(function (primary) {
        if (typeof primary.alias !== 'undefined') {
          aliases[primary.alias] = true;
        }
        // Drop if the first one refers to a table alias (...FROM tbl t, t.map tm ...)
        if (typeof primary.identifierChain !== 'undefined' && !aliases[primary.identifierChain[0].name] && typeof primary.owner === 'undefined') {
          primaries.push(primary);
        }
      });
      parser.yy.result.suggestAggregateFunctions = {tablePrimaries: primaries};
    };

    parser.suggestAnalyticFunctions = function () {
      parser.yy.result.suggestAnalyticFunctions = true;
    };

    parser.suggestSetOptions = function () {
      parser.yy.result.suggestSetOptions = true;
    };

    parser.suggestIdentifiers = function (identifiers) {
      parser.yy.result.suggestIdentifiers = identifiers;
    };

    parser.suggestColumns = function (details) {
      if (typeof details === 'undefined') {
        details = {identifierChain: []};
      } else if (typeof details.identifierChain === 'undefined') {
        details.identifierChain = [];
      }
      parser.yy.result.suggestColumns = details;
    };

    parser.suggestGroupBys = function (details) {
      parser.yy.result.suggestGroupBys = details || {};
    };

    parser.suggestOrderBys = function (details) {
      parser.yy.result.suggestOrderBys = details || {};
    };

    parser.suggestFilters = function (details) {
      parser.yy.result.suggestFilters = details || {};
    };

    parser.suggestKeyValues = function (details) {
      parser.yy.result.suggestKeyValues = details || {};
    };

    parser.suggestTables = function (details) {
      parser.yy.result.suggestTables = details || {};
    };

    var adjustLocationForCursor = function (location) {
      // columns are 0-based and lines not, so add 1 to cols
      var newLocation = {
        first_line: location.first_line,
        last_line: location.last_line,
        first_column: location.first_column + 1,
        last_column: location.last_column + 1
      };
      if (parser.yy.cursorFound) {
        if (parser.yy.cursorFound.first_line === newLocation.first_line && parser.yy.cursorFound.last_column <= newLocation.first_column) {
          var additionalSpace = parser.yy.partialLengths.left + parser.yy.partialLengths.right;
          additionalSpace -= parser.yy.partialCursor ? 1 : 3; // For some reason the normal cursor eats 3 positions.
          newLocation.first_column = newLocation.first_column + additionalSpace;
          newLocation.last_column = newLocation.last_column + additionalSpace;
        }
      }
      return newLocation;
    };

    parser.addFunctionLocation = function (location, functionName) {
      // Remove trailing '(' from location
      var adjustedLocation = {
        first_line: location.first_line,
        last_line: location.last_line,
        first_column: location.first_column,
        last_column: location.last_column - 1
      };
      parser.yy.locations.push({
        type: 'function',
        location: adjustLocationForCursor(adjustedLocation),
        function: functionName.toLowerCase()
      });
    };

    parser.addStatementLocation = function (location) {
      // Don't report lonely cursor as a statement
      if (location.first_line === location.last_line && Math.abs(location.last_column - location.first_column) === 1) {
        return;
      }
      var adjustedLocation;
      if (parser.yy.cursorFound && parser.yy.cursorFound.last_line === location.last_line &&
        parser.yy.cursorFound.first_column >= location.first_column && parser.yy.cursorFound.last_column <= location.last_column) {
        var additionalSpace = parser.yy.partialLengths.left + parser.yy.partialLengths.right;
        adjustedLocation = {
          first_line: location.first_line,
          last_line: location.last_line,
          first_column: location.first_column + 1,
          last_column: location.last_column + additionalSpace - (parser.yy.partialCursor ? 0 : 2)
        }
      } else {
        adjustedLocation = {
          first_line: location.first_line,
          last_line: location.last_line,
          first_column: location.first_column + 1,
          last_column: location.last_column + 1
        }
      }

      parser.yy.locations.push({
        type: 'statement',
        location: adjustedLocation
      });
    };

    parser.firstDefined = function () {
      for (var i = 0; i + 1 < arguments.length; i += 2) {
        if (arguments[i]) {
          return arguments[i + 1];
        }
      }
    };

    parser.addClauseLocation = function (type, precedingLocation, locationIfPresent, isCursor) {
      var location;
      if (isCursor) {
        if (parser.yy.partialLengths.left === 0 && parser.yy.partialLengths.right === 0) {
          location = {
            type: type,
            missing: true,
            location: adjustLocationForCursor({
              first_line: precedingLocation.last_line,
              first_column: precedingLocation.last_column,
              last_line: precedingLocation.last_line,
              last_column: precedingLocation.last_column
            })
          }
        } else {
          location = {
            type: type,
            missing: false,
            location: {
              first_line: locationIfPresent.last_line,
              first_column: locationIfPresent.last_column - 1,
              last_line: locationIfPresent.last_line,
              last_column: locationIfPresent.last_column - 1 + parser.yy.partialLengths.right + parser.yy.partialLengths.left
            }
          }
        }
      } else {
        location = {
          type: type,
          missing: !locationIfPresent,
          location: adjustLocationForCursor(locationIfPresent || {
            first_line: precedingLocation.last_line,
            first_column: precedingLocation.last_column,
            last_line: precedingLocation.last_line,
            last_column: precedingLocation.last_column
          })
        };
      }
      if (parser.isInSubquery()) {
        location.subquery = true;
      }
      parser.yy.locations.push(location)
    };

    parser.addStatementTypeLocation = function (identifier, location, additionalText) {
      if (!parser.isImpala()) {
        return;
      }
<<<<<<< HEAD
=======
      // Don't add if already there except for SELECT
      if (identifier !== 'SELECT' && parser.yy.allLocations) {
        for (var i = parser.yy.allLocations.length - 1; i >= 0; i--) {
          if (parser.yy.allLocations[i] && parser.yy.allLocations[i].type === 'statement') {
            break;
          }
          if (parser.yy.allLocations[i] && parser.yy.allLocations[i].type === 'statementType') {
            return;
          }
        }
      }
>>>>>>> 2050268a
      var loc = {
        type: 'statementType',
        location: adjustLocationForCursor(location),
        identifier: identifier
      };
      if (typeof additionalText !== 'undefined') {
        switch (identifier) {
          case 'ALTER':
            if (/ALTER\s+VIEW/i.test(additionalText)) {
              loc.identifier = 'ALTER VIEW';
            } else {
              loc.identifier = 'ALTER TABLE';
            }
            break;
          case 'COMPUTE':
            loc.identifier = 'COMPUTE STATS';
            break;
          case 'CREATE':
            if (/CREATE\s+VIEW/i.test(additionalText)) {
              loc.identifier = 'CREATE VIEW';
            } else if (/CREATE\s+TABLE/i.test(additionalText)) {
              loc.identifier = 'CREATE TABLE';
            } else if (/CREATE\s+DATABASE/i.test(additionalText)) {
              loc.identifier = 'CREATE DATABASE';
            } else if (/CREATE\s+ROLE/i.test(additionalText)) {
              loc.identifier = 'CREATE ROLE';
            } else if (/CREATE\s+FUNCTION/i.test(additionalText)) {
              loc.identifier = 'CREATE FUNCTION';
            } else {
              loc.identifier = 'CREATE TABLE';
            }
            break;
          case 'DROP':
            if (/DROP\s+VIEW/i.test(additionalText)) {
              loc.identifier = 'DROP VIEW';
            } else if (/DROP\s+TABLE/i.test(additionalText)) {
              loc.identifier = 'DROP TABLE';
            } else if (/DROP\s+DATABASE/i.test(additionalText)) {
              loc.identifier = 'DROP DATABASE';
            } else if (/DROP\s+ROLE/i.test(additionalText)) {
              loc.identifier = 'DROP ROLE';
            } else if (/DROP\s+STATS/i.test(additionalText)) {
              loc.identifier = 'DROP STATS';
            } else if (/DROP\s+FUNCTION/i.test(additionalText)) {
              loc.identifier = 'DROP FUNCTION';
            } else {
              loc.identifier = 'DROP TABLE';
            }
            break;
          case 'INVALIDATE':
            loc.identifier = 'INVALIDATE METADATA';
            break;
          case 'LOAD':
            loc.identifier = 'LOAD DATA';
            break;
          case 'TRUNCATE':
            loc.identifier = 'TRUNCATE TABLE';
            break;
          default:
        }
      }
      parser.yy.locations.push(loc);
    };

    parser.addFileLocation = function (location, path) {
      parser.yy.locations.push({
        type: 'file',
        location: adjustLocationForCursor(location),
        path: path
      });
    };

    parser.addDatabaseLocation = function (location, identifierChain) {
      parser.yy.locations.push({
        type: 'database',
        location: adjustLocationForCursor(location),
        identifierChain: identifierChain
      });
    };

    parser.addTableLocation = function (location, identifierChain) {
      parser.yy.locations.push({
        type: 'table',
        location: adjustLocationForCursor(location),
        identifierChain: identifierChain
      });
    };

    parser.addColumnAliasLocation = function (location, alias, parentLocation) {
      var aliasLocation = {
        type: 'alias',
        source: 'column',
        alias: alias,
        location: adjustLocationForCursor(location),
        parentLocation: adjustLocationForCursor(parentLocation)
      };
      if (parser.yy.locations.length && parser.yy.locations[parser.yy.locations.length - 1].type === 'column') {
        var closestColumn = parser.yy.locations[parser.yy.locations.length - 1];
        if (closestColumn.location.first_line === aliasLocation.parentLocation.first_line &&
          closestColumn.location.last_line === aliasLocation.parentLocation.last_line &&
          closestColumn.location.first_column === aliasLocation.parentLocation.first_column &&
          closestColumn.location.last_column === aliasLocation.parentLocation.last_column) {
          parser.yy.locations[parser.yy.locations.length - 1].alias = alias;
        }
      }
      parser.yy.locations.push(aliasLocation);
    };

    parser.addTableAliasLocation = function (location, alias, identifierChain) {
      parser.yy.locations.push({
        type: 'alias',
        source: 'table',
        alias: alias,
        location: adjustLocationForCursor(location),
        identifierChain: identifierChain
      });
    };

    parser.addSubqueryAliasLocation = function (location, alias) {
      parser.yy.locations.push({
        type: 'alias',
        source: 'subquery',
        alias: alias,
        location: adjustLocationForCursor(location)
      });
    };

    parser.addAsteriskLocation = function (location, identifierChain) {
      parser.yy.locations.push({
        type: 'asterisk',
        location: adjustLocationForCursor(location),
        identifierChain: identifierChain
      });
    };

    parser.addVariableLocation = function (location, value) {
      if (/\$\{[^}]*\}/.test(value)) {
        parser.yy.locations.push({
          type: 'variable',
          location: adjustLocationForCursor(location),
          value: value
        });
      }
    };

    parser.addColumnLocation = function (location, identifierChain) {
      var isVariable = identifierChain.length && /\$\{[^}]*\}/.test(identifierChain[identifierChain.length - 1].name);
      if (isVariable) {
        parser.yy.locations.push({
          type: 'variable',
          location: adjustLocationForCursor(location),
          value: identifierChain[identifierChain.length - 1].name
        });
      } else {
        parser.yy.locations.push({
          type: 'column',
          location: adjustLocationForCursor(location),
          identifierChain: identifierChain,
          qualified: identifierChain.length > 1
        });
      }
    };

    parser.addCteAliasLocation = function (location, alias) {
      parser.yy.locations.push({
        type: 'alias',
        source: 'cte',
        alias: alias,
        location: adjustLocationForCursor(location)
      });
    };

    parser.addUnknownLocation = function (location, identifierChain) {
      var isVariable = identifierChain.length && /\$\{[^}]*\}/.test(identifierChain[identifierChain.length - 1].name);
      var loc;
      if (isVariable) {
        loc = {
          type: 'variable',
          location: adjustLocationForCursor(location),
          value: identifierChain[identifierChain.length - 1].name
        };
      } else {
        loc = {
          type: 'unknown',
          location: adjustLocationForCursor(location),
          identifierChain: identifierChain,
          qualified: identifierChain.length > 1
        };
      }
      parser.yy.locations.push(loc);
      return loc;
    };

    parser.addColRefToVariableIfExists = function (left, right) {
      if (left && left.columnReference && left.columnReference.length && right && right.columnReference && right.columnReference.length && parser.yy.locations.length > 1) {
        var addColRefToVariableLocation = function (variableValue, colRef) {
          // See if colref is actually an alias
          if (colRef.length === 1 && colRef[0].name) {
            parser.yy.locations.some(function (location) {
              if (location.type === 'column' && location.alias === colRef[0].name) {
                colRef = location.identifierChain;
                return true;
              }
            });
          }

          for (var i = parser.yy.locations.length - 1; i > 0; i--) {
            var location = parser.yy.locations[i];
            if (location.type === 'variable' && location.value === variableValue) {
              location.colRef = { identifierChain: colRef };
              break;
            }
          }
        };

        if (/\$\{[^}]*\}/.test(left.columnReference[0].name)) {
          // left is variable
          addColRefToVariableLocation(left.columnReference[0].name, right.columnReference);
        } else if (/\$\{[^}]*\}/.test(right.columnReference[0].name)) {
          // right is variable
          addColRefToVariableLocation(right.columnReference[0].name, left.columnReference);
        }
      }
    };

    parser.suggestDatabases = function (details) {
      parser.yy.result.suggestDatabases = details || {};
    };

    parser.suggestHdfs = function (details) {
      parser.yy.result.suggestHdfs = details || {};
    };

    parser.suggestValues = function (details) {
      parser.yy.result.suggestValues = details || {};
    };

    parser.determineCase = function (text) {
      if (!parser.yy.caseDetermined) {
        parser.yy.lowerCase = text.toLowerCase() === text;
        parser.yy.caseDetermined = true;
      }
    };

    parser.handleQuotedValueWithCursor = function (lexer, yytext, yylloc, quoteChar) {
      if (yytext.indexOf('\u2020') !== -1 || yytext.indexOf('\u2021') !== -1) {
        parser.yy.partialCursor = yytext.indexOf('\u2021') !== -1;
        var cursorIndex = parser.yy.partialCursor ? yytext.indexOf('\u2021') : yytext.indexOf('\u2020');
        parser.yy.cursorFound = {
          first_line: yylloc.first_line,
          last_line: yylloc.last_line,
          first_column: yylloc.first_column + cursorIndex,
          last_column: yylloc.first_column + cursorIndex + 1
        };
        var remainder = yytext.substring(cursorIndex + 1);
        var remainingQuotes = (lexer.upcomingInput().match(new RegExp(quoteChar, 'g')) || []).length;
        if (remainingQuotes > 0 && remainingQuotes & 1 != 0) {
          parser.yy.missingEndQuote = false;
          lexer.input();
        } else {
          parser.yy.missingEndQuote = true;
          lexer.unput(remainder);
        }
        lexer.popState();
        return true;
      }
      return false;
    };

    var lexerModified = false;

    /**
     * Main parser function
     */
    parser.parseSql = function (beforeCursor, afterCursor, dialect, debug) {
      // Jison counts CRLF as two lines in the locations
      beforeCursor = beforeCursor.replace(/\r\n|\n\r/gm, '\n');
      afterCursor = afterCursor.replace(/\r\n|\n\r/gm, '\n');
      parser.yy.result = {locations: []};
      parser.yy.lowerCase = false;
      parser.yy.locations = [];
      parser.yy.allLocations = [];
      parser.yy.subQueries = [];
      parser.yy.errors = [];
      parser.yy.selectListAliases = [];

      parser.yy.locationsStack = [];
      parser.yy.primariesStack = [];
      parser.yy.lateralViewsStack = [];
      parser.yy.subQueriesStack = [];
      parser.yy.resultStack = [];
      parser.yy.selectListAliasesStack = [];

      delete parser.yy.caseDetermined;
      delete parser.yy.cursorFound;
      delete parser.yy.partialCursor;

      parser.prepareNewStatement();

      var REASONABLE_SURROUNDING_LENGTH = 150000; // About 3000 lines before and after

      if (beforeCursor.length > REASONABLE_SURROUNDING_LENGTH) {
        if ((beforeCursor.length - beforeCursor.lastIndexOf(';')) > REASONABLE_SURROUNDING_LENGTH) {
          // Bail out if the last complete statement is more than 150000 chars before
          return {};
        }
        // Cut it at the first statement found within 150000 chars before
        var lastReasonableChunk = beforeCursor.substring(beforeCursor.length - REASONABLE_SURROUNDING_LENGTH);
        beforeCursor = lastReasonableChunk.substring(lastReasonableChunk.indexOf(';') + 1);
      }

      if (afterCursor.length > REASONABLE_SURROUNDING_LENGTH) {
        if ((afterCursor.length - afterCursor.indexOf(';')) > REASONABLE_SURROUNDING_LENGTH) {
          // No need to bail out for what's comes after, we can still get keyword completion
          afterCursor = '';
        } else {
          // Cut it at the last statement found within 150000 chars after
          var firstReasonableChunk = afterCursor.substring(0, REASONABLE_SURROUNDING_LENGTH);
          afterCursor = firstReasonableChunk.substring(0, firstReasonableChunk.lastIndexOf(';'));
        }
      }

      parser.yy.partialLengths = parser.identifyPartials(beforeCursor, afterCursor);

      if (parser.yy.partialLengths.left > 0) {
        beforeCursor = beforeCursor.substring(0, beforeCursor.length - parser.yy.partialLengths.left);
      }

      if (parser.yy.partialLengths.right > 0) {
        afterCursor = afterCursor.substring(parser.yy.partialLengths.right);
      }

      parser.yy.activeDialect = (dialect !== 'hive' && dialect !== 'impala') ? undefined : dialect;

      // Hack to set the inital state of the lexer without first having to hit a token
      // has to be done as the first token found can be dependant on dialect
      if (!lexerModified) {
        var originalSetInput = parser.lexer.setInput;
        parser.lexer.setInput = function (input, yy) {
          var lexer = originalSetInput.bind(parser.lexer)(input, yy);
          if (typeof parser.yy.activeDialect !== 'undefined') {
            lexer.begin(parser.yy.activeDialect);
          }
          return lexer;
        };
        lexerModified = true;
      }

      var result;
      try {
        // Add |CURSOR| or |PARTIAL_CURSOR| to represent the different cursor states in the lexer
        result = parser.parse(beforeCursor + (beforeCursor.length == 0 || /[\s\(]$$/.test(beforeCursor) ? ' \u2020 ' : '\u2021') + afterCursor);
      } catch (err) {
        // On any error try to at least return any existing result
        if (typeof parser.yy.result === 'undefined') {
          throw err;
        }
        if (debug) {
          console.log(err);
          console.error(err.stack);
        }
        result = parser.yy.result;
      }
      if (parser.yy.errors.length > 0) {
        parser.yy.result.errors = parser.yy.errors;
        if (debug) {
          console.log(parser.yy.errors);
        }
      }
      try {
        linkTablePrimaries();
        parser.commitLocations();
        // Clean up and prioritize
        prioritizeSuggestions();
      } catch (err) {
        if (debug) {
          console.log(err);
          console.error(err.stack);
        }
      }


      parser.yy.allLocations.sort(function (a, b) {
        if (a.location.first_line !== b.location.first_line) {
          return a.location.first_line - b.location.first_line;
        }
        if (a.location.first_column !== b.location.first_column) {
          return a.location.first_column - b.location.first_column;
        }
        if (a.location.last_column !== b.location.last_column) {
          return b.location.last_column - a.location.last_column;
        }
        return b.type.localeCompare(a.type);
      });
      parser.yy.result.locations = parser.yy.allLocations;

      parser.yy.result.locations.forEach(function (location) {
        delete location.linked;
      });
      if (typeof parser.yy.result.suggestColumns !== 'undefined') {
        delete parser.yy.result.suggestColumns.linked;
      }

      SIMPLE_TABLE_REF_SUGGESTIONS.forEach(function (suggestionType) {
        if (typeof parser.yy.result[suggestionType] !== 'undefined') {
          delete parser.yy.result[suggestionType].linked;
        }
      });

      if (typeof parser.yy.result.colRef !== 'undefined') {
        delete parser.yy.result.colRef.linked;
      }
      if (typeof parser.yy.result.suggestKeyValues !== 'undefined') {
        delete parser.yy.result.suggestKeyValues.linked;
      }

      if (typeof result.error !== 'undefined' && typeof result.error.expected !== 'undefined') {
        // Remove any expected tokens from other dialects, jison doesn't remove tokens from other lexer states.
        var actualExpected = {};
        result.error.expected.forEach(function (expected) {
          var match = expected.match(/\<([a-z]+)\>(.*)/);
          if (match !== null) {
            if (typeof parser.yy.activeDialect !== 'undefined' && parser.yy.activeDialect === match[1]) {
              actualExpected[("'" + match[2])] = true;
            }
          } else if (expected.indexOf('CURSOR') == -1) {
            actualExpected[expected] = true;
          }
        });
        result.error.expected = Object.keys(actualExpected);
      }

      if (typeof result.error !== 'undefined' && result.error.recoverable) {
        delete result.error;
      }

      // Adjust all the statement locations to include white space surrounding them
      var lastStatementLocation = null;
      result.locations.forEach(function (location) {
        if (location.type === 'statement') {
          if (lastStatementLocation === null) {
            location.location.first_line = 1;
            location.location.first_column = 1;
          } else {
            location.location.first_line = lastStatementLocation.location.last_line;
            location.location.first_column = lastStatementLocation.location.last_column + 1;
          }
          lastStatementLocation = location;
        }
      });

      return result;
    };
  };

  var SYNTAX_PARSER_NOOP_FUNCTIONS = ['prepareNewStatement', 'addCommonTableExpressions', 'pushQueryState', 'popQueryState', 'suggestSelectListAliases',
    'suggestValueExpressionKeywords', 'getSelectListKeywords', 'getValueExpressionKeywords', 'addColRefIfExists', 'selectListNoTableSuggest', 'suggestJoinConditions',
    'suggestJoins', 'valueExpressionSuggest', 'applyTypeToSuggestions', 'applyArgumentTypesToSuggestions', 'commitLocations', 'identifyPartials',
    'getSubQuery', 'addTablePrimary', 'suggestFileFormats', 'suggestDdlAndDmlKeywords', 'checkForSelectListKeywords', 'checkForKeywords',
    'suggestKeywords', 'suggestColRefKeywords', 'suggestTablesOrColumns', 'suggestFunctions', 'suggestAggregateFunctions', 'suggestAnalyticFunctions',
    'suggestColumns', 'suggestGroupBys', 'suggestIdentifiers', 'suggestOrderBys', 'suggestFilters', 'suggestKeyValues', 'suggestTables', 'addFunctionLocation',
    'addStatementLocation', 'firstDefined', 'addClauseLocation', 'addStatementTypeLocation', 'addFileLocation', 'addDatabaseLocation', 'addColumnAliasLocation',
    'addTableAliasLocation', 'addSubqueryAliasLocation', 'addTableLocation', 'addAsteriskLocation', 'addVariableLocation', 'addColumnLocation', 'addCteAliasLocation',
    'addUnknownLocation', 'addColRefToVariableIfExists', 'suggestDatabases', 'suggestHdfs', 'suggestValues'];

  var SYNTAX_PARSER_NOOP = function () {};

  var initSyntaxParser = function (parser) {

    // Noop functions for compatibility with the autocomplete parser as the grammar is shared
    SYNTAX_PARSER_NOOP_FUNCTIONS.forEach(function (noopFn) {
      parser[noopFn] = SYNTAX_PARSER_NOOP
    });

    parser.yy.locations = [{}];

    parser.determineCase = function (text) {
      if (!parser.yy.caseDetermined) {
        parser.yy.lowerCase = text.toLowerCase() === text;
        parser.yy.caseDetermined = true;
      }
    };

    parser.getKeywordsForOptionalsLR = function () {
      return [];
    };

    parser.mergeSuggestKeywords = function () {
      return {};
    };

    parser.getTypeKeywords = function () {
      return [];
    };

    parser.getColumnDataTypeKeywords = function () {
      return [];
    };

    parser.findCaseType = function () {
      return {types: ['T']};
    };

    parser.findReturnTypes = function (functionName) {
      return ['T'];
    };

    parser.isHive = function () {
      return parser.yy.activeDialect === 'hive';
    };

    parser.isImpala = function () {
      return parser.yy.activeDialect === 'impala';
    };

    parser.expandImpalaIdentifierChain = function () {
      return [];
    };

    parser.expandIdentifierChain = function () {
      return [];
    };

    parser.expandLateralViews = function () {
      return [];
    };

    parser.createWeightedKeywords = function () {
      return [];
    };

    parser.handleQuotedValueWithCursor = function (lexer, yytext, yylloc, quoteChar) {
      if (yytext.indexOf('\u2020') !== -1 || yytext.indexOf('\u2021') !== -1) {
        parser.yy.partialCursor = yytext.indexOf('\u2021') !== -1;
        var cursorIndex = parser.yy.partialCursor ? yytext.indexOf('\u2021') : yytext.indexOf('\u2020');
        parser.yy.cursorFound = {
          first_line: yylloc.first_line,
          last_line: yylloc.last_line,
          first_column: yylloc.first_column + cursorIndex,
          last_column: yylloc.first_column + cursorIndex + 1
        };
        var remainder = yytext.substring(cursorIndex + 1);
        var remainingQuotes = (lexer.upcomingInput().match(new RegExp(quoteChar, 'g')) || []).length;
        if (remainingQuotes > 0 && remainingQuotes & 1 != 0) {
          parser.yy.missingEndQuote = false;
          lexer.input();
        } else {
          parser.yy.missingEndQuote = true;
          lexer.unput(remainder);
        }
        lexer.popState();
        return true;
      }
      return false;
    };

    var lexerModified = false;

    parser.yy.parseError = function (str, hash) {
      parser.yy.error = hash;
    };

    var IGNORED_EXPECTED = {
      ';': true,
      '.': true,
      'EOF': true,
      'UNSIGNED_INTEGER': true,
      'UNSIGNED_INTEGER_E': true,
      'REGULAR_IDENTIFIER': true,
      'CURSOR': true,
      'PARTIAL_CURSOR': true,
      'HDFS_START_QUOTE': true,
      'HDFS_PATH': true,
      'HDFS_END_QUOTE' : true,
      'COMPARISON_OPERATOR': true, // TODO: Expand in results when found
      'ARITHMETIC_OPERATOR' : true, // TODO: Expand in results when found
      'VARIABLE_REFERENCE': true,
      'BACKTICK': true,
      'VALUE': true,
      'PARTIAL_VALUE': true,
      'SINGLE_QUOTE': true,
      'DOUBLE_QUOTE': true
    };

    var CLEAN_EXPECTED = {
      'BETWEEN_AND': 'AND',
      'OVERWRITE_DIRECTORY' : 'OVERWRITE',
      'STORED_AS_DIRECTORIES' : 'STORED',
      'LIKE_PARQUET' : 'LIKE',
      'PARTITION_VALUE' : 'PARTITION'
    };

    parser.parseSyntax = function (beforeCursor, afterCursor, dialect, debug) {
      parser.yy.caseDetermined = false;
      parser.yy.error = undefined;

      parser.yy.latestTablePrimaries = [];
      parser.yy.subQueries = [];
      parser.yy.selectListAliases = [];
      parser.yy.latestTablePrimaries = [];

      parser.yy.activeDialect = (dialect !== 'hive' && dialect !== 'impala') ? undefined : dialect;

      // Hack to set the inital state of the lexer without first having to hit a token
      // has to be done as the first token found can be dependant on dialect
      if (!lexerModified) {
        var originalSetInput = parser.lexer.setInput;
        parser.lexer.setInput = function (input, yy) {
          var lexer = originalSetInput.bind(parser.lexer)(input, yy);
          if (typeof parser.yy.activeDialect !== 'undefined') {
            lexer.begin(parser.yy.activeDialect);
          }
          return lexer;
        };
        lexerModified = true;
      }

      // TODO: Find a way around throwing an exception when the parser finds a syntax error
      try {
        parser.yy.error = false;
        parser.parse(beforeCursor + afterCursor);
      } catch (err) {
        if (debug) {
          console.log(err);
          console.error(err.stack);
          console.log(parser.yy.error);
        }
      }

      if (parser.yy.error && (parser.yy.error.loc.last_column < beforeCursor.length || !beforeCursor.endsWith(parser.yy.error.text))) {
        var weightedExpected = [];

        var addedExpected = {};

        var isLowerCase = parser.yy.caseDetermined && parser.yy.lowerCase || parser.yy.error.text.toLowerCase() === parser.yy.error.text;

        if (parser.yy.error.expected.length == 2 && parser.yy.error.expected.indexOf('\';\'') !== -1 && parser.yy.error.expected.indexOf('\'EOF\'') !== -1) {
          parser.yy.error.expected = [];
          parser.yy.error.expectedStatementEnd = true;
          return parser.yy.error;
        }
        for (var i = 0; i < parser.yy.error.expected.length; i++) {
          var expected = parser.yy.error.expected[i];
          // Strip away the surrounding ' chars
          expected = expected.substring(1, expected.length - 1);
          // TODO: Only suggest alphanumeric?
          if (expected === 'REGULAR_IDENTIFIER') {
            parser.yy.error.expectedIdentifier = true;
            if (/^<[a-z]+>/.test(parser.yy.error.token)) {
              var text = '`' + parser.yy.error.text + '`';
              weightedExpected.push({
                text: text,
                distance: stringDistance(parser.yy.error.text, text, true)
              });
              parser.yy.error.possibleReserved = true;
            }
          } else if (!IGNORED_EXPECTED[expected] && /[a-z_]+/i.test(expected)) {
            if (dialect && expected.indexOf('<' + dialect + '>') == 0) {
              expected = expected.substring(dialect.length + 2);
            } else if (/^<[a-z]+>/.test(expected)) {
              continue;
            }
            expected = CLEAN_EXPECTED[expected] || expected;
            if (expected === parser.yy.error.text.toUpperCase()) {
              // Can happen when the lexer entry for a rule contains multiple words like 'stored' in 'stored as parquet'
              return false;
            }
            var text = isLowerCase ? expected.toLowerCase() : expected;
            if (text && !addedExpected[text]) {
              addedExpected[text] = true;
              weightedExpected.push({
                text: text,
                distance: stringDistance(parser.yy.error.text, text, true)
              });
            }
          }
        }
        if (weightedExpected.length === 0) {
          parser.yy.error.expected = [];
          parser.yy.error.incompleteStatement = true;
          return parser.yy.error;
        }
        weightedExpected.sort(function (a, b) {
          if (a.distance === b.distance) {
            return a.text.localeCompare(b.text);
          }
          return a.distance - b.distance
        });
        parser.yy.error.expected = weightedExpected;
        parser.yy.error.incompleteStatement = true;
        return parser.yy.error;
      } else if (parser.yy.error) {
        parser.yy.error.expected = [];
        parser.yy.error.incompleteStatement = true;
        return parser.yy.error;
      }
      return false;
    }
  };

  var initGlobalSearchParser = function (parser) {

    parser.identifyPartials = function (beforeCursor, afterCursor) {
      var beforeMatch = beforeCursor.match(/[0-9a-zA-Z_]*$/);
      var afterMatch = afterCursor.match(/^[0-9a-zA-Z_]*(?:\((?:[^)]*\))?)?/);
      return {left: beforeMatch ? beforeMatch[0].length : 0, right: afterMatch ? afterMatch[0].length : 0};
    };

    parser.mergeFacets = function (a, b) {
      if (!a.facets) {
        a.facets = {};
      }
      if (!b.facets) {
        return;
      }
      Object.keys(b.facets).forEach(function (key) {
        if (a.facets[key]) {
          Object.keys(b.facets[key]).forEach(function (val) {
            a.facets[key][val.toLowerCase()] = true;
          });
        } else {
          a.facets[key] = b.facets[key];
        }
      });
    };

    parser.mergeText = function (a, b) {
      if (!a.text) {
        a.text = [];
      }
      if (!b.text) {
        return;
      }
      a.text = a.text.concat(b.text);
    };

    parser.handleQuotedValueWithCursor = function (lexer, yytext, yylloc, quoteChar) {
      if (yytext.indexOf('\u2020') !== -1 || yytext.indexOf('\u2021') !== -1) {
        var cursorIndex = yytext.indexOf('\u2020');
        parser.yy.cursorFound = {
          first_line: yylloc.first_line,
          last_line: yylloc.last_line,
          first_column: yylloc.first_column + cursorIndex,
          last_column: yylloc.first_column + cursorIndex + 1
        };
        var remainder = yytext.substring(cursorIndex + 1);
        var remainingQuotes = (lexer.upcomingInput().match(new RegExp(quoteChar, 'g')) || []).length;
        if (remainingQuotes > 0 && remainingQuotes & 1 != 0) {
          parser.yy.missingEndQuote = false;
          lexer.input();
        } else {
          parser.yy.missingEndQuote = true;
          lexer.unput(remainder);
        }
        lexer.popState();
        return true;
      }
      return false;
    };

    parser.parseGlobalSearch = function (beforeCursor, afterCursor, debug) {
      delete parser.yy.cursorFound;

      var result;
      try {
        result = parser.parse(beforeCursor + '\u2020' + afterCursor);
      } catch (err) {
        if (debug) {
          console.log(err);
          console.error(err.stack);
          console.log(parser.yy.error);
        }
        return {
          facets: {},
          text: []
        }
      }
      return result;
    };
  };

  return {
    initSqlParser: initSqlParser,
    initSyntaxParser: initSyntaxParser,
    stringDistance: stringDistance,
    initGlobalSearchParser: initGlobalSearchParser
  };
})();<|MERGE_RESOLUTION|>--- conflicted
+++ resolved
@@ -1498,8 +1498,6 @@
       if (!parser.isImpala()) {
         return;
       }
-<<<<<<< HEAD
-=======
       // Don't add if already there except for SELECT
       if (identifier !== 'SELECT' && parser.yy.allLocations) {
         for (var i = parser.yy.allLocations.length - 1; i >= 0; i--) {
@@ -1511,7 +1509,6 @@
           }
         }
       }
->>>>>>> 2050268a
       var loc = {
         type: 'statementType',
         location: adjustLocationForCursor(location),
