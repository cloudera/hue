/*
 Licensed to Cloudera, Inc. under one
 or more contributor license agreements.  See the NOTICE file
 distributed with this work for additional information
 regarding copyright ownership.  Cloudera, Inc. licenses this file
 to you under the Apache License, Version 2.0 (the
 "License"); you may not use this file except in compliance
 with the License.  You may obtain a copy of the License at

     http://www.apache.org/licenses/LICENSE-2.0

 Unless required by applicable law or agreed to in writing, software
 distributed under the License is distributed on an "AS IS" BASIS,
 WITHOUT WARRANTIES OR CONDITIONS OF ANY KIND, either express or implied.
 See the License for the specific language governing permissions and
 limitations under the License.
*/
@import (reference) "cui/colors.less";
@import (reference) "hue-mixins.less";

.main-page {
  position: relative;
  .display-flex;
  .flex-direction(column);
  height: 100%;
  width: 100%;
  margin: 0;
  padding: 0;
  overflow: hidden;

  > .navbar,
  > .banner {
    .flex(0 0 auto);
  }
}

.content-wrapper {
  .flex(1 1 100%);
  .display-flex;
  .flex-direction(row);
  position: relative;
  width: 100%;
  min-width: 0;
  min-height: 0;
  background-color: @cui-white;
}

.svg-hue-logo-main {
  fill: @hue-primary-color-dark;
}

.svg-hue-logo-trunk {
  fill: @hue-trunk;
}

.top-nav {
  .display-flex;
  position: relative;
  z-index: 1009;
}

.top-nav-left {
  .flex(0 0 340px);
}

.top-nav-middle {
  .flex(1);
  padding: 0 10px;
  width: 100%;
}

.top-nav-right {
  .flex(0 0 340px);
}

.top-nav-left .btn-group {
  float: right;
}

.hue-main-create-btn {
  padding-left: 26px;
  padding-right: 26px;
  border-bottom-color: @hue-primary-color-dark;
}

.hue-main-create-btn-dropdown {
  border-bottom-color: @hue-primary-color-dark;
  .hue-inset-box-shadow;
}

.jobs-panel {
  position: fixed;
  z-index: 1038;
  top: 45px;
  padding: 10px;
  width: 600px;
  right: 10px;
  font-size: 13px;
  border-radius: @hue-panel-border-radius;
  background-color: @cui-white;
  .hue-box-shadow-top;
}

.mini-jb-context-selector {
  padding: 5px 80px 0 0;
  float: right;

  .hue-drop-down-active span {
    font-size: 13px;
  }
}

.notification-history {
  overflow-y: auto;
  max-height: 270px;
}

.notification-history-title {
  background-color: @cui-gray-100;
  padding: 4px;
}

.notification-history-list li {
  padding: 4px;
  cursor: pointer;
  border-left: 2px solid @cui-white;
  &:hover, &.active {
    background-color: @cui-gray-050;
    border-left-color: @cui-gray-100;
  }
}

.history-panel {
  .progress {
    height: 4px;
  }
}

.btn-flat {
  border-radius: 4px;
  box-shadow: none;
}

.dropdown-menu-new {
  margin-left: 267px;
}

.navbar-dropdown-flat {
  margin-top: 10px;
  z-index: 999999;
  line-height: 20px;
  border-radius: 4px;
}

.navbar-dropdown-flat:hover .btn, .btn-flat:hover {
  background-color: rgba(240, 240, 240, 0.6) !important;
}

.navbar-dropdown-flat .btn, .btn-flat {
  color: @hue-primary-color-dark;
  border: 1px solid transparent;
  background-color: transparent;
  background-image: none;
  font-weight: 600;
  font-size: 14px;
  .hue-ease-transition(~"background-color, color");
}

.navbar-dropdown-flat .btn:hover, .btn-flat:hover {
  background-color: rgba(240, 240, 240, 0.92);
  border: 1px solid transparent;
  color: @hue-primary-color-dark;
}

.navbar-dropdown .btn {
  .caret {
    opacity: 0;
  }
  &:hover {
    .caret {
      opacity: 1;
    }
  }
}

.jobs-badge {
  color: @cui-white;
  background-color: @cui-orange-300;
  display: inline-block;
  padding: 1px 6px;
  border-radius: 4px;
  margin-left: 2px;
  font-size: 12px;
  .hue-ease-transition(~"background-color, color");
}

.navbar-dropdown-flat .btn:hover .jobs-badge {
  background-color: @hue-primary-color-dark;
  color: rgba(240, 240, 240, 0.92);
}

.navbar-dropdown-flat .btn:first-child:active,
.navbar-dropdown-flat .btn:first-child {
  border-top-left-radius: 4px;
  border-bottom-left-radius: 4px;
  padding-right: 2px;
  box-shadow: none;
}

.navbar-dropdown-flat .btn:last-of-type:not(:first-child) {
  padding-left: 4px;
}

.navbar-dropdown-flat .btn:last-of-type {
  margin-left: 0;
  border-top-right-radius: 4px;
  border-bottom-right-radius: 4px;
  box-shadow: none;
}

.navbar-dropdown .dropdown-menu img {
  height: 18px;
  width: 18px;
  margin: -1px 2px 0 -7px;
}

.navbar-dropdown svg {
  margin: 0 2px -4px -7px;
  display: inline-block !important; // Conflicts with nv.d3.css
}

.navbar-dropdown .dropdown-menu i {
  margin: -1px 2px 0 -7px;
}

.navbar-dropdown .dropdown-menu i,
.navbar-dropdown .dropdown-menu svg {
  color: @hue-primary-color-dark;
  fill: @hue-primary-color-dark;
  height: 18px;
  width: 18px;
  font-size: 14px;
}

.navbar-dropdown a:hover i,
.navbar-dropdown a:hover svg {
  color: @cui-white;
  fill: @cui-white;
}

.dropdown-no-icon {
  margin-left: 17px;
}

.top-nav-middle .search-container-top-old {
  margin-left: auto;
  margin-right: auto;
  max-width: 600px;
}

.top-nav-middle .search-container-top {
  position: relative;
  margin-left: auto;
  margin-right: auto;
  max-width: 700px;
}

.search-container-top-old,
.search-container {
  .display-flex;
  .flex(1 1 44px);
  position: relative;
  margin: 8px 10px 0 10px;
}

.search-container-top-old > input {
  .flex(1 1 100%);
  border-radius: 4px;
  border: 1px solid @cui-gray-300;
  box-shadow: none;
  margin-bottom: 0;
}

.search-container > input {
  .flex(1 1 100%);
  border-radius: 2px 0 0 2px;
  border: 1px solid @cui-gray-300;
  border-right: none;
  box-shadow: none;
  margin-bottom: 0;
}

.search-container-top {
  .flex(1 1 100%);
  position: relative;
}

.search-container-top > .inline-autocomplete-container {
  position: relative;
  margin-top: 8px;
  height: 30px;
  width: 100%;

  > div {
    right: 40px !important;
  }
}

.search-container-top-old > a,
.search-container > a {
  .flex(0 0 31px);
  margin-bottom: 0;
  cursor: pointer;
  border-bottom-right-radius: 4px;
  border-top-right-radius: 4px;
  border: 1px solid @cui-gray-300;
  box-shadow: none;
  font-size: 15px;
  height: 30px;
  line-height: 30px;
  background-color: @cui-gray-050;
  width: 31px;
}

.search-container-top-old > a > i,
.search-container > a > i {
  margin-left: 8px;
}

.left-panel,
.right-panel {
  .flex(0);
  position: relative;
  background-color: @cui-white;
}

.left-panel {
  min-width: 290px;
}

.right-panel {
  .display-flex();
  min-width: 250px;

  &.right-assist-minimized {
    min-width: 38px;
    max-width: 38px;
    flex-basis: 38px;
    .right-assist-tabs {
      cursor: default;
    }

  }

  .right-assist-tabs {
    .flex(0 0 35px);
    padding-top: 5px;
    border-left: 1px solid @cui-gray-300;
    border-right: 1px solid @cui-gray-300;
    cursor: ew-resize;

    .right-assist-tab {
      cursor: pointer;
      height: 35px;
      font-size: 20px;

      a {
        display: block;
        height: 31px;
        width: 31px;
        margin: 2px;
        padding: 1px 0 0 1px;

        i {
          margin-top: 6px;
          margin-left: 3px;
        }
      }
    }
  }

  .right-assist-contents {
    overflow-x: hidden;
    overflow-y: auto;

    position: relative;
    .flex(1 1 100%);
  }
}

.side-panel-closed {
  min-width: 0;
  .flex-basis(0) !important;
  width: 0 !important;
}

.resizer {
  .flex(0 0 2px);
  cursor: col-resize;
}

.resize-bar {
  position: absolute;
  height: 100%;
  width: 1px;
  background-color: @cui-gray-300;
}

.page-content {
  .flex(1);
  position: relative;
  overflow-x: auto;
}

.page-content .content-panel {
  overflow-y: auto;
  overflow-x: hidden;
}

.hue-title-bar {
  border-bottom: 1px solid #DCDCDC;
  background-color:#F8F8F8;

  .navbar-inner {
    background-color: transparent !important;
    margin: 0 !important;
    padding-top: 0;
    padding-bottom: 0;
    background: none;
    min-height: 49px;
  }
}

.inactive-action,
.inactive-action a {
  color: @cui-gray-600;
  .hue-ease-transition(color);
}

.inactive-action-dark,
.inactive-action-dark a {
  color: @cui-gray-800;
  i.fa {
    color: @cui-gray-600;
  }
}

.inactive-action:hover {
  text-decoration: none;
}

.inactive-action.disabled {
  color: @hue-disabled-color !important;
  cursor: default !important;
}

.inactive-action:not(.disabled):hover,
.inactive-action:not(.disabled):hover > a {
  color: @hue-primary-color-dark !important;
}

.inactive-action:focus {
  color: @cui-gray-600;
}

.black-link {
  color: @cui-gray-800;
  .hue-ease-transition(color);
}

.black-link:active,
.black-link:focus,
.black-link:visited {
  color: @cui-gray-800;
}

.black-link:hover {
  color: @hue-primary-color-dark;
}

a:hover,
a:active,
a:focus,
a:visited {
  text-decoration: none;
}

/* Context menu, popover etc. */


.hue-context-menu {
  display: none;
  position: fixed;
  margin: 2px 4px 6px 4px;
  z-index: 999;
  padding: 6px 1px;
  list-style: none;
  font-size: 13px;
  opacity: 0;
  transition: opacity .3s;
}

.hue-context-menu, .hue-popover-bottom {
  border-radius: @hue-panel-border-radius;
  background-color: @cui-white;
  .hue-box-shadow-bottom;
}

.hue-syntax-drop-down {
  position: absolute;
  z-index: 1038;
  .dropdown-menu {
    overflow-y: scroll;
  }
}

.hue-inner-drop-down {
  margin: 0 !important;
  padding: 0;
  list-style: none;
  font-size: 13px;
}

.hue-context-menu > li {
  min-width: 170px;
  color: @cui-gray-200;
}

.hue-inner-drop-down > li > a {
  display: block;
  position: relative;
  clear: both;
  height: 22px;
  line-height: 22px;
  vertical-align: middle;
  padding: 6px 16px 6px 16px;

  color: @cui-gray-800;
  text-decoration: none;
  font-weight: 400;
  white-space: nowrap;
  .hue-ease-transition(background-color);
}

.hue-context-menu > li > a {
  display: block;
  position: relative;
  clear: both;
  height: 22px;
  line-height: 22px;
  vertical-align: middle;
  padding: 6px 16px 6px 38px;
  color: @cui-gray-800;
  text-decoration: none;
  font-weight: 400;
  white-space: nowrap;
  .hue-ease-transition(background-color);
}

.hue-context-menu > li > .disabled {
  display: block;
  position: relative;
  clear: both;
  height: 22px;
  line-height: 22px;
  vertical-align: middle;
  padding: 6px 16px 6px 38px;
  cursor: default;
  color: @cui-gray-400;
  text-decoration: none;
  font-weight: 400;
  white-space: nowrap;
}

.hue-inner-drop-down > li {
  color: @cui-gray-200;
}

.hue-inner-drop-down > li > a:hover,
.hue-inner-drop-down > li.active,
.hue-context-menu > li.active,
.hue-context-menu > li > a:not(.disabled):hover {
  background-color: @hue-primary-color-light;
}

.hue-context-menu > li > .disabled > i {
  position: absolute;
  height: 22px;
  left: 13px;
  right: auto;
  top: 6px;
  color: @cui-gray-400;
  font-size: 17px;
  line-height: 22px;
  vertical-align: middle;
}

.hue-context-menu > li > a > i:not(.sub-icon), .hue-context-menu > li > a > .hi:not(.sub-icon) {
  position: absolute;
  top: 6px;
  left: 13px;
  right: auto;
  line-height: 22px;
  height: 24px;
  color: @cui-gray-800;
  font-size: 17px;
  vertical-align: middle;
}

.hue-context-menu > li > a > .sub-icon {
  position: absolute;
  top: 6px;
  left: auto;
  right: 13px;
  line-height: 22px;
  height: 24px;

  color: @cui-gray-800;
  font-size: 12px;
  vertical-align: middle;
}

.hue-context-menu > .divider {
  height: 1px;
  margin: 9px 0;
  overflow: hidden;
  background-color: @cui-gray-200;
}

.hue-breadcrumb-container {
  .hue-breadcrumb {
    display: inline-block;
  }

  .hue-breadcrumb-divider {
    display: inline-block;
  }

  .dropdown-menu {
    overflow-y: scroll;
  }
}

/* styling for the imported apps */

.page-content .navbar-inner {
  margin: 10px 10px 0 10px;
  background-color: transparent;
  border: none;
}

.page-content .navbar.navbar-inverse.navbar-fixed-top {
  position: static!important;
}

.page-content .navbar .navbar-inner {
  box-shadow: none;
}

/* editor and report */
.editorComponents .progress {
  border: none;
}

.editorComponents .context-panel {
  display: none;
}

.editorComponents .snippet {
  margin-right: 0;
}

.editorComponents .editor-header-title {
  margin: 0 5px 0 15px;
  color: @cui-gray-700;
}

/* oozie workflow */
.oozie_workflowComponents .card-toolbar {
  position: static!important;
  width: auto!important;
}

.tooltip, .ui-autocomplete {
  z-index: 1040 !important;
}

/* sqoop */
#sqoopComponents .top-bar {
  position: static!important;
}

/* context panel */
/* TODO: Positioning and clean-up */
.context-panel {
  position: fixed;
  display: none;
  background: @cui-white;
  top: 113px;
  z-index: 401;
  outline: none !important;
  .hue-box-shadow-bottom;

  .context-panel-content {
    height: calc(40%);
    overflow-y: auto;
  }
}

.context-panel .nav-tabs {
  padding-left: 10px;
}

.context-panel .tab-content {
  padding: 12px;
  min-height: calc(10%);
}

.context-panel .tab-pane {
  height: 100%;
}

#mini_jobbrowser {
  overflow-y: hidden;
  height: 800px;
  max-height: 800px;
  input.search-query {
    width: 70px;
  }
  .status-border-container li {
    padding: 7px;
    margin-top: 10px;
    border-left: 3px solid @cui-white;
    &:hover {
      background-color: @cui-gray-050;
    }
  }
  .status-bar {
    height: 1px;
    width: 0;
    opacity: .5;
  }
}

#mini_jobbrowser:hover {
  overflow-y: overlay;
}

.uploadstatus {
  border: 1px solid @cui-gray-300;
  border-bottom: none;
  bottom: 0;
  right: 60px;
  margin: 0;
  position: fixed;
  width: 560px;
  z-index: 1001;
}

.scrollable-uploadstatus {
  max-height: 170px;
  overflow-y: auto;
}

.uploadstatusbar {
  background-color: @hue-primary-color-light;
  height: 4px;
  bottom: 0;
  left: 0;
  margin: 0;
  position: fixed;
  width: 100%;
}

.uploadstatusbar div {
  background-color: @hue-primary-color-dark;
  height: 4px;
  width: 30%;
}

.progress-row {
  margin-top: 7px;
}

.progress-row-bar {
  height: 1px;
  background-color: @hue-primary-color-dark;
  width: 0;
  margin-top: 3px;
}

.progress .bar-upload {
  background-color: @hue-primary-color-dark !important;
}

ul.risk-list {
  list-style: none;
  margin: 0 0 0 10px;

  .risk-list-high {
    color: @cui-red-700;
  }

  .risk-list-normal {
    color: @cui-orange-700;
  }

  .risk-list-title {
    white-space: normal;
  }

  .risk-list-description {
    margin-left: 5px;
    white-space: normal;
    font-style: italic;
  }

  .risk-quickfix {
    margin-left: 5px;
  }
}

.risk.d3-tip {
  line-height: 1;
  font-weight: bold;
  padding: 12px;
  background: rgba(0, 0, 0, 0.8);
  color: #fff;
  border-radius: 2px;
}

.risk.d3-tip:after {
  box-sizing: border-box;
  display: inline;
  font-size: 10px;
  width: 100%;
  line-height: 1;
  color: rgba(0, 0, 0, 0.8);
  content: "\25BC";
  position: absolute;
  text-align: center;
}

.risk.d3-tip.n:after {
  margin: -1px 0 0 0;
  top: 100%;
  left: 0;
}


#importerComponents {
  .step-indicator-fixed {
    position: static!important;
  }

  .vertical-spacer {
    height: 0 !important;
  }

  .namespace-selection {
    margin-top: 3px;
    vertical-align: top;
    display: inline-block;
    line-height: 32px;

    .selectize-control {
      max-width: 296px;
    }
  }
}

.help-inline.muted {
  color: @cui-gray-600;
}

#clearNotificationHistoryModal {
  z-index: 10000;
}

.banner {
  position: relative;
  z-index: 1010;
  background-color: @cui-gray-050;
}

.global-search-empty {
  .assist-no-entries();
  height: 30px !important;
  > div {
    margin: 5px 10px;
  }
}

.global-search-results {
  .display-flex();
  background-color: @cui-white;
  position:absolute;
  z-index: 1060;
  top: 35px;
  left: 0;
  width: 100%;
  height: 500px;
  .hue-box-shadow-bottom();

  .global-search-alternatives {
    .flex(0 0 35%);
    position: relative;
    min-width: 175px;
    border-right: 1px solid @cui-default-border-color;
    font-size: 14px;
    overflow-y: auto;

    > .hue-spinner-inline {
      margin: 4px;
    }

    &.global-search-full-width {
      .flex(0 0 100%);
      border-right: none;
    }

    .global-search-category {
      .global-search-category-header {
        color: @hue-primary-color-dark;
        padding: 5px;
        border-bottom: 1px solid @cui-gray-100;
      }

      > ul {
        list-style: none;
        margin: 0;

        li {
          .no-select();
          .pointer();
          .nowrap-ellipsis();

          padding: 5px 0 5px 8px;
          > em {
            font-style: normal;
            font-weight: 600;
          }
        }

        li.result:hover {
          background-color: @hue-primary-color-light;
        }

        li.selected {
          background-color: @hue-primary-color-light;
        }
      }
    }
  }

  .global-search-preview {
    .display-flex();
    .flex(1);

    .global-search-close-preview {
      position: absolute;
      z-index: 100;
      top: 8px;
      right: 7px;
      width: 18px;
      height: 18px;
    }

    .context-popover-content {
      margin-top: 10px;
    }

    .global-search-catalog-entry {
      .display-flex();
      .flex-direction(column);
      width: 100%;

      .hue-popover-title-actions {
        right: 29px !important;
      }
    }

    .context-popover-tab {
      background-color: transparent !important;
    }

    .context-popover-inline-search {
      width: 180px !important;
    }
  }
}

.monospace-preload {
  font-family: @font-family-monospace;
  height: 0;
  width: 0;
  overflow: hidden;
}

.editable-inline-action {
  opacity: 0;
  font-size: 16px;
  margin-left: 2px;

  color: @cui-gray-700;
  :hover {
    color: @hue-primary-color-dark;
  }

  a {
    color: @cui-gray-700;

    &:hover {
      color: @hue-primary-color-dark;
    }
  }
}

@-webkit-keyframes autofill {
  to {
    background: transparent;
  }
}

:-webkit-autofill {
  -webkit-animation-name: autofill;
  -webkit-animation-fill-mode: both;
<<<<<<< HEAD
=======
}

.striked {
  text-decoration: line-through;
>>>>>>> 2050268a
}<|MERGE_RESOLUTION|>--- conflicted
+++ resolved
@@ -1025,11 +1025,8 @@
 :-webkit-autofill {
   -webkit-animation-name: autofill;
   -webkit-animation-fill-mode: both;
-<<<<<<< HEAD
-=======
 }
 
 .striked {
   text-decoration: line-through;
->>>>>>> 2050268a
 }