#!/usr/bin/env python
# Licensed to Cloudera, Inc. under one
# or more contributor license agreements.  See the NOTICE file
# distributed with this work for additional information
# regarding copyright ownership.  Cloudera, Inc. licenses this file
# to you under the Apache License, Version 2.0 (the
# "License"); you may not use this file except in compliance
# with the License.  You may obtain a copy of the License at
#
#     http://www.apache.org/licenses/LICENSE-2.0
#
# Unless required by applicable law or agreed to in writing, software
# distributed under the License is distributed on an "AS IS" BASIS,
# WITHOUT WARRANTIES OR CONDITIONS OF ANY KIND, either express or implied.
# See the License for the specific language governing permissions and
# limitations under the License.

from django.utils.translation import ugettext_lazy as _t, ugettext as _
from desktop.lib.conf import Config, UnspecifiedConfigSection,\
                             ConfigSection, coerce_json_dict,\
                             coerce_password_from_script
from desktop.conf import coerce_database


DATABASES = UnspecifiedConfigSection(
  key="databases",
  help=_t("RDBMS server configurations."),
  each=ConfigSection(
    help=_t("RDBMS server configuration."),
    members=dict(
      NICE_NAME=Config(
        key='nice_name',
        help=_t('Nice name of server.'),
        type=str,
        default=None,
      ),
      NAME=Config(
        key='name',
        help=_t('Database name or path to database file. If provided, then choosing other databases will not be permitted.'),
        type=str,
        default='',
      ),
      ENGINE=Config(
        key='engine',
        help=_t('Database engine, such as postgresql_psycopg2, mysql, or sqlite3.'),
        type=coerce_database,
        default='django.db.backends.sqlite3',
      ),
      USER=Config(
        key='user',
        help=_t('Database username.'),
        type=str,
        default='',
      ),
      PASSWORD=Config(
        key='password',
        help=_t('Database password.'),
        type=str,
        default='',
      ),
      PASSWORD_SCRIPT=Config(
        key='password_script',
        help=_t('Execute this script to produce the database password. This will be used when `password` is not set.'),
        type=coerce_password_from_script,
        default=None,
      ),
      HOST=Config(
        key='host',
        help=_t('Database host.'),
        type=str,
        default='',
      ),
      PORT=Config(
        key='port',
        help=_t('Database port.'),
        type=int,
        default=0,
      ),
      OPTIONS=Config(
        key='options',
        help=_t('Database options to send to the server when connecting.'),
        type=coerce_json_dict,
        default='{}'
      )
    )
  )
)


def config_validator(user):
  res = []

  for server in DATABASES:
    if not DATABASES[server].NAME.get():
      engine = DATABASES[server].ENGINE.get().split('.')[-1]
      if engine in ('sqlite', 'sqlite3'):
        res.append((DATABASES[server].NAME, _("Database name should not be empty for the SQLite backend.")))
      if engine == 'oracle':
        res.append((DATABASES[server].NAME, _("Database name should not be empty for the Oracle backend. It should be the SID of your database.")))
      if engine in ('postgresql_psycopg2', 'postgresql'):
        res.append((DATABASES[server].NAME, _("Database name should not be empty for the PostgreSQL backend.")))

  return res


def get_server_choices():
  return [(alias, DATABASES[alias].NICE_NAME.get() or alias) for alias in DATABASES]


def get_connector_name(name):
<<<<<<< HEAD
  engine = DATABASES[name].ENGINE.get().split('.')[-1]
=======
  engine = DATABASES[name].ENGINE.get().split('.')[-1] if name in DATABASES else None
>>>>>>> 2050268a
  return {
    'sqlite': 'sqlite',
    'sqlite3': 'sqlite',
    'postgresql_psycopg2': 'postgresql',
    'postgresql': 'postgresql',
    'mysql': 'mysql'
  }.get(engine, name)


def get_database_password(name):
  """
  Return the configured database password.
  """

  password = DATABASES[name].PASSWORD.get()
  if not password:
    password = DATABASES[name].PASSWORD_SCRIPT.get()

  return password<|MERGE_RESOLUTION|>--- conflicted
+++ resolved
@@ -108,11 +108,7 @@
 
 
 def get_connector_name(name):
-<<<<<<< HEAD
-  engine = DATABASES[name].ENGINE.get().split('.')[-1]
-=======
   engine = DATABASES[name].ENGINE.get().split('.')[-1] if name in DATABASES else None
->>>>>>> 2050268a
   return {
     'sqlite': 'sqlite',
     'sqlite3': 'sqlite',
