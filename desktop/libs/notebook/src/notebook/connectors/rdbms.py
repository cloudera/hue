--- conflicted
+++ resolved
@@ -175,11 +175,7 @@
 
   @query_error_handler
   def explain(self, notebook, snippet):
-<<<<<<< HEAD
-    query_server = dbms.get_query_server_config(server=self.interpreter)
-=======
-    query_server = self._get_query_server()
->>>>>>> 2050268a
+    query_server = self._get_query_server()
     db = dbms.get(self.user, query_server)
 
     db.use(snippet['database'])
@@ -206,15 +202,12 @@
       'statement': snippet['statement'],
     }
 
-<<<<<<< HEAD
-=======
   def _get_query_server(self):
     if self.query_server:
       return self.query_server
     else:
       return dbms.get_query_server_config(server=self.interpreter)
 
->>>>>>> 2050268a
 
 class Assist():
 
