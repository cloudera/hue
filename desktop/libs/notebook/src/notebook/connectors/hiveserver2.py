#!/usr/bin/env python
# Licensed to Cloudera, Inc. under one
# or more contributor license agreements.  See the NOTICE file
# distributed with this work for additional information
# regarding copyright ownership.  Cloudera, Inc. licenses this file
# to you under the Apache License, Version 2.0 (the
# "License"); you may not use this file except in compliance
# with the License.  You may obtain a copy of the License at
#
#     http://www.apache.org/licenses/LICENSE-2.0
#
# Unless required by applicable law or agreed to in writing, software
# distributed under the License is distributed on an "AS IS" BASIS,
# WITHOUT WARRANTIES OR CONDITIONS OF ANY KIND, either express or implied.
# See the License for the specific language governing permissions and
# limitations under the License.

import binascii
import copy
<<<<<<< HEAD
import hashlib
=======
import json
>>>>>>> e3741841
import logging
import re
import urllib

from django.urls import reverse
from django.utils.translation import ugettext as _

from desktop.auth.backend import is_admin
from desktop.conf import USE_DEFAULT_CONFIGURATION
from desktop.lib.conf import BoundConfig
from desktop.lib.exceptions import StructuredException
from desktop.lib.exceptions_renderable import PopupException
from desktop.lib.i18n import force_unicode
from desktop.lib.paths import SAFE_CHARACTERS_URI_COMPONENTS
from desktop.lib.rest.http_client import RestException
from desktop.lib.thrift_util import unpack_guid, unpack_guid_base64
from desktop.models import DefaultConfiguration, Document2
from metadata.optimizer_client import OptimizerApi

from notebook.connectors.base import Api, QueryError, QueryExpired, OperationTimeout, OperationNotSupported, _get_snippet_name, Notebook

LOG = logging.getLogger(__name__)


try:
  from beeswax import conf as beeswax_conf, data_export
  from beeswax.api import _autocomplete, _get_sample_data
  from beeswax.conf import CONFIG_WHITELIST as hive_settings, DOWNLOAD_ROW_LIMIT, DOWNLOAD_BYTES_LIMIT
  from beeswax.data_export import upload
  from beeswax.design import hql_query
  from beeswax.models import QUERY_TYPES, HiveServerQueryHandle, HiveServerQueryHistory, QueryHistory, Session
  from beeswax.server import dbms
  from beeswax.server.dbms import get_query_server_config, QueryServerException
  from beeswax.views import parse_out_jobs
except ImportError, e:
  LOG.warn('Hive and HiveServer2 interfaces are not enabled: %s' % e)
  hive_settings = None

try:
  from impala import api   # Force checking if Impala is enabled
  from impala.dbms import _get_server_name
  from impala.conf import CONFIG_WHITELIST as impala_settings
  from impala.server import get_api as get_impalad_api, ImpalaDaemonApiException, _get_impala_server_url
except ImportError, e:
  LOG.warn("Impala app is not enabled")
  impala_settings = None

try:
  from jobbrowser.views import get_job
  from jobbrowser.conf import ENABLE_QUERY_BROWSER
  has_query_browser = ENABLE_QUERY_BROWSER.get()
except (AttributeError, ImportError), e:
  LOG.warn("Job Browser app is not enabled")
  has_query_browser = False


DEFAULT_HIVE_ENGINE = 'mr'


def query_error_handler(func):
  def decorator(*args, **kwargs):
    try:
      return func(*args, **kwargs)
    except StructuredException, e:
      message = force_unicode(str(e))
      if 'timed out' in message:
        raise OperationTimeout(e)
      else:
        raise QueryError(message)
    except QueryServerException, e:
      message = force_unicode(str(e))
      if 'Invalid query handle' in message or 'Invalid OperationHandle' in message:
        raise QueryExpired(e)
      else:
        raise QueryError(message)
  return decorator


def is_hive_enabled():
  return hive_settings is not None and type(hive_settings) == BoundConfig


def is_impala_enabled():
  return impala_settings is not None and type(impala_settings) == BoundConfig


class HiveConfiguration(object):

  APP_NAME = 'hive'

  PROPERTIES = [{
      "multiple": True,
      "defaultValue": [],
      "value": [],
      "nice_name": _("Files"),
      "key": "files",
      "help_text": _("Add one or more files, jars, or archives to the list of resources."),
      "type": "hdfs-files"
    }, {
      "multiple": True,
      "defaultValue": [],
      "value": [],
      "nice_name": _("Functions"),
      "key": "functions",
      "help_text": _("Add one or more registered UDFs (requires function name and fully-qualified class name)."),
      "type": "functions"
    }, {
      "multiple": True,
      "defaultValue": [],
      "value": [],
      "nice_name": _("Settings"),
      "key": "settings",
      "help_text": _("Hive and Hadoop configuration properties."),
      "type": "settings",
      "options": [config.lower() for config in hive_settings.get()] if is_hive_enabled() and hasattr(hive_settings, 'get') else []
    }
  ]


class ImpalaConfiguration(object):

  APP_NAME = 'impala'

  PROPERTIES = [{
      "multiple": True,
      "defaultValue": [],
      "value": [],
      "nice_name": _("Settings"),
      "key": "settings",
      "help_text": _("Impala configuration properties."),
      "type": "settings",
      "options": [config.lower() for config in impala_settings.get()] if is_impala_enabled() else []
    }
  ]


class HS2Api(Api):

  @staticmethod
  def get_properties(lang='hive'):
    return ImpalaConfiguration.PROPERTIES if lang == 'impala' else HiveConfiguration.PROPERTIES


  @query_error_handler
  def create_session(self, lang='hive', properties=None):
    application = 'beeswax' if lang == 'hive' else lang

    session = Session.objects.get_session(self.user, application=application)

    reuse_session = session is not None
    if not reuse_session:
      session = dbms.get(self.user, query_server=get_query_server_config(name=lang, cluster=self.cluster)).open_session(self.user)

    response = {
      'type': lang,
      'id': session.id
    }

    if not properties:
      config = None
      if USE_DEFAULT_CONFIGURATION.get():
        config = DefaultConfiguration.objects.get_configuration_for_user(app=lang, user=self.user)

      if config is not None:
        properties = config.properties_list
      else:
        properties = self.get_properties(lang)

    response['properties'] = properties
    response['reuse_session'] = reuse_session
    response['session_id'] = ''

    try:
      decoded_guid = session.get_handle().sessionId.guid
      response['session_id'] = unpack_guid(decoded_guid)
    except Exception, e:
      LOG.warn('Failed to decode session handle: %s' % e)

    if lang == 'impala' and session:
      http_addr = _get_impala_server_url(session)
      response['http_addr'] = http_addr

    return response


  @query_error_handler
  def close_session(self, session):
    app_name = session.get('type')
    session_id = session.get('id')
    source_method = session.get("sourceMethod")

    if not session_id:
      session = Session.objects.get_session(self.user, application=app_name)
      decoded_guid = session.get_handle().sessionId.guid
      session_decoded_id = unpack_guid(decoded_guid)
      if source_method == "dt_logout":
        LOG.debug("Closing Impala session id %s on logout for user %s" % (session_decoded_id, self.user.username))

    query_server = get_query_server_config(name=app_name)

    response = {'status': -1, 'message': ''}

    try:
      filters = {'id': session_id, 'application': query_server['server_name']}
      if not is_admin(self.user):
        filters['owner'] = self.user
      session = Session.objects.get(**filters)
    except Session.DoesNotExist:
      response['message'] = _('Session does not exist or you do not have permissions to close the session.')

    if session:
      session = dbms.get(self.user, query_server).close_session(session)
      response['status'] = 0
      response['message'] = _('Session successfully closed.')
      response['session'] = {'id': session_id, 'application': session.application, 'status': session.status_code}

    return response


  @query_error_handler
  def execute(self, notebook, snippet):
    db = self._get_db(snippet, cluster=self.cluster)

    statement = self._get_current_statement(notebook, snippet)
    session = self._get_session(notebook, snippet['type'])

    query = self._prepare_hql_query(snippet, statement['statement'], session)

    try:
      if statement.get('statement_id') == 0:
        if query.database and not statement['statement'].lower().startswith('set'):
          db.use(query.database)
      handle = db.client.query(query, with_multiple_session=True)
    except QueryServerException, ex:
      raise QueryError(ex.message, handle=statement)

    # All good
    server_id, server_guid = handle.get()
    response = {
      'secret': server_id,
      'guid': server_guid,
      'operation_type': handle.operation_type,
      'has_result_set': handle.has_result_set,
      'modified_row_count': handle.modified_row_count,
      'log_context': handle.log_context,
      'session_guid': handle.session_guid
    }
    response.update(statement)

    return response


  @query_error_handler
  def check_status(self, notebook, snippet):
    response = {}
    db = self._get_db(snippet, cluster=self.cluster)

    handle = self._get_handle(snippet)
    operation = db.get_operation_status(handle)
    status = HiveServerQueryHistory.STATE_MAP[operation.operationState]

    if status.value in (QueryHistory.STATE.failed.value, QueryHistory.STATE.expired.value):
      if operation.errorMessage and 'transition from CANCELED to ERROR' in operation.errorMessage: # Hive case on canceled query
        raise QueryExpired()
      elif  operation.errorMessage and re.search('Cannot validate serde: org.apache.hive.hcatalog.data.JsonSerDe', str(operation.errorMessage)):
        raise QueryError(message=operation.errorMessage + _('. Is hive-hcatalog-core.jar registered?'))
      else:
        raise QueryError(operation.errorMessage)

    response['status'] = 'running' if status.value in (QueryHistory.STATE.running.value, QueryHistory.STATE.submitted.value) else 'available'

    return response


  @query_error_handler
  def fetch_result(self, notebook, snippet, rows, start_over):
    db = self._get_db(snippet, cluster=self.cluster)

    handle = self._get_handle(snippet)
    try:
      results = db.fetch(handle, start_over=start_over, rows=rows)
    except QueryServerException, ex:
      if re.search('(client inactivity)|(Invalid query handle)', str(ex)) and ex.message:
        raise QueryExpired(message=ex.message)
      else:
        raise QueryError(ex)

    # No escaping...
    return {
        'has_more': results.has_more,
        'data': results.rows(),
        'meta': [{
          'name': column.name,
          'type': column.type,
          'comment': column.comment
        } for column in results.data_table.cols()],
        'type': 'table'
    }


  @query_error_handler
  def fetch_result_size(self, notebook, snippet):
    resp = {
      'rows': None,
      'size': None,
      'message': ''
    }

    if snippet.get('status') != 'available':
      raise QueryError(_('Result status is not available'))

    if snippet['type'] not in ('hive', 'impala'):
      raise OperationNotSupported(_('Cannot fetch result metadata for snippet type: %s') % snippet['type'])

    if snippet['type'] == 'hive':
      resp['rows'], resp['size'], resp['message'] = self._get_hive_result_size(notebook, snippet)
    else:
      resp['rows'], resp['size'], resp['message'] = self._get_impala_result_size(notebook, snippet)

    return resp


  @query_error_handler
  def cancel(self, notebook, snippet):
    db = self._get_db(snippet, cluster=self.cluster)

    handle = self._get_handle(snippet)
    db.cancel_operation(handle)
    return {'status': 0}


  @query_error_handler
  def get_log(self, notebook, snippet, startFrom=None, size=None):
    db = self._get_db(snippet, cluster=self.cluster)

    handle = self._get_handle(snippet)
    return db.get_log(handle, start_over=startFrom == 0)


  @query_error_handler
  def close_statement(self, notebook, snippet):
    if snippet['type'] == 'impala':
      from impala import conf as impala_conf

    if (snippet['type'] == 'hive' and beeswax_conf.CLOSE_QUERIES.get()) or (snippet['type'] == 'impala' and impala_conf.CLOSE_QUERIES.get()):
      db = self._get_db(snippet, cluster=self.cluster)

      try:
        handle = self._get_handle(snippet)
        db.close_operation(handle)
      except Exception, e:
        if 'no valid handle' in str(e):
          return {'status': -1}  # skipped
        else:
          raise e
      return {'status': 0}
    else:
      return {'status': -1}  # skipped


  def can_start_over(self, notebook, snippet):
    try:
      db = self._get_db(snippet, cluster=self.cluster)
      handle = self._get_handle(snippet)
      # Test handle to verify if still valid
      db.fetch(handle, start_over=True, rows=1)
      can_start_over = True
    except Exception as e:
      raise e
    return can_start_over


  @query_error_handler
  def progress(self, notebook, snippet, logs=''):
    if snippet['type'] == 'hive':
      match = re.search('Total jobs = (\d+)', logs, re.MULTILINE)
      total = int(match.group(1)) if match else 1

      started = logs.count('Starting Job')
      ended = logs.count('Ended Job')

      progress = int((started + ended) * 100 / (total * 2))
      return max(progress, 5)  # Return 5% progress as a minimum
    elif snippet['type'] == 'impala':
      match = re.findall('(\d+)% Complete', logs, re.MULTILINE)
      # Retrieve the last reported progress percentage if it exists
      return int(match[-1]) if match and isinstance(match, list) else 0
    else:
      return 50


  @query_error_handler
  def get_jobs(self, notebook, snippet, logs):
    jobs = []

    if snippet['type'] == 'hive':
      engine = self._get_hive_execution_engine(notebook, snippet)
      jobs_with_state = parse_out_jobs(logs, engine=engine, with_state=True)

      jobs = [{
        'name': job.get('job_id', ''),
        'url': reverse('jobbrowser.views.single_job', kwargs={'job': job.get('job_id', '')}),
        'started': job.get('started', False),
        'finished': job.get('finished', False)
      } for job in jobs_with_state]
    elif snippet['type'] == 'impala' and has_query_browser:
      query_id = unpack_guid_base64(snippet['result']['handle']['guid'])
      progress = min(self.progress(notebook, snippet, logs), 99) if snippet['status'] != 'available' and snippet['status'] != 'success' else 100
      jobs = [{
        'name': query_id,
        'url': '/hue/jobbrowser#!id=%s' % query_id,
        'started': True,
        'finished': False,
        'percentJob': progress
      }]

    return jobs


  @query_error_handler
  def autocomplete(self, snippet, database=None, table=None, column=None, nested=None):
    db = self._get_db(snippet, cluster=self.cluster)
    query = None

    if snippet.get('query'):
      query = snippet.get('query')
    elif snippet.get('source') == 'query':
      document = Document2.objects.get(id=database)
      document.can_read_or_exception(self.user)
      notebook = Notebook(document=document).get_data()
      snippet = notebook['snippets'][0]
      query = self._get_current_statement(notebook, snippet)['statement']
      database, table = '', ''

    return _autocomplete(db, database, table, column, nested, query=query, cluster=self.cluster)


  @query_error_handler
  def get_sample_data(self, snippet, database=None, table=None, column=None, async=False, operation=None):
    try:
      db = self._get_db(snippet, async, cluster=self.cluster)
      return _get_sample_data(db, database, table, column, async, operation=operation, cluster=self.cluster)
    except QueryServerException, ex:
      raise QueryError(ex.message)


  @query_error_handler
  def explain(self, notebook, snippet):
    db = self._get_db(snippet, cluster=self.cluster)
    response = self._get_current_statement(notebook, snippet)
    session = self._get_session(notebook, snippet['type'])

    query = self._prepare_hql_query(snippet, response.pop('statement'), session)

    try:
      db.use(query.database)

      explanation = db.explain(query)
    except QueryServerException, ex:
      raise QueryError(ex.message)

    return {
      'status': 0,
      'explanation': explanation.textual,
      'statement': query.get_query_statement(0),
    }


  @query_error_handler
  def export_data_as_hdfs_file(self, snippet, target_file, overwrite):
    db = self._get_db(snippet, cluster=self.cluster)

    handle = self._get_handle(snippet)
    max_rows = DOWNLOAD_ROW_LIMIT.get()
    max_bytes = DOWNLOAD_BYTES_LIMIT.get()

    upload(target_file, handle, self.request.user, db, self.request.fs, max_rows=max_rows, max_bytes=max_bytes)

    return '/filebrowser/view=%s' % urllib.quote(urllib.quote(target_file.encode('utf-8'), safe=SAFE_CHARACTERS_URI_COMPONENTS)) # Quote twice, because of issue in the routing on client


  def export_data_as_table(self, notebook, snippet, destination, is_temporary=False, location=None):
    db = self._get_db(snippet, cluster=self.cluster)

    response = self._get_current_statement(notebook, snippet)
    session = self._get_session(notebook, snippet['type'])
    query = self._prepare_hql_query(snippet, response.pop('statement'), session)

    if 'select' not in query.hql_query.strip().lower():
      raise PopupException(_('Only SELECT statements can be saved. Provided statement: %(query)s') % {'query': query.hql_query})

    database = snippet.get('database') or 'default'
    table = destination

    if '.' in table:
      database, table = table.split('.', 1)

    db.use(query.database)

    hql = 'CREATE %sTABLE `%s`.`%s` %sAS %s' % ('TEMPORARY ' if is_temporary else '', database, table, "LOCATION '%s' " % location if location else '', query.hql_query)
    success_url = reverse('metastore:describe_table', kwargs={'database': database, 'table': table})

    return hql, success_url


  def export_large_data_to_hdfs(self, notebook, snippet, destination):
    response = self._get_current_statement(notebook, snippet)
    session = self._get_session(notebook, snippet['type'])
    query = self._prepare_hql_query(snippet, response.pop('statement'), session)

    if 'select' not in query.hql_query.strip().lower():
      raise PopupException(_('Only SELECT statements can be saved. Provided statement: %(query)s') % {'query': query.hql_query})

    hql = '''
DROP TABLE IF EXISTS `%(table)s`;

CREATE TABLE `%(table)s` ROW FORMAT DELIMITED
     FIELDS TERMINATED BY '\\t'
     ESCAPED BY '\\\\'
     LINES TERMINATED BY '\\n'
     STORED AS TEXTFILE LOCATION '%(location)s'
     AS
%(hql)s;

ALTER TABLE `%(table)s` SET TBLPROPERTIES('EXTERNAL'='TRUE');

DROP TABLE IF EXISTS `%(table)s`;
    ''' % {
      'table': _get_snippet_name(notebook, unique=True, table_format=True),
      'location': self.request.fs.netnormpath(destination),
      'hql': query.hql_query
    }
    success_url = '/filebrowser/view=%s' % urllib.quote(destination.encode('utf-8'), safe=SAFE_CHARACTERS_URI_COMPONENTS)

    return hql, success_url


  def statement_risk(self, notebook, snippet):
    response = self._get_current_statement(notebook, snippet)
    query = response['statement']

    api = OptimizerApi(self.user)

    return api.query_risk(query=query, source_platform=snippet['type'], db_name=snippet.get('database') or 'default')


  def statement_compatibility(self, notebook, snippet, source_platform, target_platform):
    response = self._get_current_statement(notebook, snippet)
    query = response['statement']

    api = OptimizerApi(self.user)

    return api.query_compatibility(source_platform, target_platform, query)


  def statement_similarity(self, notebook, snippet, source_platform):
    response = self._get_current_statement(notebook, snippet)
    query = response['statement']

    api = OptimizerApi(self.user)

    return api.similar_queries(source_platform, query)


  def upgrade_properties(self, lang='hive', properties=None):
    upgraded_properties = copy.deepcopy(self.get_properties(lang))

    # Check that current properties is a list of dictionary objects with 'key' and 'value' keys
    if not isinstance(properties, list) or \
      not all(isinstance(prop, dict) for prop in properties) or \
      not all('key' in prop for prop in properties) or not all('value' in prop for prop in properties):
      LOG.warn('Current properties are not formatted correctly, will replace with defaults.')
      return upgraded_properties

    valid_props_dict = dict((prop["key"], prop) for prop in upgraded_properties)
    curr_props_dict = dict((prop['key'], prop) for prop in properties)

    # Upgrade based on valid properties as needed
    if set(valid_props_dict.keys()) != set(curr_props_dict.keys()):
      settings = next((prop for prop in upgraded_properties if prop['key'] == 'settings'), None)
      if settings is not None and isinstance(properties, list):
        settings['value'] = properties
    else:  # No upgrade needed so return existing properties
      upgraded_properties = properties

    return upgraded_properties


  def _get_session(self, notebook, type='hive'):
    session = next((session for session in notebook['sessions'] if session['type'] == type), None)
    return session


  def _get_hive_execution_engine(self, notebook, snippet):
    # Get hive.execution.engine from snippet properties, if none, then get from session
    properties = snippet['properties']
    settings = properties.get('settings', [])

    if not settings:
      session = self._get_session(notebook, 'hive')
      if not session:
        LOG.warn('Cannot get jobs, failed to find active HS2 session for user: %s' % self.user.username)
      else:
        properties = session['properties']
        settings = next((prop['value'] for prop in properties if prop['key'] == 'settings'), None)

    if settings:
      engine = next((setting['value'] for setting in settings if setting['key'] == 'hive.execution.engine'), DEFAULT_HIVE_ENGINE)
    else:
      engine = DEFAULT_HIVE_ENGINE

    return engine


  def _prepare_hql_query(self, snippet, statement, session):
    settings = snippet['properties'].get('settings', None)
    file_resources = snippet['properties'].get('files', None)
    functions = snippet['properties'].get('functions', None)
    properties = session['properties'] if session else []

    # Get properties from session if not defined in snippet
    if not settings:
      settings = next((prop['value'] for prop in properties if prop['key'] == 'settings'), None)

    if not file_resources:
      file_resources = next((prop['value'] for prop in properties if prop['key'] == 'files'), None)

    if not functions:
      functions = next((prop['value'] for prop in properties if prop['key'] == 'functions'), None)

    database = snippet.get('database') or 'default'

    return hql_query(
      statement,
      query_type=QUERY_TYPES[0],
      settings=settings,
      file_resources=file_resources,
      functions=functions,
      database=database
    )


  def get_browse_query(self, snippet, database, table, partition_spec=None):
    db = self._get_db(snippet, cluster=self.cluster)
    table = db.get_table(database, table)
    if table.is_impala_only:
      snippet['type'] = 'impala'
      db = self._get_db(snippet, cluster=self.cluster)

    if partition_spec is not None:
      decoded_spec = urllib.unquote(partition_spec)
      return db.get_partition(database, table.name, decoded_spec, generate_ddl_only=True)
    else:
      return db.get_select_star_query(database, table, limit=100)


  def _get_handle(self, snippet):
    try:
      handle = snippet['result']['handle'].copy()
      handle['secret'], handle['guid'] = HiveServerQueryHandle.get_decoded(handle['secret'], handle['guid'])
    except KeyError:
      raise Exception('Operation has no valid handle attached')
    except binascii.Error:
      LOG.warn('Handle already base 64 decoded')

    for key in handle.keys():
      if key not in ('log_context', 'secret', 'has_result_set', 'operation_type', 'modified_row_count', 'guid'):
        handle.pop(key)

    return HiveServerQueryHandle(**handle)


  def _get_db(self, snippet, async=False, cluster=None):
    if not async and snippet['type'] == 'hive':
      name = 'beeswax'
    elif snippet['type'] == 'hive':
      name = 'hive'
    elif snippet['type'] == 'impala':
      name = 'impala'
    elif self.interface == 'hms':
      name = 'hms'
    elif self.interface.startswith('hiveserver2-'):
      name = self.interface.replace('hiveserver2-', '')
    else:
      name = 'sparksql' # Backward compatibility until HUE-8758

    return dbms.get(self.user, query_server=get_query_server_config(name=name, cluster=cluster))


  def _parse_job_counters(self, job_id):
    # Attempt to fetch total records from the job's Hive counter
    total_records, total_size = None, None
    job = get_job(self.request, job_id=job_id)

    if not job or not job.counters:
      raise PopupException(_('Failed to get job details or job does not contain counters data.'))

    counter_groups = job.counters.get('counterGroup')  # Returns list of counter groups with 'counterGroupName' and 'counter'
    if counter_groups:
      # Extract totalCounterValue from HIVE counter group
      hive_counters = next((group for group in counter_groups if group.get('counterGroupName', '').upper() == 'HIVE'), None)
      if hive_counters:
        total_records = next((counter.get('totalCounterValue') for counter in hive_counters['counter'] if counter['name'] == 'RECORDS_OUT_0'), None)
      else:
        LOG.info("No HIVE counter group found for job: %s" % job_id)

      # Extract totalCounterValue from FileSystemCounter counter group
      fs_counters = next((group for group in counter_groups if group.get('counterGroupName') == 'org.apache.hadoop.mapreduce.FileSystemCounter'), None)
      if fs_counters:
        total_size = next((counter.get('totalCounterValue') for counter in fs_counters['counter'] if counter['name'] == 'HDFS_BYTES_WRITTEN'), None)
      else:
        LOG.info("No FileSystemCounter counter group found for job: %s" % job_id)

    return total_records, total_size


  def _get_hive_result_size(self, notebook, snippet):
    total_records, total_size, msg = None, None, None
    engine = self._get_hive_execution_engine(notebook, snippet).lower()
    logs = self.get_log(notebook, snippet, startFrom=0)

    if engine == 'mr':
      jobs = self.get_jobs(notebook, snippet, logs)
      if jobs:
        last_job_id = jobs[-1].get('name')
        LOG.info("Hive query executed %d jobs, last job is: %s" % (len(jobs), last_job_id))
        total_records, total_size = self._parse_job_counters(job_id=last_job_id)
      else:
        msg = _('Hive query did not execute any jobs.')
    elif engine == 'spark':
      total_records_re = "RECORDS_OUT_0: (?P<total_records>\d+)"
      total_size_re = "Spark Job\[[a-z0-9-]+\] Metrics[A-Za-z0-9:\s]+ResultSize: (?P<total_size>\d+)"
      total_records_match = re.search(total_records_re, logs, re.MULTILINE)
      total_size_match = re.search(total_size_re, logs, re.MULTILINE)

      if total_records_match:
        total_records = int(total_records_match.group('total_records'))
      if total_size_match:
        total_size = int(total_size_match.group('total_size'))

    return total_records, total_size, msg


  def _get_impala_result_size(self, notebook, snippet):
    total_records_match = None
    total_records, total_size, msg = None, None, None

    query_id = self._get_impala_query_id(snippet)
    application = _get_server_name(snippet.get('compute', {}))
    session = Session.objects.get_session(self.user, application=application)

    server_url = _get_impala_server_url(session)
    if query_id:
      LOG.debug("Attempting to get Impala query profile at server_url %s for query ID: %s" % (server_url, query_id))

      fragment = self._get_impala_query_profile(server_url, query_id=query_id)
      total_records_re = "Coordinator Fragment F\d\d.+?RowsReturned: \d+(?:.\d+[KMB])? \((?P<total_records>\d+)\).*?(Averaged Fragment F\d\d)"
      total_records_match = re.search(total_records_re, fragment, re.MULTILINE | re.DOTALL)

    if total_records_match:
      total_records = int(total_records_match.group('total_records'))
      query_plan = self._get_impala_profile_plan(query_id, fragment)
      if query_plan:
        LOG.info('Query plan for Impala query %s: %s' % (query_id, query_plan))
      else:
        LOG.info('Query plan for Impala query %s not found.' % query_id)

    return total_records, total_size, msg


  def _get_impala_query_id(self, snippet):
    guid = None
    if 'result' in snippet and 'handle' in snippet['result'] and 'guid' in snippet['result']['handle']:
      try:
        guid = unpack_guid_base64(snippet['result']['handle']['guid'])
      except Exception, e:
        LOG.warn('Failed to decode operation handle guid: %s' % e)
    else:
      LOG.warn('Snippet does not contain a valid result handle, cannot extract Impala query ID.')
    return guid


  def _get_impala_query_profile(self, server_url, query_id):
    api = get_impalad_api(user=self.user, url=server_url)

    try:
      query_profile = api.get_query_profile(query_id)
      profile = query_profile.get('profile')
    except (RestException, ImpalaDaemonApiException), e:
      raise PopupException(_("Failed to get query profile from Impala Daemon server: %s") % e)

    if not profile:
      raise PopupException(_("Could not find profile in query profile response from Impala Daemon Server."))

    return profile


  def _get_impala_profile_plan(self, query_id, profile):
    query_plan_re = "Query \(id=%(query_id)s\):.+?Execution Profile %(query_id)s" % {'query_id': query_id}
    query_plan_match = re.search(query_plan_re, profile, re.MULTILINE | re.DOTALL)
    return query_plan_match.group() if query_plan_match else None


  def describe_column(self, notebook, snippet, database=None, table=None, column=None):
    db = self._get_db(snippet, self.cluster)
    return db.get_table_columns_stats(database, table, column)


  def describe_table(self, notebook, snippet, database=None, table=None):
    db = self._get_db(snippet, self.cluster)
    tb = db.get_table(database, table)
    return {
      'status': 0,
      'name': tb.name,
      'partition_keys': [{'name': part.name, 'type': part.type} for part in tb.partition_keys],
      'cols': [{'name': col.name, 'type': col.type, 'comment': col.comment} for col in tb.cols],
      'path_location': tb.path_location,
      'hdfs_link': tb.hdfs_link,
      'comment': tb.comment,
      'is_view': tb.is_view,
      'properties': tb.properties,
      'details': tb.details,
      'stats': tb.stats
    }

  def describe_database(self, notebook, snippet, database=None):
    db = self._get_db(snippet, self.cluster)
    return db.get_database(database)

  def get_log_is_full_log(self, notebook, snippet):
    return snippet['type'] != 'hive' and snippet['type'] != 'impala'<|MERGE_RESOLUTION|>--- conflicted
+++ resolved
@@ -17,11 +17,7 @@
 
 import binascii
 import copy
-<<<<<<< HEAD
-import hashlib
-=======
 import json
->>>>>>> e3741841
 import logging
 import re
 import urllib
