--- conflicted
+++ resolved
@@ -239,11 +239,7 @@
 
   @query_error_handler
   def execute(self, notebook, snippet):
-<<<<<<< HEAD
-    db = self._get_db(snippet, cluster=snippet.get('selectedCompute'))
-=======
-    db = self._get_db(snippet, cluster=self.cluster)
->>>>>>> 2050268a
+    db = self._get_db(snippet, cluster=self.cluster)
 
     statement = self._get_current_statement(db, snippet)
     session = self._get_session(notebook, snippet['type'])
@@ -277,11 +273,7 @@
   @query_error_handler
   def check_status(self, notebook, snippet):
     response = {}
-<<<<<<< HEAD
-    db = self._get_db(snippet, cluster=snippet.get('selectedCompute'))
-=======
-    db = self._get_db(snippet, cluster=self.cluster)
->>>>>>> 2050268a
+    db = self._get_db(snippet, cluster=self.cluster)
 
     handle = self._get_handle(snippet)
     operation = db.get_operation_status(handle)
@@ -302,11 +294,7 @@
 
   @query_error_handler
   def fetch_result(self, notebook, snippet, rows, start_over):
-<<<<<<< HEAD
-    db = self._get_db(snippet, cluster=snippet.get('selectedCompute'))
-=======
-    db = self._get_db(snippet, cluster=self.cluster)
->>>>>>> 2050268a
+    db = self._get_db(snippet, cluster=self.cluster)
 
     handle = self._get_handle(snippet)
     try:
@@ -354,11 +342,7 @@
 
   @query_error_handler
   def cancel(self, notebook, snippet):
-<<<<<<< HEAD
-    db = self._get_db(snippet, cluster=snippet.get('selectedCompute'))
-=======
-    db = self._get_db(snippet, cluster=self.cluster)
->>>>>>> 2050268a
+    db = self._get_db(snippet, cluster=self.cluster)
 
     handle = self._get_handle(snippet)
     db.cancel_operation(handle)
@@ -367,11 +351,7 @@
 
   @query_error_handler
   def get_log(self, notebook, snippet, startFrom=None, size=None):
-<<<<<<< HEAD
-    db = self._get_db(snippet, cluster=snippet.get('selectedCompute'))
-=======
-    db = self._get_db(snippet, cluster=self.cluster)
->>>>>>> 2050268a
+    db = self._get_db(snippet, cluster=self.cluster)
 
     handle = self._get_handle(snippet)
     return db.get_log(handle, start_over=startFrom == 0)
@@ -383,11 +363,7 @@
       from impala import conf as impala_conf
 
     if (snippet['type'] == 'hive' and beeswax_conf.CLOSE_QUERIES.get()) or (snippet['type'] == 'impala' and impala_conf.CLOSE_QUERIES.get()):
-<<<<<<< HEAD
-      db = self._get_db(snippet, cluster=snippet.get('selectedCompute'))
-=======
       db = self._get_db(snippet, cluster=self.cluster)
->>>>>>> 2050268a
 
       try:
         handle = self._get_handle(snippet)
@@ -405,11 +381,7 @@
   @query_error_handler
   def download(self, notebook, snippet, format, user_agent=None):
     try:
-<<<<<<< HEAD
-      db = self._get_db(snippet, cluster=snippet.get('selectedCompute'))
-=======
       db = self._get_db(snippet, cluster=self.cluster)
->>>>>>> 2050268a
       handle = self._get_handle(snippet)
       # Test handle to verify if still valid
       db.fetch(handle, start_over=True, rows=1)
@@ -502,22 +474,14 @@
   def get_sample_data(self, snippet, database=None, table=None, column=None, async=False, operation=None):
     try:
       db = self._get_db(snippet, async, cluster=self.cluster)
-<<<<<<< HEAD
-      return _get_sample_data(db, database, table, column, async)
-=======
       return _get_sample_data(db, database, table, column, async, operation=operation, cluster=self.cluster)
->>>>>>> 2050268a
     except QueryServerException, ex:
       raise QueryError(ex.message)
 
 
   @query_error_handler
   def explain(self, notebook, snippet):
-<<<<<<< HEAD
-    db = self._get_db(snippet, cluster=snippet.get('selectedCompute'))
-=======
-    db = self._get_db(snippet, cluster=self.cluster)
->>>>>>> 2050268a
+    db = self._get_db(snippet, cluster=self.cluster)
     response = self._get_current_statement(db, snippet)
     session = self._get_session(notebook, snippet['type'])
 
@@ -539,11 +503,7 @@
 
   @query_error_handler
   def export_data_as_hdfs_file(self, snippet, target_file, overwrite):
-<<<<<<< HEAD
-    db = self._get_db(snippet, cluster=snippet.get('selectedCompute'))
-=======
-    db = self._get_db(snippet, cluster=self.cluster)
->>>>>>> 2050268a
+    db = self._get_db(snippet, cluster=self.cluster)
 
     handle = self._get_handle(snippet)
     max_rows = DOWNLOAD_ROW_LIMIT.get()
@@ -555,11 +515,7 @@
 
 
   def export_data_as_table(self, notebook, snippet, destination, is_temporary=False, location=None):
-<<<<<<< HEAD
-    db = self._get_db(snippet, cluster=snippet.get('selectedCompute'))
-=======
-    db = self._get_db(snippet, cluster=self.cluster)
->>>>>>> 2050268a
+    db = self._get_db(snippet, cluster=self.cluster)
 
     response = self._get_current_statement(db, snippet)
     session = self._get_session(notebook, snippet['type'])
@@ -583,11 +539,7 @@
 
 
   def export_large_data_to_hdfs(self, notebook, snippet, destination):
-<<<<<<< HEAD
-    db = self._get_db(snippet, cluster=snippet.get('selectedCompute'))
-=======
-    db = self._get_db(snippet, cluster=self.cluster)
->>>>>>> 2050268a
+    db = self._get_db(snippet, cluster=self.cluster)
 
     response = self._get_current_statement(db, snippet)
     session = self._get_session(notebook, snippet['type'])
@@ -621,11 +573,7 @@
 
 
   def statement_risk(self, notebook, snippet):
-<<<<<<< HEAD
-    db = self._get_db(snippet, cluster=snippet.get('selectedCompute'))
-=======
-    db = self._get_db(snippet, cluster=self.cluster)
->>>>>>> 2050268a
+    db = self._get_db(snippet, cluster=self.cluster)
 
     response = self._get_current_statement(db, snippet)
     query = response['statement']
@@ -636,11 +584,7 @@
 
 
   def statement_compatibility(self, notebook, snippet, source_platform, target_platform):
-<<<<<<< HEAD
-    db = self._get_db(snippet, cluster=snippet.get('selectedCompute'))
-=======
-    db = self._get_db(snippet, cluster=self.cluster)
->>>>>>> 2050268a
+    db = self._get_db(snippet, cluster=self.cluster)
 
     response = self._get_current_statement(db, snippet)
     query = response['statement']
@@ -651,11 +595,7 @@
 
 
   def statement_similarity(self, notebook, snippet, source_platform):
-<<<<<<< HEAD
-    db = self._get_db(snippet, cluster=snippet.get('selectedCompute'))
-=======
-    db = self._get_db(snippet, cluster=self.cluster)
->>>>>>> 2050268a
+    db = self._get_db(snippet, cluster=self.cluster)
 
     response = self._get_current_statement(db, snippet)
     query = response['statement']
@@ -806,19 +746,11 @@
 
 
   def get_browse_query(self, snippet, database, table, partition_spec=None):
-<<<<<<< HEAD
-    db = self._get_db(snippet, cluster=snippet.get('selectedCompute'))
-    table = db.get_table(database, table)
-    if table.is_impala_only:
-      snippet['type'] = 'impala'
-      db = self._get_db(snippet, cluster=snippet.get('selectedCompute'))
-=======
     db = self._get_db(snippet, cluster=self.cluster)
     table = db.get_table(database, table)
     if table.is_impala_only:
       snippet['type'] = 'impala'
       db = self._get_db(snippet, cluster=self.cluster)
->>>>>>> 2050268a
 
     if partition_spec is not None:
       decoded_spec = urllib.unquote(partition_spec)
