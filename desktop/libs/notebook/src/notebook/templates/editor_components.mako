--- conflicted
+++ resolved
@@ -2252,122 +2252,7 @@
 
   window.NOTEBOOKS_JSON = ${ notebooks_json | n,unicode };
 
-<<<<<<< HEAD
-      huePubSub.subscribe('render.jqcron', function(){
-        if (typeof renderJqCron !== 'undefined'){
-          renderJqCron();
-        }
-      }, HUE_PUB_SUB_EDITOR_ID);
-
-      huePubSub.subscribe('submit.popup.return', function (data) {
-        viewModel.selectedNotebook().viewSchedulerId(data.job_id);
-        $('.submit-modal-editor').modal('hide');
-        huePubSub.publish('show.jobs.panel', {id: data.job_id, interface: 'workflows'});
-      }, HUE_PUB_SUB_EDITOR_ID);
-
-      huePubSub.subscribe('jobbrowser.data', function (jobs) {
-        var snippet = viewModel.selectedNotebook().snippets()[0];
-        if (!snippet || snippet.type() === 'impala') {
-          return;
-        }
-        if (jobs.length > 0) {
-          jobs.forEach(function (job) {
-            if ($("#" + job.shortId).length > 0) {
-              var _job = ko.dataFor($("#" + job.shortId)[0]);
-              if (!isNaN(parseInt(job.mapsPercentComplete))) {
-                _job.percentJob(parseInt(job.mapsPercentComplete));
-              }
-            }
-          });
-        } else {
-          if (viewModel.selectedNotebook()) {
-            viewModel.selectedNotebook().snippets().forEach(function (snippet) {
-              snippet.jobs().forEach(function (job) {
-                job.percentJob(100);
-              });
-            });
-          }
-        }
-      }, HUE_PUB_SUB_EDITOR_ID);
-
-      huePubSub.subscribe('editor.get.active.risks', function (callback) {
-        var result = {
-          editor: undefined,
-          risks : {}
-        };
-        if (viewModel.selectedNotebook()) {
-          if (viewModel.selectedNotebook().snippets().length === 1) {
-            result.editor = viewModel.selectedNotebook().snippets()[0].ace();
-            result.risks = viewModel.selectedNotebook().snippets()[0].complexity() || {};
-          } else {
-            var notFound = viewModel.selectedNotebook().snippets().every(function (snippet) {
-              if (snippet.inFocus()) {
-                result.editor = snippet.ace();
-                result.risks = snippet.complexity() || {};
-                return false;
-              }
-              return true;
-            });
-          }
-        }
-        callback(result);
-      }, HUE_PUB_SUB_EDITOR_ID);
-
-      huePubSub.subscribe('editor.grid.shown', function (snippet) {
-        hueUtils.waitForRendered('#snippet_' + snippet.id() + ' .dataTables_wrapper', function (el) {
-          return el.is(':visible')
-        }, function () {
-          resizeToggleResultSettings(snippet, true);
-          forceChartDraws();
-          $('#snippet_' + snippet.id()).find('.snippet-grid-settings').scrollLeft(0);
-        });
-      }, HUE_PUB_SUB_EDITOR_ID);
-
-      huePubSub.subscribe('editor.chart.shown', function (snippet) {
-        resizeToggleResultSettings(snippet, true);
-      }, HUE_PUB_SUB_EDITOR_ID);
-
-      $(document).on("forceChartDraw", function (e, snippet) {
-        window.setTimeout(function () {
-          snippet.chartX.notifySubscribers();
-          snippet.chartX.valueHasMutated();
-        }, 100);
-      });
-
-      var hideTimeout = -1;
-      $(document).on("hideAutocomplete", function () {
-        window.clearTimeout(hideTimeout);
-        hideTimeout = window.setTimeout(function () {
-          var $aceAutocomplete = $(".ace_editor.ace_autocomplete");
-          if ($aceAutocomplete.is(":visible")) {
-            $aceAutocomplete.hide();
-          }
-        }, 100);
-      });
-
-      function forceChartDraws(initial) {
-        if (viewModel.selectedNotebook()) {
-          viewModel.selectedNotebook().snippets().forEach(function (snippet) {
-            if (snippet.result.data().length > 0) {
-              var _elCheckerInterval = -1;
-              var _el = $("#snippet_" + snippet.id());
-              _elCheckerInterval = window.setInterval(function () {
-                if (_el.find(".resultTable").length > 0) {
-                  try {
-                    resizeToggleResultSettings(snippet, initial);
-                    resetResultsResizer(snippet);
-                    $(document).trigger("forceChartDraw", snippet);
-                  } catch (e) { }
-                  window.clearInterval(_elCheckerInterval);
-                }
-              }, 200)
-            }
-          });
-        }
-      }
-=======
   window.OPTIMIZER_AUTO_UPLOAD_QUERIES = '${ OPTIMIZER.AUTO_UPLOAD_QUERIES.get() }' === 'True';
->>>>>>> e3741841
 
   window.OPTIMIZER_AUTO_UPLOAD_DDL = '${ OPTIMIZER.AUTO_UPLOAD_DDL.get() }' === 'True';
 
