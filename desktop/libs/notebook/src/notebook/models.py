#!/usr/bin/env python
# Licensed to Cloudera, Inc. under one
# or more contributor license agreements.  See the NOTICE file
# distributed with this work for additional information
# regarding copyright ownership.  Cloudera, Inc. licenses this file
# to you under the Apache License, Version 2.0 (the
# "License"); you may not use this file except in compliance
# with the License.  You may obtain a copy of the License at
#
#     http://www.apache.org/licenses/LICENSE-2.0
#
# Unless required by applicable law or agreed to in writing, software
# distributed under the License is distributed on an "AS IS" BASIS,
# WITHOUT WARRANTIES OR CONDITIONS OF ANY KIND, either express or implied.
# See the License for the specific language governing permissions and
# limitations under the License.

import json
import logging
import math
import numbers
import urllib
import uuid

from django.utils.html import escape

from desktop.lib.i18n import smart_unicode

from notebook.connectors.base import Notebook


LOG = logging.getLogger(__name__)


# Materialize and HTML escape results
def escape_rows(rows, nulls_only=False, encoding=None):
  data = []

  for row in rows:
    escaped_row = []
    for field in row:
      if isinstance(field, numbers.Number):
        if math.isnan(field) or math.isinf(field):
          escaped_field = json.dumps(field)
        else:
          escaped_field = field
      elif field is None:
        escaped_field = 'NULL'
      else:
        escaped_field = smart_unicode(field, errors='replace', encoding=encoding) # Prevent error when getting back non utf8 like charset=iso-8859-1
        if not nulls_only:
          escaped_field = escape(escaped_field).replace(' ', '&nbsp;')
      escaped_row.append(escaped_field)
    data.append(escaped_row)

  return data


def make_notebook(name='Browse', description='', editor_type='hive', statement='', status='ready',
                  files=None, functions=None, settings=None, is_saved=False, database='default', snippet_properties=None, batch_submit=False,
<<<<<<< HEAD
                  on_success_url=None, skip_historify=False, is_task=False, last_executed=-1, is_notebook=False, pub_sub_url=None, result_properties={}):
=======
                  on_success_url=None, skip_historify=False, is_task=False, last_executed=-1, is_notebook=False, pub_sub_url=None, result_properties={},
                  namespace=None, compute=None):
>>>>>>> 2050268a
  '''
  skip_historify: do not add the task to the query history. e.g. SQL Dashboard
  isManaged: true when being a managed by Hue operation (include_managed=True in document), e.g. exporting query result, dropping some tables
  '''
  from notebook.connectors.hiveserver2 import HS2Api

  # impala can have compute name appended to the editor_type (impala/dbms.py - get_query_server_config)
  if editor_type.startswith('impala'):
    editor_type = 'impala'

  editor = Notebook()
  if snippet_properties is None:
    snippet_properties = {}

  if editor_type == 'hive':
    sessions_properties = HS2Api.get_properties(editor_type)
    if files is not None:
      _update_property_value(sessions_properties, 'files', files)

    if functions is not None:
      _update_property_value(sessions_properties, 'functions', functions)

    if settings is not None:
      _update_property_value(sessions_properties, 'settings', settings)
  elif editor_type == 'impala':
    sessions_properties = HS2Api.get_properties(editor_type)
    if settings is not None:
      _update_property_value(sessions_properties, 'files', files)
  elif editor_type == 'java':
    sessions_properties = [] # Java options
  else:
    sessions_properties = []

  data = {
    'name': name,
    'uuid': str(uuid.uuid4()),
    'description': description,
    'sessions': [
      {
         'type': editor_type,
         'properties': sessions_properties,
         'id': None
      }
    ],
    'selectedSnippet': editor_type,
    'type': 'notebook' if is_notebook else 'query-%s' % editor_type,
    'showHistory': True,
    'isSaved': is_saved,
    'onSuccessUrl': urllib.quote(on_success_url.encode('utf-8'), safe='~@#$&()*!+=:;,.?/\'') if on_success_url else None,
    'pubSubUrl': pub_sub_url,
    'skipHistorify': skip_historify,
    'isManaged': is_task,
    'snippets': [
      {
         'status': status,
         'id': str(uuid.uuid4()),
         'statement_raw': statement,
         'statement': statement,
         'type': editor_type,
         'wasBatchExecuted': batch_submit,
         'lastExecuted': last_executed,
         'properties': {
            'files': [] if files is None else files,
            'functions': [] if functions is None else functions,
            'settings': [] if settings is None else settings
         },
         'name': name,
         'database': database,
         'namespace': namespace if namespace else {},
         'compute': compute if compute else {},
         'result': {'handle':{}},
         'variables': []
      }
    ] if not is_notebook else []
  }

  if snippet_properties:
    data['snippets'][0]['properties'].update(snippet_properties)
  if result_properties:
    data['snippets'][0]['result'].update(result_properties)

  editor.data = json.dumps(data)

  return editor


def make_notebook2(name='Browse', description='', is_saved=False, snippets=None):

  from notebook.connectors.hiveserver2 import HS2Api

  editor = Notebook()

  _snippets = []

  for snippet in snippets:
    default_properties = {
        'files': [],
        'functions': [],
        'settings': []
    }

    default_properties.update(snippet['properties'])
    snippet['properties'] = default_properties

    _snippets.append(snippet)

  data = {
    'name': name,
    'uuid': str(uuid.uuid4()),
    'type': 'notebook',
    'description': description,
    'sessions': [
      {
        'type': _snippet['type'],
        'properties': HS2Api.get_properties(snippet['type']),
        'id': None
      } for _snippet in _snippets # Non unique types currently
    ],
    'selectedSnippet': _snippets[0]['type'],
    'showHistory': False,
    'isSaved': is_saved,
    'snippets': [
      {
         'status': _snippet.get('status', 'ready'),
         'id': str(uuid.uuid4()),
         'statement_raw': _snippet.get('statement', ''),
         'statement': _snippet.get('statement', ''),
         'type': _snippet.get('type'),
         'properties': _snippet['properties'],
         'name': name,
         'database': _snippet.get('database'),
         'result': {'handle':{}},
         'variables': []
      } for _snippet in _snippets
    ]
  }

  editor.data = json.dumps(data)

  return editor


class MockedDjangoRequest():

  def __init__(self, user, get=None, post=None, method='POST'):
    self.user = user
    self.jt = None
    self.GET = get if get is not None else {'format': 'json'}
    self.POST = post if post is not None else {}
    self.REQUEST = {}
    self.method = method


def import_saved_beeswax_query(bquery):
  design = bquery.get_design()

  return make_notebook(
      name=bquery.name,
      description=bquery.desc,
      editor_type=_convert_type(bquery.type, bquery.data),
      statement=design.hql_query,
      status='ready',
      files=design.file_resources,
      functions=design.functions,
      settings=design.settings,
      is_saved=True,
      database=design.database
  )


def import_saved_pig_script(pig_script):
  snippet_properties = {}

  snippet_properties['hadoopProperties'] = []
  if pig_script.dict.get('hadoopProperties'):
    for prop in pig_script.dict.get('hadoopProperties'):
      snippet_properties['hadoopProperties'].append("%s=%s" % (prop.get('name'), prop.get('value')))

  snippet_properties['parameters'] = []
  if pig_script.dict.get('parameters'):
    for param in pig_script.dict.get('parameters'):
      snippet_properties['parameters'].append("%s=%s" % (param.get('name'), param.get('value')))

  snippet_properties['resources'] = []
  if pig_script.dict.get('resources'):
    for resource in pig_script.dict.get('resources'):
      snippet_properties['resources'].append(resource.get('value'))

  notebook = make_notebook(
    name=pig_script.dict.get('name'),
    editor_type='pig',
    statement=pig_script.dict.get('script'),
    status='ready',
    snippet_properties=snippet_properties,
    is_saved=True
  )

  # Remove files, functions, settings from snippet properties
  data = notebook.get_data()
  data['snippets'][0]['properties'].pop('files')
  data['snippets'][0]['properties'].pop('functions')
  data['snippets'][0]['properties'].pop('settings')

  notebook.data = json.dumps(data)
  return notebook


def import_saved_mapreduce_job(wf):
  snippet_properties = {}
  node = wf.start.get_child('to')

  try:
    files = json.loads(node.files)
    for filepath in files:
      snippet_properties['files'].append({'type': 'file', 'path': filepath})
  except ValueError, e:
    LOG.warn('Failed to parse files for mapreduce job design "%s".' % wf.name)

  snippet_properties['archives'] = []
  try:
    archives = json.loads(node.archives)
    for filepath in archives:
      snippet_properties['archives'].append(filepath)
  except ValueError, e:
    LOG.warn('Failed to parse archives for mapreduce job design "%s".' % wf.name)

  snippet_properties['hadoopProperties'] = []
  try:
    properties = json.loads(node.job_properties)
    if properties:
      for prop in properties:
        snippet_properties['hadoopProperties'].append("%s=%s" % (prop.get('name'), prop.get('value')))
  except ValueError, e:
    LOG.warn('Failed to parse job properties for mapreduce job design "%s".' % wf.name)

  snippet_properties['app_jar'] = node.jar_path

  notebook = make_notebook(
    name=wf.name,
    description=wf.description,
    editor_type='mapreduce',
    statement='',
    status='ready',
    snippet_properties=snippet_properties,
    is_saved=True
  )

  # Remove functions, settings from snippet properties
  data = notebook.get_data()
  data['snippets'][0]['properties'].pop('functions')
  data['snippets'][0]['properties'].pop('settings')

  notebook.data = json.dumps(data)
  return notebook


def import_saved_shell_job(wf):
    snippet_properties = {}
    node = wf.start.get_child('to')

    snippet_properties['command_path'] = node.command

    snippet_properties['arguments'] = []
    snippet_properties['env_var'] = []
    try:
      params = json.loads(node.params)
      if params:
        for param in params:
          if param['type'] == 'argument':
            snippet_properties['arguments'].append(param['value'])
          else:
            snippet_properties['env_var'].append(param['value'])
    except ValueError, e:
      LOG.warn('Failed to parse parameters for shell job design "%s".' % wf.name)

    snippet_properties['hadoopProperties'] = []
    try:
      properties = json.loads(node.job_properties)
      if properties:
        for prop in properties:
          snippet_properties['hadoopProperties'].append("%s=%s" % (prop.get('name'), prop.get('value')))
    except ValueError, e:
      LOG.warn('Failed to parse job properties for shell job design "%s".' % wf.name)

    snippet_properties['files'] = []
    try:
      files = json.loads(node.files)
      for filepath in files:
        snippet_properties['files'].append({'type': 'file', 'path': filepath})
    except ValueError, e:
      LOG.warn('Failed to parse files for shell job design "%s".' % wf.name)

    snippet_properties['archives'] = []
    try:
      archives = json.loads(node.archives)
      for archive in archives:
        snippet_properties['archives'].append(archive['name'])
    except ValueError, e:
      LOG.warn('Failed to parse archives for shell job design "%s".' % wf.name)

    snippet_properties['capture_output'] = node.capture_output

    notebook = make_notebook(
        name=wf.name,
        description=wf.description,
        editor_type='shell',
        statement='',
        status='ready',
        snippet_properties=snippet_properties,
        is_saved=True
    )

    # Remove functions, settings from snippet properties
    data = notebook.get_data()
    data['snippets'][0]['properties'].pop('functions')
    data['snippets'][0]['properties'].pop('settings')

    notebook.data = json.dumps(data)
    return notebook


def import_saved_java_job(wf):
    snippet_properties = {}
    node = wf.start.get_child('to')

    snippet_properties['app_jar'] = node.jar_path
    snippet_properties['class'] = node.main_class
    snippet_properties['args'] = node.args if node.args else ''
    snippet_properties['java_opts'] = node.java_opts if node.java_opts else ''

    snippet_properties['hadoopProperties'] = []
    try:
      properties = json.loads(node.job_properties)
      if properties:
        for prop in properties:
          snippet_properties['hadoopProperties'].append("%s=%s" % (prop.get('name'), prop.get('value')))
    except ValueError, e:
      LOG.warn('Failed to parse job properties for Java job design "%s".' % wf.name)

    snippet_properties['files'] = []
    try:
      files = json.loads(node.files)
      for filepath in files:
        snippet_properties['files'].append({'type': 'file', 'path': filepath})
    except ValueError, e:
      LOG.warn('Failed to parse files for Java job design "%s".' % wf.name)

    snippet_properties['archives'] = []
    try:
      archives = json.loads(node.archives)
      for archive in archives:
        snippet_properties['archives'].append(archive['name'])
    except ValueError, e:
      LOG.warn('Failed to parse archives for Java job design "%s".' % wf.name)

    snippet_properties['capture_output'] = node.capture_output

    notebook = make_notebook(
        name=wf.name,
        description=wf.description,
        editor_type='java',
        statement='',
        status='ready',
        snippet_properties=snippet_properties,
        is_saved=True
    )

    # Remove functions, settings from snippet properties
    data = notebook.get_data()
    data['snippets'][0]['properties'].pop('functions')
    data['snippets'][0]['properties'].pop('settings')

    notebook.data = json.dumps(data)
    return notebook


def _convert_type(btype, bdata):
  from beeswax.models import HQL, IMPALA, RDBMS, SPARK

  if btype == HQL:
    return 'hive'
  elif btype == IMPALA:
    return 'impala'
  elif btype == RDBMS:
    data = json.loads(bdata)
    return data['query']['server']
  elif btype == SPARK: # We should not import
    return 'spark'
  else:
    return 'hive'


def _update_property_value(properties, key, value):
  """
  Update property dict in list of properties where prop has "key": key, set "value": value
  """
  for prop in properties:
    if prop['key'] == key:
      prop.update({'value': value})<|MERGE_RESOLUTION|>--- conflicted
+++ resolved
@@ -58,12 +58,8 @@
 
 def make_notebook(name='Browse', description='', editor_type='hive', statement='', status='ready',
                   files=None, functions=None, settings=None, is_saved=False, database='default', snippet_properties=None, batch_submit=False,
-<<<<<<< HEAD
-                  on_success_url=None, skip_historify=False, is_task=False, last_executed=-1, is_notebook=False, pub_sub_url=None, result_properties={}):
-=======
                   on_success_url=None, skip_historify=False, is_task=False, last_executed=-1, is_notebook=False, pub_sub_url=None, result_properties={},
                   namespace=None, compute=None):
->>>>>>> 2050268a
   '''
   skip_historify: do not add the task to the query history. e.g. SQL Dashboard
   isManaged: true when being a managed by Hue operation (include_managed=True in document), e.g. exporting query result, dropping some tables
