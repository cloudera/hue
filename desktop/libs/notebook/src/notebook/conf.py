#!/usr/bin/env python
# Licensed to Cloudera, Inc. under one
# or more contributor license agreements.  See the NOTICE file
# distributed with this work for additional information
# regarding copyright ownership.  Cloudera, Inc. licenses this file
# to you under the Apache License, Version 2.0 (the
# "License"); you may not use this file except in compliance
# with the License.  You may obtain a copy of the License at
#
#     http://www.apache.org/licenses/LICENSE-2.0
#
# Unless required by applicable law or agreed to in writing, software
# distributed under the License is distributed on an "AS IS" BASIS,
# WITHOUT WARRANTIES OR CONDITIONS OF ANY KIND, either express or implied.
# See the License for the specific language governing permissions and
# limitations under the License.

from collections import OrderedDict

from django.utils.translation import ugettext_lazy as _t


from desktop import appmanager
from desktop.conf import is_oozie_enabled, CONNECTORS
from desktop.lib.conf import Config, UnspecifiedConfigSection, ConfigSection, coerce_json_dict, coerce_bool, coerce_csv


SHOW_NOTEBOOKS = Config(
    key="show_notebooks",
    help=_t("Show the notebook menu or not"),
    type=coerce_bool,
    default=False
)

def _remove_duplications(a_list):
  return list(OrderedDict.fromkeys(a_list))

def check_permissions(user, interpreter, user_apps=None):
  if user_apps is None:
    user_apps = appmanager.get_apps_dict(user) # Expensive method
  return (interpreter == 'hive' and 'hive' not in user_apps) or \
         (interpreter == 'impala' and 'impala' not in user_apps) or \
         (interpreter == 'pig' and 'pig' not in user_apps) or \
         (interpreter == 'solr' and 'search' not in user_apps) or \
         (interpreter in ('spark', 'pyspark', 'r', 'jar', 'py', 'sparksql') and 'spark' not in user_apps) or \
         (interpreter in ('java', 'spark2', 'mapreduce', 'shell', 'sqoop1', 'distcp') and 'oozie' not in user_apps)


def get_ordered_interpreters(user=None):
  from desktop.lib.connectors.api import CONFIGURED_CONNECTORS
  global CONFIGURED_CONNECTORS

  if not INTERPRETERS.get():
    _default_interpreters(user)

  interpreters = INTERPRETERS.get()
  interpreters_shown_on_wheel = _remove_duplications(INTERPRETERS_SHOWN_ON_WHEEL.get())

  user_apps = appmanager.get_apps_dict(user)
  user_interpreters = []
  for interpreter in interpreters:
    if check_permissions(user, interpreter, user_apps=user_apps):
      pass # Not allowed
    else:
      user_interpreters.append(interpreter)

  unknown_interpreters = set(interpreters_shown_on_wheel) - set(user_interpreters)
  if unknown_interpreters:
    raise ValueError("Interpreters from interpreters_shown_on_wheel is not in the list of Interpreters %s" % unknown_interpreters)

  if CONNECTORS.IS_ENABLED.get():
    reordered_interpreters = [{
        'name': i['name'],
        'type': i['type'],
        'interface': i['interface'],
        'options': {setting['name']: setting['value'] for setting in i['settings']}
      } for i in CONFIGURED_CONNECTORS
    ]
  else:
    reordered_interpreters = interpreters_shown_on_wheel + [i for i in user_interpreters if i not in interpreters_shown_on_wheel]
    reordered_interpreters = [{
        'name': interpreters[i].NAME.get(),
        'type': i,
        'interface': interpreters[i].INTERFACE.get(),
        'options': interpreters[i].OPTIONS.get()
      } for i in reordered_interpreters
    ]

  return [{
      "name": i['name'],
      "type": i['type'],
      "interface": i['interface'],
      "options": i['options'],
      "is_sql": i['interface'] in ["hiveserver2", "rdbms", "jdbc", "solr", "sqlalchemy"],
      "is_catalog": i['interface'] in ["hms",],
    }
    for i in reordered_interpreters
  ]

# cf. admin wizard too

INTERPRETERS = UnspecifiedConfigSection(
  "interpreters",
  help="One entry for each type of snippet.",
  each=ConfigSection(
    help=_t("Define the name and how to connect and execute the language."),
    members=dict(
      NAME=Config(
          "name",
          help=_t("The name of the snippet."),
          default="SQL",
          type=str,
      ),
      INTERFACE=Config(
          "interface",
          help="The backend connection to use to communicate with the server.",
          default="hiveserver2",
          type=str,
      ),
      OPTIONS=Config(
        key='options',
        help=_t('Specific options for connecting to the server.'),
        type=coerce_json_dict,
        default='{}'
      )
    )
  )
)

INTERPRETERS_SHOWN_ON_WHEEL = Config(
  key="interpreters_shown_on_wheel",
  help=_t("Comma separated list of interpreters that should be shown on the wheel. "
          "This list takes precedence over the order in which the interpreter entries appear. "
          "Only the first 5 interpreters will appear on the wheel."),
  type=coerce_csv,
  default=[]
)

ENABLE_DBPROXY_SERVER = Config(
  key="enable_dbproxy_server",
  help=_t("Main flag to override the automatic starting of the DBProxy server."),
  type=coerce_bool,
  default=True
)

DBPROXY_EXTRA_CLASSPATH = Config(
  key="dbproxy_extra_classpath",
  help=_t("Additional classes to put on the dbproxy classpath when starting. Values separated by ':'"),
  type=str,
  default=''
)

ENABLE_QUERY_BUILDER = Config(
  key="enable_query_builder",
  help=_t("Flag to enable the SQL query builder of the table assist."),
  type=coerce_bool,
  default=False
)

ENABLE_NOTEBOOK_2 = Config(
  key="enable_notebook_2",
  help=_t("Feature flag to enable Notebook 2."),
  type=coerce_bool,
  default=False
)

# Note: requires Oozie app
ENABLE_QUERY_SCHEDULING = Config(
  key="enable_query_scheduling",
  help=_t("Flag to enable the creation of a coordinator for the current SQL query."),
  type=coerce_bool,
  default=False
)

ENABLE_EXTERNAL_STATEMENT = Config(
  key="enable_external_statements",
  help=_t("Flag to enable the selection of queries from files, saved queries into the editor or as snippet."),
  type=coerce_bool,
  default=True
)

ENABLE_BATCH_EXECUTE = Config(
  key="enable_batch_execute",
  help=_t("Flag to enable the bulk submission of queries as a background task through Oozie."),
  type=coerce_bool,
  dynamic_default=is_oozie_enabled
)

ENABLE_SQL_INDEXER = Config(
  key="enable_sql_indexer",
  help=_t("Flag to turn on the SQL indexer."),
  type=coerce_bool,
  default=False
)

ENABLE_PRESENTATION = Config(
  key="enable_presentation",
  help=_t("Flag to turn on the Presentation mode of the editor."),
  type=coerce_bool,
  default=True
)

ENABLE_QUERY_ANALYSIS = Config(
  key="enable_query_analysis",
  help=_t("Flag to turn on the built-in hints on Impala queries in the editor."),
  type=coerce_bool,
  default=False
)


def _default_interpreters(user):
  interpreters = []
  apps = appmanager.get_apps_dict(user)

<<<<<<< HEAD
=======
  if 'hive' in apps:
    interpreters.append(('hive', {
      'name': 'Hive', 'interface': 'hiveserver2', 'options': {}
    }),)

>>>>>>> 2835bf3b
  if 'impala' in apps:
    interpreters.append(('impala', {
      'name': 'Impala', 'interface': 'hiveserver2', 'options': {}
    }),)

  if 'beeswax' in apps:
    interpreters.append(('hive', {
      'name': 'Hive', 'interface': 'hiveserver2', 'options': {}
    }),)

  if 'pig' in apps:
    interpreters.append(('pig', {
      'name': 'Pig', 'interface': 'oozie', 'options': {}
    }))

  if 'oozie' in apps and 'jobsub' in apps:
    interpreters.extend((
      ('java', {
          'name': 'Java', 'interface': 'oozie', 'options': {}
      }),
      ('spark2', {
          'name': 'Spark', 'interface': 'oozie', 'options': {}
      }),
      ('mapreduce', {
          'name': 'MapReduce', 'interface': 'oozie', 'options': {}
      }),
      ('shell', {
          'name': 'Shell', 'interface': 'oozie', 'options': {}
      }),
      ('sqoop1', {
          'name': 'Sqoop 1', 'interface': 'oozie', 'options': {}
      }),
      ('distcp', {
          'name': 'Distcp', 'interface': 'oozie', 'options': {}
      }),
    ))

  from dashboard.conf import get_properties  # Cyclic dependency
  dashboards = get_properties()
  if dashboards.get('solr') and dashboards['solr']['analytics']:
    interpreters.append(('solr', {
        'name': 'Solr SQL', 'interface': 'solr', 'options': {}
    }),)

  from desktop.models import Cluster  # Cyclic dependency
  cluster = Cluster(user)
  if cluster and cluster.get_type() == 'dataeng':
    interpreters.append(('dataeng', {
        'name': 'DataEng', 'interface': 'dataeng', 'options': {}
    }))

  if 'spark' in apps:
    interpreters.extend((
      ('spark', {
          'name': 'Scala', 'interface': 'livy', 'options': {}
      }),
      ('pyspark', {
          'name': 'PySpark', 'interface': 'livy', 'options': {}
      }),
      ('r', {
          'name': 'R', 'interface': 'livy', 'options': {}
      }),
      ('jar', {
          'name': 'Spark Submit Jar', 'interface': 'livy-batch', 'options': {}
      }),
      ('py', {
          'name': 'Spark Submit Python', 'interface': 'livy-batch', 'options': {}
      }),
      ('text', {
          'name': 'Text', 'interface': 'text', 'options': {}
      }),
      ('markdown', {
          'name': 'Markdown', 'interface': 'text', 'options': {}
      })
    ))

  INTERPRETERS.set_for_testing(OrderedDict(interpreters))<|MERGE_RESOLUTION|>--- conflicted
+++ resolved
@@ -212,14 +212,11 @@
   interpreters = []
   apps = appmanager.get_apps_dict(user)
 
-<<<<<<< HEAD
-=======
   if 'hive' in apps:
     interpreters.append(('hive', {
       'name': 'Hive', 'interface': 'hiveserver2', 'options': {}
     }),)
 
->>>>>>> 2835bf3b
   if 'impala' in apps:
     interpreters.append(('impala', {
       'name': 'Impala', 'interface': 'hiveserver2', 'options': {}
