#!/usr/bin/env python
# Licensed to Cloudera, Inc. under one
# or more contributor license agreements.  See the NOTICE file
# distributed with this work for additional information
# regarding copyright ownership.  Cloudera, Inc. licenses this file
# to you under the Apache License, Version 2.0 (the
# "License"); you may not use this file except in compliance
# with the License.  You may obtain a copy of the License at
#
#     http://www.apache.org/licenses/LICENSE-2.0
#
# Unless required by applicable law or agreed to in writing, software
# distributed under the License is distributed on an "AS IS" BASIS,
# WITHOUT WARRANTIES OR CONDITIONS OF ANY KIND, either express or implied.
# See the License for the specific language governing permissions and
# limitations under the License.

import logging

from subprocess import CalledProcessError

from django.utils.translation import ugettext_lazy as _t

from desktop.conf import AUTH_USERNAME as DEFAULT_AUTH_USERNAME, CLUSTER_ID as DEFAULT_CLUSTER_ID
from desktop.lib.conf import Config, ConfigSection, coerce_bool, coerce_password_from_script
from desktop.lib.paths import get_config_root

from metadata.settings import DJANGO_APPS
from notebook.conf import ENABLE_QUERY_ANALYSIS

OPTIMIZER_AUTH_PASSWORD = None
NAVIGATOR_AUTH_PASSWORD = None

LOG = logging.getLogger(__name__)


def get_auth_username():
  """Get from top level default from desktop"""
  return DEFAULT_AUTH_USERNAME.get()


def default_navigator_config_dir():
  """Get from usual main Hue config directory"""
  return get_config_root()


def default_navigator_url():
  """Get from usual main Hue config directory"""
  from metadata.metadata_sites import get_navigator_server_url
  return get_navigator_server_url() + '/api'


def get_optimizer_url():
  return OPTIMIZER.HOSTNAME.get() and OPTIMIZER.HOSTNAME.get().strip('/')

def has_optimizer():
  return bool(OPTIMIZER.AUTH_KEY_ID.get())

def has_workload_analytics():
<<<<<<< HEAD
  return bool(ALTUS.AUTH_KEY_ID.get()) and ALTUS.HAS_WA.get()
=======
  return bool(ALTUS.AUTH_KEY_ID.get()) and ALTUS.HAS_WA.get() or ENABLE_QUERY_ANALYSIS.get()
>>>>>>> 2050268a


def get_navigator_url():
  return NAVIGATOR.API_URL.get() and NAVIGATOR.API_URL.get().strip('/')[:-3]

def has_navigator(user):
  from desktop.auth.backend import is_admin
  return bool(get_navigator_url() and get_navigator_auth_password()) \
      and (is_admin(user) or user.has_hue_permission(action="access", app=DJANGO_APPS[0]))


def get_security_default():
  '''Get if Sentry is available so that we filter the objects or not'''
  from libsentry.conf import is_enabled

  return is_enabled()


def get_optimizer_password_script():
  '''Get default password from secured file'''
  global OPTIMIZER_AUTH_PASSWORD

  if OPTIMIZER_AUTH_PASSWORD is None:
    OPTIMIZER_AUTH_PASSWORD = OPTIMIZER.AUTH_KEY_SECRET_SCRIPT.get()

  return OPTIMIZER_AUTH_PASSWORD


OPTIMIZER = ConfigSection(
  key='optimizer',
  help=_t("""Configuration options for Optimizer API"""),
  members=dict(
    HOSTNAME=Config(
      key='hostname',
      help=_t('Hostname to Optimizer API or compatible service.'),
      default='navoptapi.us-west-1.optimizer.altus.cloudera.com'),

    AUTH_KEY_ID=Config(
      key="auth_key_id",
      help=_t("The name of the key of the service."),
      private=False,
      default=None),
    AUTH_KEY_SECRET=Config(
      key="auth_key_secret",
      help=_t("The private part of the key associated with the auth_key."),
      private=True,
      dynamic_default=get_optimizer_password_script),
    AUTH_KEY_SECRET_SCRIPT=Config(
      key="auth_key_secret_script",
      help=_t("Execute this script to produce the auth_key secret. This will be used when `auth_key_secret` is not set."),
      private=True,
      type=coerce_password_from_script,
      default=None),
    TENANT_ID=Config(
      key="tenant_id",
      help=_t("The name of the workload where queries are uploaded and optimizations are calculated from. Automatically guessed from auth_key and cluster_id if not specified."),
      private=True,
      default=None),
    CLUSTER_ID=Config(
      key="cluster_id",
      help=_t("The name of the cluster used to determine the tenant id when this one is not specified. Defaults to the cluster Id or 'default'."),
      private=True,
      default=DEFAULT_CLUSTER_ID.get()),

    APPLY_SENTRY_PERMISSIONS = Config(
      key="apply_sentry_permissions",
      help=_t("Perform Sentry privilege filtering. Default to true automatically if the cluster is secure."),
      dynamic_default=get_security_default,
      type=coerce_bool
    ),
    CACHEABLE_TTL=Config(
      key='cacheable_ttl',
      type=int,
      help=_t('The cache TTL in milliseconds for the assist/autocomplete/etc calls. Set to 0 to disable the cache.'),
      default=10 * 24 * 60 * 60 * 1000),
    AUTO_UPLOAD_QUERIES = Config(
      key="auto_upload_queries",
      help=_t("Automatically upload queries after their execution in order to improve recommendations."),
      default=True,
      type=coerce_bool
    ),
    AUTO_UPLOAD_DDL = Config(
      key="auto_upload_ddl",
      help=_t("Automatically upload queried tables DDL in order to improve recommendations."),
      default=True,
      type=coerce_bool
    ),
    AUTO_UPLOAD_STATS = Config(
      key="auto_upload_stats",
      help=_t("Automatically upload queried tables and columns stats in order to improve recommendations."),
      default=False,
      type=coerce_bool
    ),
    QUERY_HISTORY_UPLOAD_LIMIT = Config(
      key="query_history_upload_limit",
      help=_t("Allow admins to upload the last N executed queries in the quick start wizard. Use 0 to disable."),
      default=10000,
      type=int
    ),
  )
)


ALTUS = ConfigSection(
  key='altus',
  help=_t("""Configuration options for Altus API"""),
  members=dict(
    HOSTNAME=Config(
      key='hostname',
      help=_t('Hostname prefix to Altus API or compatible service.'),
      default='sdxapi.us-west-1.altus.cloudera.com'),
    HOSTNAME_ANALYTICDB=Config(
      key='hostname_analyticdb',
      help=_t('Hostname prefix to Altus ADB API or compatible service.'),
      default='analyticdbapi.us-west-1.altus.cloudera.com'),
    HOSTNAME_DATAENG=Config(
      key='hostname_dataeng',
      help=_t('Hostname prefix to Altus DE API or compatible service.'),
      default='dataengapi.us-west-1.altus.cloudera.com'),
    HOSTNAME_WA=Config(
      key='hostname_wa',
      help=_t('Hostname prefix to Altus WA API or compatible service.'),
      default='waapi.us-west-1.altus.cloudera.com'),
    HAS_WA = Config(
      key="has_wa",
      help=_t("Switch to turn on workload analytics insights."),
      default=True,
      type=coerce_bool),
    AUTH_KEY_ID=Config(
      key="auth_key_id",
      help=_t("The name of the key of the service."),
      private=False,
      default=None),
    AUTH_KEY_SECRET=Config(
      key="auth_key_secret",
      help=_t("The private part of the key associated with the auth_key."),
      private=True,
      default=None)
  )
)

<<<<<<< HEAD
=======
K8S = ConfigSection(
  key='k8s',
  help=_t("""Configuration options for Kubernetes API"""),
  members=dict(
    API_URL=Config(
      key='api_url',
      help=_t('API URL to Kubernetes API or compatible service.'),
      default='http://provisioner.com/'),
  )
)

DEFAULT_PUBLIC_KEY = Config(
  key="default_publick_key",
  help=_t("Public key used for cluster creation."),
  type=str,
  default=''
)

>>>>>>> 2050268a

def get_navigator_auth_type():
  return NAVIGATOR.AUTH_TYPE.get().lower()


def get_navigator_auth_username():
  '''Get the username to authenticate with.'''

  if get_navigator_auth_type() == 'ldap':
    return NAVIGATOR.AUTH_LDAP_USERNAME.get()
  elif get_navigator_auth_type() == 'saml':
    return NAVIGATOR.AUTH_SAML_USERNAME.get()
  else:
    return NAVIGATOR.AUTH_CM_USERNAME.get()

def get_navigator_auth_password():
  '''Get the password to authenticate with.'''
  global NAVIGATOR_AUTH_PASSWORD

  if NAVIGATOR_AUTH_PASSWORD is None:
    try:
      if get_navigator_auth_type() == 'ldap':
        NAVIGATOR_AUTH_PASSWORD = NAVIGATOR.AUTH_LDAP_PASSWORD.get()
      elif get_navigator_auth_type() == 'saml':
        NAVIGATOR_AUTH_PASSWORD = NAVIGATOR.AUTH_SAML_PASSWORD.get()
      else:
        NAVIGATOR_AUTH_PASSWORD = NAVIGATOR.AUTH_CM_PASSWORD.get()
    except CalledProcessError:
      LOG.exception('Could not read Navigator password file, need to restart Hue to re-enable it.')

  return NAVIGATOR_AUTH_PASSWORD

def get_navigator_cm_password():
  '''Get default password from secured file'''
  return NAVIGATOR.AUTH_CM_PASSWORD_SCRIPT.get()

def get_navigator_ldap_password():
  '''Get default password from secured file'''
  return NAVIGATOR.AUTH_LDAP_PASSWORD_SCRIPT.get()

def get_navigator_saml_password():
  '''Get default password from secured file'''
  return NAVIGATOR.AUTH_SAML_PASSWORD_SCRIPT.get()


def has_navigator_file_search(user):
  return has_navigator(user) and NAVIGATOR.ENABLE_FILE_SEARCH.get()


NAVIGATOR = ConfigSection(
  key='navigator',
  help=_t("""Configuration options for Navigator API"""),
  members=dict(
    API_URL=Config(
      key='api_url',
      help=_t('Base URL to Navigator API.'),
      dynamic_default=default_navigator_url),
    AUTH_TYPE=Config(
      key="navmetadataserver_auth_type",
      help=_t("Which authentication to use: CM or external via LDAP or SAML."),
      default='CMDB'),

    AUTH_CM_USERNAME=Config(
      key="navmetadataserver_cmdb_user",
      help=_t("Username of the CM user used for authentication."),
      dynamic_default=get_auth_username),
    AUTH_CM_PASSWORD=Config(
      key="navmetadataserver_cmdb_password",
      help=_t("CM password of the user used for authentication."),
      private=True,
      dynamic_default=get_navigator_cm_password),
    AUTH_CM_PASSWORD_SCRIPT=Config(
      key="navmetadataserver_cmdb_password_script",
      help=_t("Execute this script to produce the CM password. This will be used when the plain password is not set."),
      private=True,
      type=coerce_password_from_script,
      default=None),

    AUTH_LDAP_USERNAME=Config(
      key="navmetadataserver_ldap_user",
      help=_t("Username of the LDAP user used for authentication."),
      dynamic_default=get_auth_username),
    AUTH_LDAP_PASSWORD=Config(
      key="navmetadataserver_ldap_password",
      help=_t("LDAP password of the user used for authentication."),
      private=True,
      dynamic_default=get_navigator_ldap_password),
    AUTH_LDAP_PASSWORD_SCRIPT=Config(
      key="navmetadataserver_ldap_password_script",
      help=_t("Execute this script to produce the LDAP password. This will be used when the plain password is not set."),
      private=True,
      type=coerce_password_from_script,
      default=None),

    AUTH_SAML_USERNAME=Config(
      key="navmetadataserver_saml_user",
      help=_t("Username of the SAML user used for authentication."),
      dynamic_default=get_auth_username),
    AUTH_SAML_PASSWORD=Config(
      key="navmetadataserver_saml_password",
      help=_t("SAML password of the user used for authentication."),
      private=True,
      dynamic_default=get_navigator_saml_password),
    AUTH_SAML_PASSWORD_SCRIPT=Config(
      key="navmetadataserver_saml_password_script",
      help=_t("Execute this script to produce the SAML password. This will be used when the plain password  is not set."),
      private=True,
      type=coerce_password_from_script,
      default=None),

    CONF_DIR = Config(
      key='conf_dir',
      help=_t('Navigator configuration directory, where navigator.client.properties is located.'),
      dynamic_default=default_navigator_config_dir
    ),
    APPLY_SENTRY_PERMISSIONS = Config(
      key="apply_sentry_permissions",
      help=_t("Perform Sentry privilege filtering. Default to true automatically if the cluster is secure."),
      dynamic_default=get_security_default,
      type=coerce_bool
    ),
    FETCH_SIZE_SEARCH = Config(
      key="fetch_size_search",
      help=_t("Max number of items to fetch in one call in object search."),
      default=450,
      type=int
    ),
    FETCH_SIZE_SEARCH_INTERACTIVE = Config(
      key="fetch_size_search_interactive",
      help=_t("Max number of items to fetch in one call in object search autocomplete."),
      default=450,
      type=int
    ),

    ENABLE_FILE_SEARCH = Config(
      key="enable_file_search",
      help=_t("Enable to search HDFS, S3 files."),
      type=coerce_bool,
      default=False
    )
  )
)


MANAGER = ConfigSection(
  key='manager',
  help=_t("""Configuration options for Manager API"""),
  members=dict(
    API_URL=Config(
      key='api_url',
      help=_t('Base URL to API.'),
      default=None),
  )
  # username comes from get_navigator_auth_username()
  # password comes from get_navigator_auth_password()
)

PROMETHEUS = ConfigSection(
  key='prometheus',
  help=_t("""Configuration options for Prometheus API"""),
  members=dict(
    API_URL=Config(
      key='api_url',
      help=_t('Base URL to API.'),
      default=None),
  )
)


def test_metadata_configurations(user):
  from libsentry.conf import is_enabled

  result = []

  if not is_enabled() and NAVIGATOR.APPLY_SENTRY_PERMISSIONS.get():
    result.append(("metadata", "Please enable Sentry when using metadata with Security."))

  return result<|MERGE_RESOLUTION|>--- conflicted
+++ resolved
@@ -57,11 +57,7 @@
   return bool(OPTIMIZER.AUTH_KEY_ID.get())
 
 def has_workload_analytics():
-<<<<<<< HEAD
-  return bool(ALTUS.AUTH_KEY_ID.get()) and ALTUS.HAS_WA.get()
-=======
   return bool(ALTUS.AUTH_KEY_ID.get()) and ALTUS.HAS_WA.get() or ENABLE_QUERY_ANALYSIS.get()
->>>>>>> 2050268a
 
 
 def get_navigator_url():
@@ -203,8 +199,6 @@
   )
 )
 
-<<<<<<< HEAD
-=======
 K8S = ConfigSection(
   key='k8s',
   help=_t("""Configuration options for Kubernetes API"""),
@@ -223,7 +217,6 @@
   default=''
 )
 
->>>>>>> 2050268a
 
 def get_navigator_auth_type():
   return NAVIGATOR.AUTH_TYPE.get().lower()
