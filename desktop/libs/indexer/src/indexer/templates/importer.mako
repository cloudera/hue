--- conflicted
+++ resolved
@@ -19,16 +19,10 @@
 
   from desktop import conf
   from desktop.views import commonheader, commonfooter, commonshare, commonimportexport, _ko
-<<<<<<< HEAD
-  from notebook.conf import ENABLE_SQL_INDEXER
-
-  from indexer.conf import ENABLE_NEW_INDEXER, ENABLE_SQOOP, ENABLE_KAFKA, CONFIG_INDEXER_LIBS_PATH, ENABLE_SCALABLE_INDEXER, ENABLE_ALTUS
-=======
   from filebrowser.conf import SHOW_UPLOAD_BUTTON
   from notebook.conf import ENABLE_SQL_INDEXER
 
   from indexer.conf import ENABLE_NEW_INDEXER, ENABLE_SQOOP, ENABLE_KAFKA, CONFIG_INDEXER_LIBS_PATH, ENABLE_SCALABLE_INDEXER, ENABLE_ALTUS, ENABLE_ENVELOPE, ENABLE_FIELD_EDITOR
->>>>>>> 2050268a
 %>
 
 <%namespace name="actionbar" file="actionbar.mako" />
@@ -443,22 +437,6 @@
                 </label>
               </div>
             <!-- /ko -->
-<<<<<<< HEAD
-          <!-- /ko -->
-
-          <div class="control-group" data-bind="visible: createWizard.source.inputFormat() == 'table'">
-
-            <!-- ko foreach: $root.createWizard.source.tables -->
-              <div>
-                <label class="control-label">
-                  <div><!-- ko if: $index() === 0 -->${ _('Table') }<!-- /ko --></div>
-                  <input type="text" class="input-xlarge" data-bind="hivechooser: name, skipInvalids:true, pathChangeLevel: 'table', skipColumns: true, apiHelperUser: '${ user }', namespace: $root.createWizard.source.namespace, compute: $root.createWizard.source.compute, apiHelperType: $root.createWizard.source.sourceType, mainScrollable: $(MAIN_SCROLLABLE)" placeholder="${ _('Table name or <database>.<table>') }">
-                  <a class="pointer pull-right margin-left-5" style="margin-top: 7px" data-bind="click: function() { $root.createWizard.source.tables.remove(this); }, visible: $root.createWizard.source.tables().length > 1"><i class="fa fa-minus"></i></a>
-                </label>
-              </div>
-            <!-- /ko -->
-=======
->>>>>>> 2050268a
             <div>
               <label class="control-label">
                 <div>&nbsp;</div>
@@ -516,11 +494,7 @@
         ${ _('Add sample data') } <i class="fa fa-fw fa-play"></i>
       <!-- /ko -->
       <div class="card-body">
-<<<<<<< HEAD
-        <!-- ko if: $root.createWizard.source.inputFormat() === 'table' && $root.createWizard.source.tables().length > 1 -->
-=======
         <!-- ko if: ['table', 'rdbms'].indexOf($root.createWizard.source.inputFormat()) >= 0 && $root.createWizard.source.tables().length > 1 -->
->>>>>>> 2050268a
         <ul class="nav nav-tabs" style="margin-top: -14px">
           <!-- ko foreach: $root.createWizard.source.tables -->
           <li data-bind="css: { 'active': $root.createWizard.source.selectedTableIndex() === $index() }"><a href="#" data-bind="text: name, click: function(){ $root.createWizard.source.selectedTableIndex($index()) }"></a></li>
@@ -528,11 +502,7 @@
         </ul>
         <!-- /ko -->
 
-<<<<<<< HEAD
-        <!-- ko if: $root.createWizard.source.inputFormat() === 'table' -->
-=======
         <!-- ko if: ['table', 'rdbms'].indexOf($root.createWizard.source.inputFormat()) >= 0 -->
->>>>>>> 2050268a
         <!-- ko hueSpinner: { spin: createWizard.isGuessingFormat() || createWizard.isGuessingFieldTypes() , inline: true } --><!-- /ko -->
         <!-- /ko -->
 
@@ -588,28 +558,8 @@
             <!-- /ko -->
 
             <!-- ko if: ['table', 'database'].indexOf(outputFormat()) != -1 -->
-<<<<<<< HEAD
-              <input type="text" class="input-xlarge" data-bind="value: name, hivechooser: name, namespace: namespace, compute: compute, skipColumns: true, skipTables: outputFormat() == 'database', valueUpdate: 'afterkeydown', apiHelperUser: '${ user }', apiHelperType: sourceType, mainScrollable: $(MAIN_SCROLLABLE), attr: { 'placeholder': outputFormat() == 'table' ? '${  _ko('Table name or <database>.<table>') }' : '${  _ko('Database name') }' }" pattern="^([a-zA-Z0-9_]+\.)?[a-zA-Z0-9_]*$" title="${ _('Only alphanumeric and underscore characters') }">
-            <!-- /ko -->
-            <!-- ko if: outputFormat() == 'altus' -->
-              <!-- ko if: namespaces().length > 1 -->
-                <select data-bind="selectize: namespaces, value: namespace, optionsValue: 'id', optionsText: 'name'" class="input-medium"></select>
-                ## <div class="margin-left-10" data-bind="component: { name: 'hue-drop-down', params: { icon: 'fa-snowflake-o', value: namespace, entries: namespaces, labelAttribute: 'name', foreachVisible: true, searchable: true, linkTitle: '${ _ko('Namespaces') }' } }" style="display: inline-block"></div>
-              <!-- /ko -->
-              <label class="checkbox inline-block">
-                <input type="checkbox"> ${_('Copy Sentry privileges')}
-              </label>
-              <br/>
-
-              <label class="control-label "><div>${ _('Database') }</div></label>
-              <input type="text" class="form-control input-xlarge" data-bind="value: name" placeholder="${ _('Database') }">
-              <a href="javascript:void(0);" data-bind="sqlContextPopover: { sourceType: $root.createWizard.source.sourceType, namespace: namespace, compute: compute, path: 'default', offset: { top: -3, left: 3 }}">
-                <i class="fa fa-info"></i>
-              </a>
-=======
             <label for="collectionName" class="control-label "><div>${ _('Name') }</div></label>
             <input type="text" class="input-xxlarge" data-bind="value: name, hivechooser: name, namespace: namespace, compute: compute, skipColumns: true, skipTables: outputFormat() == 'database', valueUpdate: 'afterkeydown', apiHelperUser: '${ user }', apiHelperType: sourceType, mainScrollable: $(MAIN_SCROLLABLE), attr: { 'placeholder': outputFormat() == 'table' ? '${  _ko('Table name or <database>.<table>') }' : '${  _ko('Database name') }' }" pattern="^([a-zA-Z0-9_]+\.)?[a-zA-Z0-9_]*$" title="${ _('Only alphanumeric and underscore characters') }">
->>>>>>> 2050268a
             <!-- /ko -->
 
             <!-- ko if: outputFormat() == 'altus' -->
@@ -1011,16 +961,11 @@
                   ${_('Fields')} / <a class="inactive-action" href="javascript:void(0);" data-bind="toggle: useFieldEditor">${_('Editor')}</a>
                 <!-- /ko -->
               <!-- /ko -->
-<<<<<<< HEAD
-              <!-- ko ifnot: useFieldEditor -->
-              ${_('Fields')} <!-- ko if: $root.createWizard.isGuessingFieldTypes --><i class="fa fa-spinner fa-spin"></i><!-- /ko --> <a class="inactive-action pointer" data-bind="visible: columns().length > 0, publish: 'importer.show.bulkeditor'" href="javascript:void(0)"><i class="fa fa-edit"></i></a> <!-- ko if: fieldEditorEnabled --><a class="inactive-action" href="javascript:void(0);" data-bind="toggle: useFieldEditor">/ ${_('Editor')}</a><!-- /ko -->
-=======
               <!-- ko ifnot: fieldEditorEnabled -->
                 ${_('Fields')} <!-- ko if: $root.createWizard.isGuessingFieldTypes --><i class="fa fa-spinner fa-spin"></i><!-- /ko -->
                 <a class="inactive-action pointer" data-bind="visible: columns().length > 0, publish: 'importer.show.bulkeditor'" href="javascript:void(0)">
                   <i class="fa fa-edit"></i>
                 </a>
->>>>>>> 2050268a
               <!-- /ko -->
             </h4>
             <div class="card-body no-margin-top columns-form">
@@ -1044,16 +989,10 @@
                     maxLines: 25
                   },
                   database: fieldEditorDatabase,
-<<<<<<< HEAD
-                  namepsace: namespace,
-                  compute: compute,
-                  mode: 'hive'
-=======
                   namespace: namespace,
                   compute: compute,
                   temporaryOnly: true,
                   mode: sourceType
->>>>>>> 2050268a
                 }}"></div>
               <!-- /ko -->
               <!-- ko ifnot: useFieldEditor -->
@@ -1638,22 +1577,9 @@
           for (var i = 0; i < type.args.length; i++) {
             self[type.args[i].name] = ko.observable();
           }
-<<<<<<< HEAD
 
           if (args) {
             loadFromObj(args);
-          }
-
-          for (var i = 0; i < type.args.length; i++) {
-            self[type.args[i].name].subscribe(function() {
-              // Update the data preview when tweaking Format options on step 1
-              viewModel.createWizard.guessFieldTypes();
-            });
-=======
-
-          if (args) {
-            loadFromObj(args);
->>>>>>> 2050268a
           }
         }
       };
@@ -1684,8 +1610,6 @@
       self.sampleCols = ko.observableArray();
       self.namespace = wizard.namespace;
       self.compute = wizard.compute;
-<<<<<<< HEAD
-=======
 
       var refreshThrottle = -1;
       var sampleColSubDisposals = [];
@@ -1714,7 +1638,6 @@
             case 'rdbms':
               tableName = self.tableName();
           }
->>>>>>> 2050268a
 
           var statementCols = [];
           var temporaryColumns = [];
@@ -1771,10 +1694,6 @@
         }
         self.path('');
         resizeElements();
-<<<<<<< HEAD
-        self.rdbmsMode('customRdbms');
-=======
->>>>>>> 2050268a
         if (val === 'stream') {
           if (self.streamSelection() === 'kafka') {
             wizard.guessFormat();
@@ -1784,11 +1703,8 @@
           }
         } else if (val === 'table') {
           wizard.destination.outputFormat('altus');
-<<<<<<< HEAD
-=======
         } else if (val === 'rdbms') {
           self.rdbmsMode('customRdbms');
->>>>>>> 2050268a
         }
       });
       self.inputFormatsAll = ko.observableArray([
@@ -1801,14 +1717,6 @@
           % endif
           % if ENABLE_ALTUS.get():
           {'value': 'table', 'name': 'Table'},
-<<<<<<< HEAD
-          % endif
-          % if ENABLE_SQOOP.get():
-          {'value': 'rdbms', 'name': 'External Database'},
-          % endif
-          % if ENABLE_SQL_INDEXER.get():
-          {'value': 'query', 'name': 'SQL Query'},
-=======
           % endif
           % if ENABLE_SQL_INDEXER.get():
           {'value': 'query', 'name': 'SQL Query'},
@@ -1816,7 +1724,6 @@
           ## TODO: Rename to 'Connectors'
           % if ENABLE_ENVELOPE.get():
           {'value': 'connector', 'name': 'Connectors'},
->>>>>>> 2050268a
           % endif
           {'value': 'manual', 'name': 'Manually'}
           ##{'value': 'text', 'name': 'Paste Text'},
@@ -1854,10 +1761,6 @@
         self.rdbmsType('');
         self.rdbmsDatabaseName('');
         self.rdbmsIsAllTables(false);
-<<<<<<< HEAD
-        self.rdbmsAllTablesSelected(false);
-=======
->>>>>>> 2050268a
         self.rdbmsJdbcDriver('');
         self.rdbmsJdbcDriverName('');
         self.rdbmsHostname('');
@@ -1896,10 +1799,7 @@
         self.rdbmsDatabaseName('');
         resizeElements();
         if(self.rdbmsMode() === 'configRdbms' && val !== 'jdbc') {
-<<<<<<< HEAD
-=======
           self.isFetchingDatabaseNames(true);
->>>>>>> 2050268a
           $.post("${ url('indexer:get_db_component') }", {
             "source": ko.mapping.toJSON(self)
           }, function (resp) {
@@ -1910,10 +1810,7 @@
             self.isFetchingDatabaseNames(false);
           });
         } else if(self.rdbmsMode() === 'configRdbms' && val === 'jdbc') {
-<<<<<<< HEAD
-=======
           self.isFetchingDriverNames(true);
->>>>>>> 2050268a
           $.post("${ url('indexer:jdbc_db_list') }", {
             "source": ko.mapping.toJSON(self)
           }, function (resp) {
@@ -1928,10 +1825,7 @@
       self.rdbmsDatabaseName = ko.observable('');
       self.rdbmsDatabaseName.subscribe(function (val) {
         if (val !== '') {
-<<<<<<< HEAD
-=======
           self.isFetchingTableNames(true);
->>>>>>> 2050268a
           $.post("${ url('indexer:get_db_component') }", {
             "source": ko.mapping.toJSON(self)
           }, function (resp) {
@@ -1946,17 +1840,7 @@
         }
       });
       self.rdbmsDatabaseNames = ko.observableArray();
-<<<<<<< HEAD
-      self.rdbmsTableName = ko.observable('');
-      self.rdbmsTableName.subscribe(function (val) {
-        if (val !== '') {
-          wizard.guessFieldTypes();
-          wizard.destination.name(val.replace(/ /g, '_').toLowerCase());
-        }
-      });
-=======
       self.isFetchingDatabaseNames = ko.observable(false);
->>>>>>> 2050268a
       self.rdbmsJdbcDriverNames = ko.observableArray();
       self.isFetchingDriverNames = ko.observable(false);
       self.rdbmsJdbcDriverName = ko.observable();
@@ -2048,11 +1932,6 @@
       self.tables = ko.observableArray([
         ko.mapping.fromJS({ name: '' })
       ]);
-<<<<<<< HEAD
-      self.selectedTableIndex = ko.observable(0);
-      self.table = ko.pureComputed(function() {
-        return self.tables().length > 0 ? self.tables()[self.selectedTableIndex()].name() : ''
-=======
       self.tables.subscribe(function(newVal) {
         if (newVal.length == 0) {
           wizard.destination.name('');
@@ -2067,7 +1946,6 @@
       self.table = ko.pureComputed(function() {
         var index = Math.min(self.selectedTableIndex(), self.tables().length - 1);
         return self.tables().length > 0 ? self.tables()[index].name() : ''
->>>>>>> 2050268a
       });
       self.tableName = ko.pureComputed(function() {
         return self.table().indexOf('.') > 0 ? self.table().split('.', 2)[1] : self.table();
@@ -2181,11 +2059,7 @@
       self.hasStreamSelected.subscribe(function(newValue) {
         if (newValue) {
           wizard.guessFormat();
-<<<<<<< HEAD
-          if (newValue === 'kafka') {
-=======
           if (self.streamSelection() === 'kafka') {
->>>>>>> 2050268a
             wizard.destination.tableFormat('kudu');
           } else {
             wizard.destination.tableFormat('text');
@@ -2242,29 +2116,19 @@
         if (self.inputFormat() === 'stream') {
           if (self.streamSelection() === 'kafka') {
             return self.kafkaSelectedTopics() && self.kafkaSelectedTopics().length > 0;
-<<<<<<< HEAD
-          }
-          return self.streamSelection() === 'sfdc' &&
-              self.streamUsername().length > 0 &&
-=======
           } else if (self.streamSelection() === 'flume') {
             return self.channelSourceSelectedHosts().length > 0;
           }
         }
         if (self.inputFormat() === 'sfdc') {
           return self.streamUsername().length > 0 &&
->>>>>>> 2050268a
               self.streamPassword().length > 0 &&
               self.streamToken().length > 0 &&
               self.streamEndpointUrl().length > 0 &&
               self.streamObject();
         }
         if (self.inputFormat() === 'rdbms') {
-<<<<<<< HEAD
-          return self.rdbmsDatabaseName().length > 0 && (self.rdbmsTableName().length > 0 || self.rdbmsAllTablesSelected());
-=======
           return (self.rdbmsDatabaseName().length > 0 && self.tables().length > 0) || self.rdbmsAllTablesSelected();
->>>>>>> 2050268a
         }
       });
     };
@@ -2277,8 +2141,6 @@
       self.nameChanged = function(name) {
         var exists = false;
 
-<<<<<<< HEAD
-=======
         var checkDbEntryExists = function () {
           wizard.computeSetDeferred.done(function () {
             DataCatalog.getEntry({
@@ -2298,7 +2160,6 @@
           })
         };
 
->>>>>>> 2050268a
         if (name.length === 0) {
           self.isTargetExisting(false);
           self.isTargetChecking(false);
@@ -2308,19 +2169,7 @@
           if (self.tableName() !== '') {
             self.isTargetExisting(false);
             self.isTargetChecking(true);
-<<<<<<< HEAD
-
-            // TODO: Use DataCatalog.getEntry...
-            $.get("/" + (self.sourceType === 'hive' ? 'beeswax' : self.sourceType) + "/api/autocomplete/" + self.databaseName() + '/' + self.tableName(), function (data) {
-              self.isTargetExisting(data.code !== 500 && data.code !== 404);
-              self.isTargetChecking(false);
-            }).fail(function () {
-              self.isTargetExisting(false);
-              self.isTargetChecking(false);
-            });
-=======
             checkDbEntryExists();
->>>>>>> 2050268a
           } else {
             self.isTargetExisting(false);
             self.isTargetChecking(false);
@@ -2331,18 +2180,7 @@
           if (self.databaseName() !== '') {
             self.isTargetExisting(false);
             self.isTargetChecking(true);
-<<<<<<< HEAD
-            // TODO: Use DataCatalog.getEntry...
-            $.get("/" + (self.sourceType === 'hive' ? 'beeswax' : self.sourceType) + "/api/autocomplete/" + self.databaseName(), function (data) {
-              self.isTargetExisting(data.tables_meta && data.tables_meta.length > 0);
-              self.isTargetChecking(false);
-            }).fail(function () {
-              self.isTargetExisting(false);
-              self.isTargetChecking(false);
-            });
-=======
             checkDbEntryExists();
->>>>>>> 2050268a
           } else {
             self.isTargetExisting(false);
             self.isTargetChecking(false);
@@ -2374,11 +2212,7 @@
       self.description = ko.observable('');
       self.outputFormat = ko.observable(wizard.prefill.target_type() || 'table');
       self.outputFormat.subscribe(function (newValue) {
-<<<<<<< HEAD
-        if (newValue && newValue !== 'database' && ((newValue === 'table' || newValue === 'index') && wizard.source.table().length > 0)) {
-=======
         if (newValue && newValue !== 'database' && ((['table', 'rdbms', 'index'].indexOf(newValue) >= 0) && wizard.source.table().length > 0)) {
->>>>>>> 2050268a
           self.nameChanged(self.name());
           wizard.guessFieldTypes();
           resizeElements();
@@ -2408,8 +2242,7 @@
       ]);
       self.outputFormats = ko.pureComputed(function() {
         return $.grep(self.outputFormatsList(), function(format) {
-<<<<<<< HEAD
-          if (format.value === 'database' && wizard.source.inputFormat() !== 'manual') {
+          if (format.value === 'database' && wizard.source.inputFormat() !== 'manual' && (wizard.source.inputFormat() !== 'rdbms' || !wizard.source.rdbmsAllTablesSelected())) {
             return false;
           }
           if (format.value === 'file' && ['manual', 'rdbms', 'stream'].indexOf(wizard.source.inputFormat()) === -1) {
@@ -2418,34 +2251,16 @@
           if (format.value === 'index' && ['file', 'query', 'stream', 'manual'].indexOf(wizard.source.inputFormat()) === -1) {
             return false;
           }
-          if (format.value === 'table' && ['table'].indexOf(wizard.source.inputFormat()) !== -1) {
+          if (format.value === 'table' && (wizard.source.inputFormat() === 'table' || (wizard.source.inputFormat() === 'rdbms' && wizard.source.rdbmsAllTablesSelected()))) {
             return false;
           }
           if (format.value === 'altus' && ['table'].indexOf(wizard.source.inputFormat()) === -1) {
             return false;
           }
-          if (format.value === 'hbase' && wizard.source.inputFormat() !== 'rdbms') {
-=======
-          if (format.value === 'database' && wizard.source.inputFormat() !== 'manual' && (wizard.source.inputFormat() !== 'rdbms' || !wizard.source.rdbmsAllTablesSelected())) {
-            return false;
-          }
-          if (format.value === 'file' && ['manual', 'rdbms', 'stream'].indexOf(wizard.source.inputFormat()) === -1) {
-            return false;
-          }
-          if (format.value === 'index' && ['file', 'query', 'stream', 'manual'].indexOf(wizard.source.inputFormat()) === -1) {
-            return false;
-          }
-          if (format.value === 'table' && (wizard.source.inputFormat() === 'table' || (wizard.source.inputFormat() === 'rdbms' && wizard.source.rdbmsAllTablesSelected()))) {
-            return false;
-          }
-          if (format.value === 'altus' && ['table'].indexOf(wizard.source.inputFormat()) === -1) {
-            return false;
-          }
           if (format.value === 'stream' && ['file', 'stream'].indexOf(wizard.source.inputFormat()) === -1) {
             return false;
           }
           if (format.value === 'hbase' && (wizard.source.inputFormat() !== 'rdbms' || wizard.source.rdbmsAllTablesSelected())) {
->>>>>>> 2050268a
             return false;
           }
           return true;
@@ -2508,8 +2323,6 @@
       self.namespaces = wizard.namespaces;
       self.namespace = wizard.namespace;
       self.compute = wizard.compute;
-<<<<<<< HEAD
-=======
       self.targetNamespaceId = ko.observable(self.namespace() ? self.namespace().id : undefined);
 
       self.namespace.subscribe(function (namespace) {
@@ -2528,7 +2341,6 @@
           })
         }
       });
->>>>>>> 2050268a
 
       // UI
       self.bulkColumnNames = ko.observable('');
@@ -2690,11 +2502,8 @@
       self.namespace = ko.observable();
       self.compute = ko.observable();
 
-<<<<<<< HEAD
-=======
       self.computeSetDeferred = $.Deferred();
 
->>>>>>> 2050268a
       ContextCatalog.getNamespaces({ sourceType: vm.sourceType }).done(function (context) {
         self.namespaces(context.namespaces);
         if (!vm.namespaceId || !context.namespaces.some(function (namespace) {
@@ -2724,18 +2533,12 @@
               return true;
             }
           })) {
-<<<<<<< HEAD
-            self.compute(namespace.computes[0]);
-          }
-        })
-=======
             if (namespace.computes.length) {
               self.compute(namespace.computes[0]);
             }
           }
         })
         self.computeSetDeferred.resolve();
->>>>>>> 2050268a
       });
 
       self.fileType = ko.observable();
@@ -2808,12 +2611,6 @@
             return column.name().length === 0 || (self.source.inputFormat() !== 'manual' && column.partitionValue().length === 0);
           }).length === 0
         );
-<<<<<<< HEAD
-        var isTargetAlreadyExisting = ! self.destination.isTargetExisting() || self.destination.outputFormat() === 'index';
-        var isValidTable = self.destination.outputFormat() !== 'table' || (
-          self.destination.tableFormat() !== 'kudu' || (
-              $.grep(self.destination.kuduPartitionColumns(), function(partition) { return partition.columns().length > 0 }).length === self.destination.kuduPartitionColumns().length && self.destination.primaryKeys().length > 0)
-=======
         var isTargetAlreadyExisting;
         if (self.destination.outputFormat() === 'database' && self.source.inputFormat() === 'rdbms') {
           isTargetAlreadyExisting = self.destination.isTargetExisting();
@@ -2830,7 +2627,6 @@
                 return partition.columns().length > 0
               }).length === self.destination.kuduPartitionColumns().length && self.destination.primaryKeys().length > 0
           )
->>>>>>> 2050268a
         );
         var validIndexFields = self.destination.outputFormat() !== 'index' || ($.grep(self.destination.columns(), function(column) {
             return ! (/^[a-zA-Z_][a-zA-Z0-9_]*$/.test(column.name()) && column.name() !== '_version_');
@@ -2878,11 +2674,7 @@
             if (self.source.inputFormat() === 'stream') {
               if (self.source.streamSelection() === 'kafka') {
                 self.source.kafkaTopics(resp['topics']);
-<<<<<<< HEAD
-              } else if (self.source.streamSelection() === 'sfdc') {
-=======
               } else if (self.source.streamSelection() === 'flume') {
->>>>>>> 2050268a
                 self.source.streamObjects(resp['objects']);
               }
             } else if (self.source.inputFormat() === 'connector') {
@@ -2890,11 +2682,7 @@
               self.source.streamObjects(resp['objects']);
             }
 
-<<<<<<< HEAD
-            if (self.source.inputFormat() !== 'stream' || self.source.streamSelection() !== 'sfdc') {
-=======
             if (self.source.inputFormat() !== 'stream' && self.source.inputFormat() !== 'connector') {
->>>>>>> 2050268a
               self.guessFieldTypes();
             }
           }
@@ -2920,13 +2708,9 @@
         }, function (resp) {
           self.loadSampleData(resp);
           self.isGuessingFieldTypes(false);
-<<<<<<< HEAD
-        }).fail(function (xhr) {
-=======
           guessFieldTypesXhr = null;
         }).fail(function (xhr) {
           self.loadSampleData({sample_cols: [], columns: [], sample: []});
->>>>>>> 2050268a
           $(document).trigger("error", xhr.responseText);
           self.isGuessingFieldTypes(false);
           viewModel.isLoading(false);
@@ -3215,11 +2999,7 @@
         %endif
       });
       self.previousStepVisible = ko.pureComputed(function(){
-<<<<<<< HEAD
-        return self.currentStep() > 1 && self.createWizard.destination.outputFormat() !== 'database';
-=======
         return self.currentStep() > 1 && (self.createWizard.destination.outputFormat() !== 'database' || self.createWizard.source.inputFormat() === 'rdbms');
->>>>>>> 2050268a
       });
       self.nextStepVisible = ko.pureComputed(function(){
         return self.currentStep() < 3 && self.wizardEnabled();
