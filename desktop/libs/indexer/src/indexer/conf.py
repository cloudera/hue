#!/usr/bin/env python
# Licensed to Cloudera, Inc. under one
# or more contributor license agreements.  See the NOTICE file
# distributed with this work for additional information
# regarding copyright ownership.  Cloudera, Inc. licenses this file
# to you under the Apache License, Version 2.0 (the
# "License"); you may not use this file except in compliance
# with the License.  You may obtain a copy of the License at
#
#     http://www.apache.org/licenses/LICENSE-2.0
#
# Unless required by applicable law or agreed to in writing, software
# distributed under the License is distributed on an "AS IS" BASIS,
# WITHOUT WARRANTIES OR CONDITIONS OF ANY KIND, either express or implied.
# See the License for the specific language governing permissions and
# limitations under the License.

import logging
import os
from urlparse import urlparse

from django.utils.translation import ugettext_lazy as _t

from desktop.lib.conf import Config
from libsolr import conf as libsolr_conf
from libzookeeper import conf as libzookeeper_conf


LOG = logging.getLogger(__name__)


# Deprecated. Should be automatically guessed from Solr admin info API now.
def get_solr_ensemble():
  return '%s%s' % (libzookeeper_conf.ENSEMBLE.get(), libsolr_conf.SOLR_ZK_PATH.get())


def solrctl():
  """
  solrctl path
  """
  for dirname in os.environ.get('PATH', '').split(os.path.pathsep):
    path = os.path.join(dirname, 'solrctl')

    if os.path.exists(path):
      return path

  return None


def zkensemble():
  """
  ZooKeeper Ensemble
  """
  try:
    from zookeeper.conf import CLUSTERS
    clusters = CLUSTERS.get()
    if clusters['default'].HOST_PORTS.get() != 'localhost:2181':
      return '%s/solr' % clusters['default'].HOST_PORTS.get()
  except:
    LOG.warn('Failed to get Zookeeper ensemble')

  try:
    from search.conf import SOLR_URL
    parsed = urlparse(SOLR_URL.get())
    return "%s:2181/solr" % (parsed.hostname or 'localhost')
  except:
    LOG.warn('Failed to get Solr url')


# Deprecated as always on
ENABLE_NEW_INDEXER = Config(
  key="enable_new_indexer",
  help=_t("Flag to turn on the new Solr indexer."),
  type=bool,
  default=True
)

ENABLE_SCALABLE_INDEXER = Config(
  key="enable_scalable_indexer",
  help=_t("Flag to turn on the Morphline Solr indexer."),
  type=bool,
  default=True
)

CONFIG_INDEXER_LIBS_PATH = Config(
  key="config_indexer_libs_path",
  help=_t("Filesystem directory containing Solr Morphline indexing libs."),
  type=str,
  default='/tmp/smart_indexer_lib'
)

CONFIG_JDBC_LIBS_PATH = Config(
  key="config_jdbc_libs_path",
  help=_t("Filesystem directory containing JDBC libs."),
  type=str,
  default='/user/oozie/libext/jdbc_drivers'
)

CONFIG_JARS_LIBS_PATH = Config(
  key="config_jars_libs_path",
  help=_t("Filesystem directory containing jars libs."),
  type=str,
  default='/user/oozie/libext/libs'
)

ENABLE_SQOOP = Config(
  key="enable_sqoop",
  help=_t("Flag to turn on Sqoop imports."),
  type=bool,
  default=True
)

ENABLE_KAFKA = Config(
  key="enable_kafka",
  help=_t("Flag to turn on Kafka imports."),
  type=bool,
  default=False
)

<<<<<<< HEAD
=======
ENABLE_FIELD_EDITOR = Config(
  key="enable_field_editor",
  help=_t("Flag to turn on the SQL/Morphline field editor."),
  type=bool,
  default=False
)

ENABLE_ENVELOPE = Config(
  key="enable_envelope",
  help=_t("Flag to turn on Envelope based jobs."),
  type=bool,
  default=False
)

>>>>>>> 2050268a
ENABLE_ALTUS = Config(
  key="enable_altus",
  help=_t("Flag to turn on Altus imports."),
  type=bool,
  default=False
)

# Unused
BATCH_INDEXER_PATH = Config(
  key="batch_indexer_path",
  help=_t("Batch indexer path in HDFS."),
  type=str,
  default="/var/lib/search/search-mr-job.jar")

CORE_INSTANCE_DIR = Config(
  key="core_instance_dir",
  help=_t("Local path to Hue folder where Solr instance directories will be created in non-solrcloud mode."),
  type=str,
  default=os.path.join(os.path.dirname(__file__), '../data/collections'))

CONFIG_TEMPLATE_PATH = Config(
  key="config_template_path",
  help=_t("Default template used at collection creation."),
  type=str,
  default=os.path.join(os.path.dirname(__file__), '..', 'data', 'solrconfigs'))

CONFIG_INDEXING_TEMPLATES_PATH = Config(
  key="config_oozie_workspace_path",
  help=_t("oozie workspace template for indexing:"),
  type=str,
  default=os.path.join(os.path.dirname(__file__), '..', 'data', 'oozie_workspace')
  )

<<<<<<< HEAD
=======

def config_morphline_path():
  return os.path.join(os.path.dirname(__file__), '..', 'data', 'morphline')


>>>>>>> 2050268a
# Unused
SOLRCTL_PATH = Config(
  key="solrctl_path",
  help=_t("Location of the solrctl binary."),
  type=str,
  dynamic_default=solrctl)

# Deprecated and not used anymore
SOLR_ZK_ENSEMBLE = Config(
  key="solr_zk_ensemble",
  help=_t("Zookeeper ensemble."),
  type=str,
  dynamic_default=zkensemble)<|MERGE_RESOLUTION|>--- conflicted
+++ resolved
@@ -117,8 +117,6 @@
   default=False
 )
 
-<<<<<<< HEAD
-=======
 ENABLE_FIELD_EDITOR = Config(
   key="enable_field_editor",
   help=_t("Flag to turn on the SQL/Morphline field editor."),
@@ -133,7 +131,6 @@
   default=False
 )
 
->>>>>>> 2050268a
 ENABLE_ALTUS = Config(
   key="enable_altus",
   help=_t("Flag to turn on Altus imports."),
@@ -167,14 +164,11 @@
   default=os.path.join(os.path.dirname(__file__), '..', 'data', 'oozie_workspace')
   )
 
-<<<<<<< HEAD
-=======
 
 def config_morphline_path():
   return os.path.join(os.path.dirname(__file__), '..', 'data', 'morphline')
 
 
->>>>>>> 2050268a
 # Unused
 SOLRCTL_PATH = Config(
   key="solrctl_path",
