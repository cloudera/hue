#!/usr/bin/env python
# Licensed to Cloudera, Inc. under one
# or more contributor license agreements.  See the NOTICE file
# distributed with this work for additional information
# regarding copyright ownership.  Cloudera, Inc. licenses this file
# to you under the Apache License, Version 2.0 (the
# "License"); you may not use this file except in compliance
# with the License.  You may obtain a copy of the License at
#
#     http://www.apache.org/licenses/LICENSE-2.0
#
# Unless required by applicable law or agreed to in writing, software
# distributed under the License is distributed on an "AS IS" BASIS,
# WITHOUT WARRANTIES OR CONDITIONS OF ANY KIND, either express or implied.
# See the License for the specific language governing permissions and
# limitations under the License.

import errno
import logging
import os
import time

from string import Template

from django.utils.functional import wraps
from django.utils.translation import ugettext as _

from beeswax.hive_site import get_hive_site_content
from desktop.lib.exceptions_renderable import PopupException
from desktop.lib.i18n import smart_str
from desktop.lib.parameterization import find_variables
from desktop.lib.paths import get_desktop_root
from desktop.models import Document2
<<<<<<< HEAD
=======
from indexer.conf import CONFIG_JDBC_LIBS_PATH
>>>>>>> 2050268a
from metadata.conf import ALTUS
from oozie.utils import convert_to_server_timezone

from hadoop import cluster
from hadoop.fs.hadoopfs import Hdfs

from liboozie.conf import REMOTE_DEPLOYMENT_DIR, USE_LIBPATH_FOR_JARS
from liboozie.credentials import Credentials
from liboozie.oozie_api import get_oozie


LOG = logging.getLogger(__name__)


def submit_dryrun(run_func):
  def decorate(self, deployment_dir=None):
    if self.oozie_id is not None:
      raise Exception(_("Submission already submitted (Oozie job id %s)") % (self.oozie_id,))

    jt_address = cluster.get_cluster_addr_for_job_submission()

    if deployment_dir is None:
      self._update_properties(jt_address) # Needed as we need to set some properties like Credentials before
      deployment_dir = self.deploy()

    self._update_properties(jt_address, deployment_dir)
    if self.properties.get('dryrun'):
      self.api.dryrun(self.properties)
    return run_func(self, deployment_dir)
  return wraps(run_func)(decorate)


class Submission(object):
  """
  Represents one unique Oozie submission.

  Actions are:
  - submit
  - rerun
  """
  def __init__(self, user, job=None, fs=None, jt=None, properties=None, oozie_id=None, local_tz=None):
    self.job = job
    self.user = user
    self.fs = fs
    self.jt = jt # Deprecated with YARN, we now use logical names only for RM
    self.oozie_id = oozie_id
    self.api = get_oozie(self.user)

    if properties is not None:
      self.properties = properties
    else:
      self.properties = {}

    if local_tz and isinstance(self.job.data, dict):
      local_tz = self.job.data.get('properties')['timezone']

    # Modify start_date & end_date only when it's a coordinator
    from oozie.models2 import Coordinator
    if type(self.job) is Coordinator:
      if 'start_date' in self.properties:
        properties['start_date'] = convert_to_server_timezone(self.properties['start_date'], local_tz)
      if 'end_date' in self.properties:
        properties['end_date'] = convert_to_server_timezone(self.properties['end_date'], local_tz)

    if 'nominal_time' in self.properties:
      properties['nominal_time'] = convert_to_server_timezone(self.properties['nominal_time'], local_tz)

    self.properties['security_enabled'] = self.api.security_enabled

  def __str__(self):
    if self.oozie_id:
      res = "Submission for job '%s'." % (self.oozie_id,)
    else:
      res = "Submission for job '%s' (id %s, owner %s)." % (self.job.name, self.job.id, self.user)
    if self.oozie_id:
      res += " -- " + self.oozie_id
    return res

  @submit_dryrun
  def run(self, deployment_dir=None):
    """
    Take care of all the actions of submitting a Oozie workflow.
    Returns the oozie job id if all goes well.
    """

    if self.properties and 'oozie.use.system.libpath' not in self.properties:
      self.properties['oozie.use.system.libpath'] = 'true'

    self.oozie_id = self.api.submit_job(self.properties)
    LOG.info("Submitted: %s" % (self,))

    if self._is_workflow():
      self.api.job_control(self.oozie_id, 'start')
      LOG.info("Started: %s" % (self,))

    return self.oozie_id

  def rerun(self, deployment_dir, fail_nodes=None, skip_nodes=None):
    jt_address = cluster.get_cluster_addr_for_job_submission()

    self._update_properties(jt_address, deployment_dir)
    self.properties.update({'oozie.wf.application.path': deployment_dir})

    if 'oozie.coord.application.path' in self.properties:
      self.properties.pop('oozie.coord.application.path')

    if 'oozie.bundle.application.path' in self.properties:
      self.properties.pop('oozie.bundle.application.path')

    if fail_nodes:
      self.properties.update({'oozie.wf.rerun.failnodes': fail_nodes})
    elif not skip_nodes:
      self.properties.update({'oozie.wf.rerun.failnodes': 'false'}) # Case empty 'skip_nodes' list
    else:
      self.properties.update({'oozie.wf.rerun.skip.nodes': skip_nodes})

    self.api.rerun(self.oozie_id, properties=self.properties)

    LOG.info("Rerun: %s" % (self,))

    return self.oozie_id


  def rerun_coord(self, deployment_dir, params):
    jt_address = cluster.get_cluster_addr_for_job_submission()

    self._update_properties(jt_address, deployment_dir)
    self.properties.update({'oozie.coord.application.path': deployment_dir})

    self.api.job_control(self.oozie_id, action='coord-rerun', properties=self.properties, parameters=params)
    LOG.info("Rerun: %s" % (self,))

    return self.oozie_id

  def update_coord(self):
    self.api = get_oozie(self.user, api_version="v2")
    self.api.job_control(self.oozie_id, action='update', properties=self.properties, parameters=None)
    LOG.info("Update: %s" % (self,))

    return self.oozie_id

  def rerun_bundle(self, deployment_dir, params):
    jt_address = cluster.get_cluster_addr_for_job_submission()

    self._update_properties(jt_address, deployment_dir)
    self.properties.update({'oozie.bundle.application.path': deployment_dir})
    self.api.job_control(self.oozie_id, action='bundle-rerun', properties=self.properties, parameters=params)
    LOG.info("Rerun: %s" % (self,))

    return self.oozie_id


  def deploy(self, deployment_dir=None):
    try:
      if not deployment_dir:
        deployment_dir = self._create_deployment_dir()
    except Exception, ex:
      msg = _("Failed to create deployment directory: %s" % ex)
      LOG.exception(msg)
      raise PopupException(message=msg, detail=str(ex))

    if self.api.security_enabled:
      jt_address = cluster.get_cluster_addr_for_job_submission()
      self._update_properties(jt_address) # Needed for coordinator deploying workflows with credentials

    if hasattr(self.job, 'nodes'):
      for action in self.job.nodes:
        # Make sure XML is there
        # Don't support more than one level sub-workflow
        if action.data['type'] == 'subworkflow':
          from oozie.models2 import Workflow
          workflow = Workflow(document=Document2.objects.get_by_uuid(user=self.user, uuid=action.data['properties']['workflow']))
          sub_deploy = Submission(self.user, workflow, self.fs, self.jt, self.properties)
          workspace = sub_deploy.deploy()

          self.job.override_subworkflow_id(action, workflow.id) # For displaying the correct graph
          self.properties['workspace_%s' % workflow.uuid] = workspace # For pointing to the correct workspace

<<<<<<< HEAD
        elif action.data['type'] == 'altus':
=======
        elif action.data['type'] == 'altus' or \
            (action.data['type'] == 'spark-document' and 'altus' in self.properties.get('cluster', '')) or \
            (self.properties.get('auto-cluster') and 'document' in action.data['type']):
          is_altus_job = 'altus' in self.properties.get('cluster', '') and action.data['type'] != 'altus'
          is_scheduled_altus_job = self.properties.get('auto-cluster')

>>>>>>> 2050268a
          self._create_file(deployment_dir, action.data['name'] + '.sh', '''#!/usr/bin/env bash

export PYTHONPATH=`pwd`

echo 'Starting Altus command...'

python altus.py

          ''')

<<<<<<< HEAD
          shell_script = self._generate_altus_action_script(
            service=action.data['properties'].get('service'),
            command=action.data['properties'].get('command'),
            arguments=dict([arg.split('=', 1) for arg in action.data['properties'].get('arguments', [])]),
            auth_key_id=ALTUS.AUTH_KEY_ID.get(),
            auth_key_secret=ALTUS.AUTH_KEY_SECRET.get().replace('\\n', '\n')
          )
=======
          if is_altus_job:
            shell_script = self._generate_altus_job_action_script(
                service='dataeng',
                cluster=self.properties['cluster'],
                jobs=[{
                    'sparkJob': {
                        'jars': [u's3a://datawarehouse-customer360/ETL/spark-examples.jar'],
                        'mainClass': u'org.apache.spark.examples.SparkPi ',
                        'applicationArguments': [u'10']
                      },
                    'name': None,
                    'failureAction': 'NONE'
                }],
                auth_key_id=ALTUS.AUTH_KEY_ID.get(),
                auth_key_secret=ALTUS.AUTH_KEY_SECRET.get().replace('\\n', '\n')
            )
          elif is_scheduled_altus_job:
            shell_script = self._generate_altus_job_action_script(
                service='dataeng',
                cluster=self.properties['auto-cluster'],
                jobs=[],
                auth_key_id=ALTUS.AUTH_KEY_ID.get(),
                auth_key_secret=ALTUS.AUTH_KEY_SECRET.get().replace('\\n', '\n')
            )
          else:
            if action.data['properties'].get('service', '').lower().strip().startswith('query'):
              shell_script = self._generate_altus_warehouse_query_script(
                cluster_crn=action.data['properties'].get('service').split(' ')[-1],
                query=action.data['properties'].get('command'),
                auth_key_id=ALTUS.AUTH_KEY_ID.get(),
                auth_key_secret=ALTUS.AUTH_KEY_SECRET.get().replace('\\n', '\n')
              )
            else:
              shell_script = self._generate_altus_action_script(
                  service=action.data['properties'].get('service'),
                  command=action.data['properties'].get('command'),
                  arguments=dict([arg.split('=', 1) for arg in action.data['properties'].get('arguments', [])]),
                  auth_key_id=ALTUS.AUTH_KEY_ID.get(),
                  auth_key_secret=ALTUS.AUTH_KEY_SECRET.get().replace('\\n', '\n')
              )
            
>>>>>>> 2050268a
          self._create_file(deployment_dir, 'altus.py', shell_script)

          ext_py_lib_path = os.path.join(get_desktop_root(), 'core', 'ext-py')
          lib_dir_path = os.path.join(self.job.deployment_dir, 'lib')
          libs = [
            (os.path.join(ext_py_lib_path, 'navoptapi-0.1.0'), 'navoptapi'),
            (os.path.join(ext_py_lib_path, 'navoptapi-0.1.0'), 'altuscli'),
            (os.path.join(ext_py_lib_path, 'asn1crypto-0.24.0'), 'asn1crypto'),
            (os.path.join(ext_py_lib_path, 'rsa-3.4.2'), 'rsa'),
            (os.path.join(ext_py_lib_path, 'pyasn1-0.1.8'), 'pyasn1'),
          ]
          for source_path, name in libs:
            destination_path = os.path.join(lib_dir_path, name)
            if not self.fs.do_as_user(self.user, self.fs.exists, destination_path):
              # Note: would be much faster to have only one zip archive
              self.fs.do_as_user(self.user, self.fs.copyFromLocal, os.path.join(source_path, name), destination_path)

        elif action.data['type'] == 'impala' or action.data['type'] == 'impala-document':
          from oozie.models2 import _get_impala_url
          from impala.impala_flags import get_ssl_server_certificate

          if action.data['type'] == 'impala-document':
            from notebook.models import Notebook
            if action.data['properties'].get('uuid'):
              notebook = Notebook(document=Document2.objects.get_by_uuid(user=self.user, uuid=action.data['properties']['uuid']))
              statements = notebook.get_str()
              statements = Template(statements).safe_substitute(**self.properties)
              script_name = action.data['name'] + '.sql'
              self._create_file(deployment_dir, script_name, statements)
          else:
            script_name = os.path.basename(action.data['properties'].get('script_path'))

          if self.api.security_enabled:
            kinit = 'kinit -k -t *.keytab %(user_principal)s' % {
              'user_principal': self.properties.get('user_principal', action.data['properties'].get('user_principal'))
            }
          else:
            kinit = ''

          shell_script = """#!/bin/bash

# Needed to launch impala shell in oozie
export PYTHON_EGG_CACHE=./myeggs

%(kinit)s

impala-shell %(kerberos_option)s %(ssl_option)s -i %(impalad_host)s -f %(query_file)s""" % {
  'impalad_host': action.data['properties'].get('impalad_host') or _get_impala_url(),
  'kerberos_option': '-k' if self.api.security_enabled else '',
  'ssl_option': '--ssl' if get_ssl_server_certificate() else '',
  'query_file': script_name,
  'kinit': kinit
  }

          self._create_file(deployment_dir, action.data['name'] + '.sh', shell_script)

        elif action.data['type'] == 'hive-document':
          from notebook.models import Notebook
          if action.data['properties'].get('uuid'):
            notebook = Notebook(document=Document2.objects.get_by_uuid(user=self.user, uuid=action.data['properties']['uuid']))
            statements = notebook.get_str()
          else:
            statements = action.data['properties'].get('statements')

          if self.properties.get('send_result_path'):
            statements = """
INSERT OVERWRITE DIRECTORY '%s'
ROW FORMAT SERDE 'org.apache.hadoop.hive.serde2.OpenCSVSerde'
WITH SERDEPROPERTIES (
   "separatorChar" = "\t",
   "quoteChar"     = "'",
   "escapeChar"    = "\\"
)
STORED AS TEXTFILE %s""" % (self.properties.get('send_result_path'), '\n\n\n'.join([snippet['statement_raw'] for snippet in notebook.get_data()['snippets']]))

          if statements is not None:
            self._create_file(deployment_dir, action.data['name'] + '.sql', statements)

        elif action.data['type'] in ('java-document', 'java', 'mapreduce-document'):
          if action.data['type'] == 'java-document' or action.data['type'] == 'mapreduce-document':
            from notebook.models import Notebook
            notebook = Notebook(document=Document2.objects.get_by_uuid(user=self.user, uuid=action.data['properties']['uuid']))
            properties = notebook.get_data()['snippets'][0]['properties']
          else:
            properties = action.data['properties']

          if properties.get('app_jar'):
            LOG.debug("Adding to oozie.libpath %s" % properties['app_jar'])
            paths = [properties['app_jar']]
            if self.properties.get('oozie.libpath'):
              paths.append(self.properties['oozie.libpath'])
            self.properties['oozie.libpath'] = ','.join(paths)

        elif action.data['type'] == 'pig-document':
          from notebook.models import Notebook
          notebook = Notebook(document=Document2.objects.get_by_uuid(user=self.user, uuid=action.data['properties']['uuid']))
          statements = notebook.get_data()['snippets'][0]['statement_raw']

          self._create_file(deployment_dir, action.data['name'] + '.pig', statements)
        elif action.data['type'] in ('spark', 'spark-document') or (
              action.data['type'] in ('sqoop', 'sqoop-document') and action.data['properties']['statement'] in '--hive-import'):
          if not [f for f in action.data.get('properties').get('files', []) if f.get('value').endswith('hive-site.xml')]:
            hive_site_lib = Hdfs.join(deployment_dir + '/lib/', 'hive-site.xml')
            hive_site_content = get_hive_site_content()
            if not self.fs.do_as_user(self.user, self.fs.exists, hive_site_lib) and hive_site_content:
              self.fs.do_as_user(self.user, self.fs.create, hive_site_lib, overwrite=True, permission=0700, data=smart_str(hive_site_content))
          if action.data['type'] in ('sqoop', 'sqoop-document'):
            if CONFIG_JDBC_LIBS_PATH.get() and CONFIG_JDBC_LIBS_PATH.get() not in self.properties.get('oozie.libpath', ''):
              LOG.debug("Adding to oozie.libpath %s" % CONFIG_JDBC_LIBS_PATH.get())
              paths = [CONFIG_JDBC_LIBS_PATH.get()]
              if self.properties.get('oozie.libpath'):
                paths.append(self.properties['oozie.libpath'])
              self.properties['oozie.libpath'] = ','.join(paths)

    oozie_xml = self.job.to_xml(self.properties)
    self._do_as(self.user.username, self._copy_files, deployment_dir, oozie_xml, self.properties)

    return deployment_dir


  def get_external_parameters(self, application_path):
    """From XML and job.properties HDFS files"""
    deployment_dir = os.path.dirname(application_path)
    xml = self.fs.do_as_user(self.user, self.fs.read, application_path, 0, 1 * 1024**2)

    properties_file = deployment_dir + '/job.properties'
    if self.fs.do_as_user(self.user, self.fs.exists, properties_file):
      properties = self.fs.do_as_user(self.user, self.fs.read, properties_file, 0, 1 * 1024**2)
    else:
      properties = None

    return self._get_external_parameters(xml, properties)

  def _get_external_parameters(self, xml, properties=None):
    from oozie.models import DATASET_FREQUENCY
    parameters = dict([(var, '') for var in find_variables(xml, include_named=False) if not self._is_coordinator() or var not in DATASET_FREQUENCY])

    if properties:
      parameters.update(dict([line.strip().split('=')
                              for line in properties.split('\n') if not line.startswith('#') and len(line.strip().split('=')) == 2]))
    return parameters

  def _update_properties(self, jobtracker_addr, deployment_dir=None):
    LOG.info('Using FS %s and JT %s' % (self.fs, self.jt))

    if self.jt and self.jt.logical_name:
      jobtracker_addr = self.jt.logical_name

    if self.fs.logical_name:
      fs_defaultfs = self.fs.logical_name
    else:
      fs_defaultfs = self.fs.fs_defaultfs

    self.properties.update({
      'jobTracker': jobtracker_addr,
      'nameNode': fs_defaultfs,
    })

    if self.job and deployment_dir:
      self.properties.update({
        self.job.PROPERTY_APP_PATH: self.fs.get_hdfs_path(deployment_dir),
        self.job.HUE_ID: self.job.id
      })

    # Generate credentials when using security
    if self.api.security_enabled:
      credentials = Credentials()
      credentials.fetch(self.api)
      self.properties['credentials'] = credentials.get_properties()

      self._update_credentials_from_hive_action(credentials)


  def _update_credentials_from_hive_action(self, credentials):
    """
    Hive JDBC url from conf should be replaced when URL is set in hive action. Use _HOST from
    this URL to update the hive2_host in hive principal hive/hive2_host@YOUR-REALM.COM
    """
    if hasattr(self.job, 'nodes'):
      for action in self.job.nodes:
        if action.data['type'] in ('hive2', 'hive-document') and \
                        credentials.hiveserver2_name in self.properties['credentials'] and \
                        action.data['properties']['jdbc_url'] and \
                        len(action.data['properties']['jdbc_url'].split('//')) > 1:
          try:
            hive_jdbc_url = action.data['properties']['jdbc_url']
            hive_host_from_action = hive_jdbc_url.split('//')[1].split(':')[0]

            hive_principal_from_conf = self.properties['credentials'][credentials.hiveserver2_name]['properties'][1][1]
            updated_hive_principal = hive_principal_from_conf.split('/')[0] + '/' + hive_host_from_action + '@' + hive_principal_from_conf.split('@')[1]

            self.properties['credentials'][credentials.hiveserver2_name]['properties'] = [
              ('hive2.jdbc.url', hive_jdbc_url),
              ('hive2.server.principal', updated_hive_principal)
            ]
          except Exception, ex:
            msg = 'Failed to update the Hive JDBC URL from %s action properties: %s' % (action.data['type'], str(ex))
            LOG.error(msg)
            raise PopupException(message=_(msg), detail=str(ex))



  def _create_deployment_dir(self):
    """
    Return the job deployment directory in HDFS, creating it if necessary.
    The actual deployment dir should be 0711 owned by the user
    """
    # Automatic setup of the required directories if needed
    create_directories(self.fs)

    # Check if job owner owns the deployment directory.
    has_deployment_dir_access = False
    if self.job.deployment_dir and self.fs.exists(self.job.deployment_dir):
      statbuf = self.fs.stats(self.job.deployment_dir)
      has_deployment_dir_access = statbuf and (statbuf.user == self.user.username)

    # Case of a shared job
    if self.job.document and self.user != self.job.document.owner or not has_deployment_dir_access:
      path = REMOTE_DEPLOYMENT_DIR.get().replace('$USER', self.user.username).replace('$TIME', str(time.time())).replace('$JOBID', str(self.job.id))
      # Shared coords or bundles might not have any existing workspaces
      if self.fs.exists(self.job.deployment_dir):
        self.fs.copy_remote_dir(self.job.deployment_dir, path, owner=self.user)
      else:
        self._create_dir(path)
    else:
      path = self.job.deployment_dir
      self._create_dir(path)
    return path

  def _create_dir(self, path, perms=None):
    """
    Return the directory in HDFS, creating it if necessary.
    """
    try:
      statbuf = self.fs.stats(path)
      if not statbuf.isDir:
        msg = _("Path is not a directory: %s.") % (path,)
        LOG.error(msg)
        raise Exception(msg)
    except IOError, ex:
      if ex.errno != errno.ENOENT:
        msg = _("Error accessing directory '%s': %s.") % (path, ex)
        LOG.exception(msg)
        raise IOError(ex.errno, msg)

    if not self.fs.exists(path):
      self._do_as(self.user.username, self.fs.mkdir, path, perms)

    if perms is not None:
      self._do_as(self.user.username, self.fs.chmod, path, perms)

    return path

  def _copy_files(self, deployment_dir, oozie_xml, oozie_properties):
    """
    Copy XML and the jar_path files from Java or MR actions to the deployment directory.
    This should run as the workflow user.
    """

    self._create_file(deployment_dir, self.job.XML_FILE_NAME, oozie_xml)
    self._create_file(deployment_dir, 'job.properties', data='\n'.join(['%s=%s' % (key, val) for key, val in oozie_properties.iteritems()]))

    # List jar files
    files = []
    lib_path = self.fs.join(deployment_dir, 'lib')
    if hasattr(self.job, 'nodes'):
      for node in self.job.nodes:
        jar_path = node.data['properties'].get('jar_path')
        if jar_path:
          if not jar_path.startswith('/'): # If workspace relative path
            jar_path = self.fs.join(self.job.deployment_dir, jar_path)
          if not jar_path.startswith(lib_path): # If not already in lib
            files.append(jar_path)

    if USE_LIBPATH_FOR_JARS.get():
      # Add the jar files to the oozie.libpath
      if files:
        files = list(set(files))
        LOG.debug("Adding to oozie.libpath %s" % files)
        if self.properties.get('oozie.libpath'):
          files.append(self.properties['oozie.libpath'])
        self.properties['oozie.libpath'] = ','.join(files)
    else:
      # Copy the jar files to the workspace lib
      if files:
        for jar_file in files:
          LOG.debug("Updating %s" % jar_file)
          jar_lib_path = self.fs.join(lib_path, self.fs.basename(jar_file))
          # Refresh if needed
          if self.fs.exists(jar_lib_path) and self.fs.exists(jar_file):
            stat_src = self.fs.stats(jar_file)
            stat_dest = self.fs.stats(jar_lib_path)
            if stat_src.fileId != stat_dest.fileId:
              self.fs.remove(jar_lib_path, skip_trash=True)
          self.fs.copyfile(jar_file, jar_lib_path)

  def _do_as(self, username, fn, *args, **kwargs):
    prev_user = self.fs.user
    try:
      self.fs.setuser(username)
      return fn(*args, **kwargs)
    finally:
      self.fs.setuser(prev_user)

  def remove_deployment_dir(self):
    """Delete the workflow deployment directory."""
    try:
      path = self.job.deployment_dir
      if self._do_as(self.user.username , self.fs.exists, path):
        self._do_as(self.user.username , self.fs.rmtree, path)
    except Exception, ex:
      LOG.warn("Failed to clean up workflow deployment directory for %s (owner %s). Caused by: %s", self.job.name, self.user, ex)

  def _is_workflow(self):
    from oozie.models2 import Workflow
    return Workflow.PROPERTY_APP_PATH in self.properties

  def _is_coordinator(self):
    from oozie.models2 import Coordinator
    return Coordinator.PROPERTY_APP_PATH in self.properties

  def _create_file(self, deployment_dir, file_name, data, do_as=False):
    file_path = self.fs.join(deployment_dir, file_name)
    if do_as:
      self.fs.do_as_user(self.user, self.fs.create, file_path, overwrite=True, permission=0644, data=smart_str(data))
    else:
      self.fs.create(file_path, overwrite=True, permission=0644, data=smart_str(data))
    LOG.debug("Created/Updated %s" % (file_path,))

  def _generate_altus_action_script(self, service, command, arguments, auth_key_id, auth_key_secret):
    if service == 'analyticdb' or service == 'dataware':
      hostname = ALTUS.HOSTNAME_ANALYTICDB.get()
    elif service == 'dataeng':
      hostname = ALTUS.HOSTNAME_DATAENG.get()
    elif service == 'wa':
      hostname = ALTUS.HOSTNAME_WA.get()
    else:
      hostname = ALTUS.HOSTNAME.get()

    return """#!/usr/bin/env python

from navoptapi.api_lib import ApiLib

hostname = '%(hostname)s'
auth_key_id = '%(auth_key_id)s'
auth_key_secret = '''%(auth_key_secret)s'''

def _exec(service, command, parameters=None):
  if parameters is None:
    parameters = {}

  try:
    api = ApiLib(service, hostname, auth_key_id, auth_key_secret)
    resp = api.call_api(command, parameters)
    return resp.json()
  except Exception, e:
    print e
    raise e

print _exec('%(service)s', '%(command)s', %(args)s)

""" % {
      'hostname': hostname,
      'service': service,
      'command': command,
      'args': arguments,
      'auth_key_id': auth_key_id,
      'auth_key_secret': auth_key_secret
    }

<<<<<<< HEAD
=======
  def _generate_altus_job_action_script(self, service, cluster, jobs, auth_key_id, auth_key_secret):
    if service == 'analyticdb' or service == 'dataware':
      hostname = ALTUS.HOSTNAME_ANALYTICDB.get()
    elif service == 'dataeng':
      hostname = ALTUS.HOSTNAME_DATAENG.get()
    elif service == 'wa':
      hostname = ALTUS.HOSTNAME_WA.get()
    else:
      hostname = ALTUS.HOSTNAME.get()

    if type(cluster) == dict:
      command = 'createAWSCluster'
      arguments = cluster
    else:
      command = 'submitJobs'
      arguments = {'clusterName': cluster, 'jobs': jobs}

    return """#!/usr/bin/env python

import time

from ast import literal_eval

from navoptapi.api_lib import ApiLib

hostname = '%(hostname)s'
arguments = literal_eval("%(arguments)s")
auth_key_id = '%(auth_key_id)s'
auth_key_secret = '''%(auth_key_secret)s'''

def _exec(service, command, parameters=None):
  if parameters is None:
    parameters = {}

  try:
    api = ApiLib(service, hostname, auth_key_id, auth_key_secret)
    resp = api.call_api(command, parameters)
    return resp.json()
  except Exception, e:
    print e
    raise e


try:    
  handle = _exec('%(service)s', '%(command)s', arguments)
  
  if 'create' in '%(command)s':
    handle = _exec('%(service)s', 'listJobs', {'clusterCrn': handle['cluster']['crn']})

  while handle['jobs']:
    job = handle['jobs'].pop(0)
    status = 'QUEUED'
    print 'Job submitted: %%(jobId)s' %% job
  
    while status in ('QUEUED', 'RUNNING', 'SUBMITTING'):
      time.sleep(5)
  
      print 'Checking status...'
      status = _exec('%(service)s', 'describeJob', {'jobId': job['jobId']})['job']['status']
  
    if status != 'COMPLETED':
      raise Exception('Job %%s failed %%s' %% (job['jobId'], status))
    else:
      print 'Job %%(jobId)s completed successfully' %% job
except Exception, e:
  print e
  raise e

""" % {
      'service': service,
      'hostname': hostname,      
      'command': command,
      'arguments': repr(arguments),
      'auth_key_id': auth_key_id,
      'auth_key_secret': auth_key_secret
    }

  def _generate_altus_warehouse_query_script(self, cluster_crn, query, auth_key_id, auth_key_secret):
    service = 'dataware'
    hostname = ALTUS.HOSTNAME_ANALYTICDB.get()

    return """#!/usr/bin/env python

import urllib

from navoptapi.api_lib import ApiLib

hostname = '%(hostname)s'
auth_key_id = '%(auth_key_id)s'
auth_key_secret = '''%(auth_key_secret)s'''
query = '%(query)s'
cluster_crn = '%(cluster_crn)s'
payload = '''%(payload)s'''.replace('show+tables', urllib.quote_plus(query.replace('\\n', ' ')))

def _exec(service, command, parameters=None):
  if parameters is None:
    parameters = {}

  try:
    api = ApiLib(service, hostname, auth_key_id, auth_key_secret)
    resp = api.call_api(command, parameters)
    return resp.json()
  except Exception, e:
    print e
    raise e

print _exec('%(service)s', 'submitHueQuery', {'clusterCrn': cluster_crn, 'payload': payload})

""" % {
      'hostname': hostname,
      'service': service,
      'cluster_crn': cluster_crn,
      'query': query,
      'auth_key_id': auth_key_id,
      'auth_key_secret': auth_key_secret,
      'payload': '''{
              "method": "POST",
              "url": "http://127.0.0.1:8000/notebook/api/execute/impala",
              "httpVersion": "HTTP/1.1",
              "headers": [
                {
                  "name": "Accept-Encoding",
                  "value": "gzip, deflate, br"
                },
                {
                  "name": "Content-Type",
                  "value": "application/x-www-form-urlencoded; charset=UTF-8"
                },
                {
                  "name": "Accept",
                  "value": "*/*"
                },
                {
                  "name": "X-Requested-With",
                  "value": "XMLHttpRequest"
                },
                {
                  "name": "Connection",
                  "value": "keep-alive"
                }
              ],
              "queryString": [],
              "cookies": [
              ],
              "postData": {
                "mimeType": "application/x-www-form-urlencoded; charset=UTF-8",
                "text": "notebook=%7B%22uuid%22%3A%22f2b8a233-c34c-44b8-a8a1-0e6123996216%22%2C%22name%22%3A%22%22%2C%22description%22%3A%22%22%2C%22type%22%3A%22query-impala%22%2C%22initialType%22%3A%22impala%22%2C%22coordinatorUuid%22%3Anull%2C%22isHistory%22%3Atrue%2C%22isManaged%22%3Afalse%2C%22parentSavedQueryUuid%22%3Anull%2C%22isSaved%22%3Afalse%2C%22onSuccessUrl%22%3Anull%2C%22pubSubUrl%22%3Anull%2C%22isPresentationModeDefault%22%3Afalse%2C%22isPresentationMode%22%3Afalse%2C%22isPresentationModeInitialized%22%3Atrue%2C%22presentationSnippets%22%3A%7B%7D%2C%22isHidingCode%22%3Afalse%2C%22snippets%22%3A%5B%7B%22id%22%3A%22dd5755a3-e8db-82d9-4f98-9f4fb5a99a06%22%2C%22name%22%3A%22%22%2C%22type%22%3A%22impala%22%2C%22isBatchable%22%3Atrue%2C%22aceCursorPosition%22%3A%7B%22column%22%3A33%2C%22row%22%3A0%7D%2C%22errors%22%3A%5B%5D%2C%22aceErrorsHolder%22%3A%5B%5D%2C%22aceWarningsHolder%22%3A%5B%5D%2C%22aceErrors%22%3A%5B%5D%2C%22aceWarnings%22%3A%5B%5D%2C%22editorMode%22%3Atrue%2C%22dbSelectionVisible%22%3Afalse%2C%22isSqlDialect%22%3Atrue%2C%22namespaceRefreshEnabled%22%3Afalse%2C%22availableNamespaces%22%3A%5B%5D%2C%22availableComputes%22%3A%5B%7B%22interface%22%3A%22impala%22%2C%22type%22%3A%22direct%22%2C%22namespace%22%3A%22default-romain%22%2C%22id%22%3A%22default-romain%22%2C%22name%22%3A%22default-romain%22%7D%2C%7B%22interface%22%3A%22impala%22%2C%22type%22%3A%22direct%22%2C%22namespace%22%3A%22compute1%22%2C%22id%22%3A%22compute1%22%2C%22name%22%3A%22compute1%22%7D%2C%7B%22interface%22%3A%22impala%22%2C%22type%22%3A%22direct%22%2C%22namespace%22%3A%22compute2%22%2C%22id%22%3A%22compute2%22%2C%22name%22%3A%22compute2%22%7D%2C%7B%22interface%22%3A%22impala%22%2C%22type%22%3A%22altus%22%2C%22namespace%22%3A%22Altus%22%2C%22id%22%3A%22Altus%22%2C%22name%22%3A%22Altus%22%7D%2C%7B%22interface%22%3A%22impala%22%2C%22type%22%3A%22direct%22%2C%22namespace%22%3A%22storage1%22%2C%22id%22%3A%22storage1%22%2C%22name%22%3A%22storage1%22%7D%2C%7B%22interface%22%3A%22impala%22%2C%22type%22%3A%22direct%22%2C%22namespace%22%3A%22storage2%22%2C%22id%22%3A%22storage2%22%2C%22name%22%3A%22storage2%22%7D%2C%7B%22interface%22%3A%22impala%22%2C%22type%22%3A%22direct%22%2C%22namespace%22%3A%22Default%22%2C%22id%22%3A%22Default%22%2C%22name%22%3A%22default%22%7D%5D%2C%22compute%22%3A%7B%22interface%22%3A%22impala%22%2C%22type%22%3A%22direct%22%2C%22namespace%22%3A%22default-romain%22%2C%22id%22%3A%22default-romain%22%2C%22name%22%3A%22default-romain%22%7D%2C%22database%22%3A%22default%22%2C%22currentQueryTab%22%3A%22queryHistory%22%2C%22pinnedContextTabs%22%3A%5B%5D%2C%22loadingQueries%22%3Afalse%2C%22queriesHasErrors%22%3Afalse%2C%22queriesCurrentPage%22%3A1%2C%22queriesTotalPages%22%3A1%2C%22queriesFilter%22%3A%22%22%2C%22queriesFilterVisible%22%3Afalse%2C%22statementType%22%3A%22text%22%2C%22statementTypes%22%3A%5B%22text%22%2C%22file%22%5D%2C%22statementPath%22%3A%22%22%2C%22externalStatementLoaded%22%3Afalse%2C%22associatedDocumentLoading%22%3Atrue%2C%22associatedDocumentUuid%22%3Anull%2C%22statement_raw%22%3A%22show+tables%3B%22%2C%22statementsList%22%3A%5B%22show+tables%3B%22%5D%2C%22aceSize%22%3A100%2C%22status%22%3A%22running%22%2C%22statusForButtons%22%3A%22executing%22%2C%22properties%22%3A%7B%22files%22%3A%5B%5D%2C%22functions%22%3A%5B%5D%2C%22arguments%22%3A%5B%5D%2C%22settings%22%3A%5B%5D%7D%2C%22viewSettings%22%3A%7B%22placeHolder%22%3A%22Example%3A+SELECT+*+FROM+tablename%2C+or+press+CTRL+%2B+space%22%2C%22sqlDialect%22%3Atrue%7D%2C%22variables%22%3A%5B%5D%2C%22hasCurlyBracketParameters%22%3Atrue%2C%22variableNames%22%3A%5B%5D%2C%22variableValues%22%3A%7B%7D%2C%22statement%22%3A%22show+tables%3B%22%2C%22result%22%3A%7B%22id%22%3A%2206840534-9434-33b5-5eca-2cd08432ceb3%22%2C%22type%22%3A%22table%22%2C%22hasResultset%22%3Atrue%2C%22handle%22%3A%7B%22has_more_statements%22%3Afalse%2C%22statement_id%22%3A0%2C%22statements_count%22%3A1%2C%22previous_statement_hash%22%3A%22acb6478fcf28c31b5e76d49de7d77bbe46fe5e4f9436c16c0ca8ed5f%22%7D%2C%22meta%22%3A%5B%5D%2C%22rows%22%3Anull%2C%22hasMore%22%3Afalse%2C%22statement_id%22%3A0%2C%22statement_range%22%3A%7B%22start%22%3A%7B%22row%22%3A0%2C%22column%22%3A0%7D%2C%22end%22%3A%7B%22row%22%3A0%2C%22column%22%3A0%7D%7D%2C%22statements_count%22%3A1%2C%22previous_statement_hash%22%3Anull%2C%22metaFilter%22%3A%7B%22query%22%3A%22%22%2C%22facets%22%3A%7B%7D%2C%22text%22%3A%5B%5D%7D%2C%22isMetaFilterVisible%22%3Afalse%2C%22filteredMetaChecked%22%3Atrue%2C%22filteredMeta%22%3A%5B%5D%2C%22fetchedOnce%22%3Afalse%2C%22startTime%22%3A%222018-06-12T16%3A15%3A01.951Z%22%2C%22endTime%22%3A%222018-06-12T16%3A15%3A01.951Z%22%2C%22executionTime%22%3A0%2C%22data%22%3A%5B%5D%2C%22explanation%22%3A%22%22%2C%22logs%22%3A%22%22%2C%22logLines%22%3A0%2C%22hasSomeResults%22%3Afalse%7D%2C%22showGrid%22%3Atrue%2C%22showChart%22%3Afalse%2C%22showLogs%22%3Atrue%2C%22progress%22%3A0%2C%22jobs%22%3A%5B%5D%2C%22isLoading%22%3Afalse%2C%22resultsKlass%22%3A%22results+impala%22%2C%22errorsKlass%22%3A%22results+impala+alert+alert-error%22%2C%22is_redacted%22%3Afalse%2C%22chartType%22%3A%22bars%22%2C%22chartSorting%22%3A%22none%22%2C%22chartScatterGroup%22%3Anull%2C%22chartScatterSize%22%3Anull%2C%22chartScope%22%3A%22world%22%2C%22chartTimelineType%22%3A%22bar%22%2C%22chartLimits%22%3A%5B5%2C10%2C25%2C50%2C100%5D%2C%22chartLimit%22%3Anull%2C%22chartX%22%3Anull%2C%22chartXPivot%22%3Anull%2C%22chartYSingle%22%3Anull%2C%22chartYMulti%22%3A%5B%5D%2C%22chartData%22%3A%5B%5D%2C%22chartMapType%22%3A%22marker%22%2C%22chartMapLabel%22%3Anull%2C%22chartMapHeat%22%3Anull%2C%22hideStacked%22%3Atrue%2C%22hasDataForChart%22%3Afalse%2C%22previousChartOptions%22%3A%7B%22chartLimit%22%3Anull%2C%22chartX%22%3Anull%2C%22chartXPivot%22%3Anull%2C%22chartYSingle%22%3Anull%2C%22chartMapType%22%3A%22marker%22%2C%22chartMapLabel%22%3Anull%2C%22chartMapHeat%22%3Anull%2C%22chartYMulti%22%3A%5B%5D%2C%22chartScope%22%3A%22world%22%2C%22chartTimelineType%22%3A%22bar%22%2C%22chartSorting%22%3A%22none%22%2C%22chartScatterGroup%22%3Anull%2C%22chartScatterSize%22%3Anull%7D%2C%22isResultSettingsVisible%22%3Afalse%2C%22settingsVisible%22%3Afalse%2C%22checkStatusTimeout%22%3Anull%2C%22topRisk%22%3Anull%2C%22suggestion%22%3A%22%22%2C%22hasSuggestion%22%3Anull%2C%22compatibilityCheckRunning%22%3Afalse%2C%22compatibilitySourcePlatform%22%3A%22impala%22%2C%22compatibilitySourcePlatforms%22%3A%5B%7B%22name%22%3A%22Teradata%22%2C%22value%22%3A%22teradata%22%7D%2C%7B%22name%22%3A%22Oracle%22%2C%22value%22%3A%22oracle%22%7D%2C%7B%22name%22%3A%22Netezza%22%2C%22value%22%3A%22netezza%22%7D%2C%7B%22name%22%3A%22Impala%22%2C%22value%22%3A%22impala%22%7D%2C%7B%22name%22%3A%22impala%22%2C%22value%22%3A%22impala%22%7D%2C%7B%22name%22%3A%22DB2%22%2C%22value%22%3A%22db2%22%7D%2C%7B%22name%22%3A%22Greenplum%22%2C%22value%22%3A%22greenplum%22%7D%2C%7B%22name%22%3A%22MySQL%22%2C%22value%22%3A%22mysql%22%7D%2C%7B%22name%22%3A%22PostgreSQL%22%2C%22value%22%3A%22postgresql%22%7D%2C%7B%22name%22%3A%22Informix%22%2C%22value%22%3A%22informix%22%7D%2C%7B%22name%22%3A%22SQL+Server%22%2C%22value%22%3A%22sqlserver%22%7D%2C%7B%22name%22%3A%22Sybase%22%2C%22value%22%3A%22sybase%22%7D%2C%7B%22name%22%3A%22Access%22%2C%22value%22%3A%22access%22%7D%2C%7B%22name%22%3A%22Firebird%22%2C%22value%22%3A%22firebird%22%7D%2C%7B%22name%22%3A%22ANSISQL%22%2C%22value%22%3A%22ansisql%22%7D%2C%7B%22name%22%3A%22Generic%22%2C%22value%22%3A%22generic%22%7D%5D%2C%22compatibilityTargetPlatform%22%3A%22impala%22%2C%22compatibilityTargetPlatforms%22%3A%5B%7B%22name%22%3A%22Impala%22%2C%22value%22%3A%22impala%22%7D%2C%7B%22name%22%3A%22impala%22%2C%22value%22%3A%22impala%22%7D%5D%2C%22showOptimizer%22%3Atrue%2C%22delayedStatement%22%3A%22show+tables%3B%22%2C%22wasBatchExecuted%22%3Afalse%2C%22isReady%22%3Atrue%2C%22lastExecuted%22%3A1528820101947%2C%22lastAceSelectionRowOffset%22%3A0%2C%22executingBlockingOperation%22%3Anull%2C%22showLongOperationWarning%22%3Afalse%2C%22formatEnabled%22%3Atrue%2C%22isFetchingData%22%3Afalse%2C%22isCanceling%22%3Afalse%2C%22aceAutoExpand%22%3Afalse%7D%5D%2C%22selectedSnippet%22%3A%22impala%22%2C%22creatingSessionLocks%22%3A%5B%5D%2C%22sessions%22%3A%5B%7B%22type%22%3A%22impala%22%2C%22properties%22%3A%5B%7B%22multiple%22%3Atrue%2C%22defaultValue%22%3A%5B%5D%2C%22value%22%3A%5B%5D%2C%22nice_name%22%3A%22Files%22%2C%22key%22%3A%22files%22%2C%22help_text%22%3A%22Add+one+or+more+files%2C+jars%2C+or+arcimpalas+to+the+list+of+resources.%22%2C%22type%22%3A%22hdfs-files%22%7D%2C%7B%22multiple%22%3Atrue%2C%22defaultValue%22%3A%5B%5D%2C%22value%22%3A%5B%5D%2C%22nice_name%22%3A%22Functions%22%2C%22key%22%3A%22functions%22%2C%22help_text%22%3A%22Add+one+or+more+registered+UDFs+(requires+function+name+and+fully-qualified+class+name).%22%2C%22type%22%3A%22functions%22%7D%2C%7B%22nice_name%22%3A%22Settings%22%2C%22multiple%22%3Atrue%2C%22key%22%3A%22settings%22%2C%22help_text%22%3A%22impala+and+Hadoop+configuration+properties.%22%2C%22defaultValue%22%3A%5B%5D%2C%22type%22%3A%22settings%22%2C%22options%22%3A%5B%22impala.map.aggr%22%2C%22impala.exec.compress.output%22%2C%22impala.exec.parallel%22%2C%22impala.execution.engine%22%2C%22mapreduce.job.queuename%22%5D%2C%22value%22%3A%5B%5D%7D%5D%2C%22reuse_session%22%3Atrue%2C%22id%22%3A6865%2C%22session_id%22%3A%22714fb09b96ba3368%3A4d02ec93d7ffbfb6%22%7D%5D%2C%22directoryUuid%22%3A%22%22%2C%22dependentsCoordinator%22%3A%5B%5D%2C%22historyFilter%22%3A%22%22%2C%22historyFilterVisible%22%3Afalse%2C%22loadingHistory%22%3Afalse%2C%22historyInitialHeight%22%3A1679%2C%22forceHistoryInitialHeight%22%3Atrue%2C%22historyCurrentPage%22%3A1%2C%22historyTotalPages%22%3A3%2C%22schedulerViewModel%22%3Anull%2C%22schedulerViewModelIsLoaded%22%3Afalse%2C%22isBatchable%22%3Atrue%2C%22isExecutingAll%22%3Afalse%2C%22executingAllIndex%22%3A0%2C%22retryModalConfirm%22%3Anull%2C%22retryModalCancel%22%3Anull%2C%22unloaded%22%3Afalse%2C%22updateHistoryFailed%22%3Afalse%2C%22viewSchedulerId%22%3A%22%22%2C%22loadingScheduler%22%3Afalse%7D&snippet=%7B%22id%22%3A%22dd5755a3-e8db-82d9-4f98-9f4fb5a99a06%22%2C%22type%22%3A%22impala%22%2C%22status%22%3A%22running%22%2C%22statementType%22%3A%22text%22%2C%22statement%22%3A%22show+tables%3B%22%2C%22aceCursorPosition%22%3A%7B%22column%22%3A33%2C%22row%22%3A0%7D%2C%22statementPath%22%3A%22%22%2C%22associatedDocumentUuid%22%3Anull%2C%22properties%22%3A%7B%22files%22%3A%5B%5D%2C%22functions%22%3A%5B%5D%2C%22arguments%22%3A%5B%5D%2C%22settings%22%3A%5B%5D%7D%2C%22result%22%3A%7B%22id%22%3A%2206840534-9434-33b5-5eca-2cd08432ceb3%22%2C%22type%22%3A%22table%22%2C%22handle%22%3A%7B%22has_more_statements%22%3Afalse%2C%22statement_id%22%3A0%2C%22statements_count%22%3A1%2C%22previous_statement_hash%22%3A%22acb6478fcf28c31b5e76d49de7d77bbe46fe5e4f9436c16c0ca8ed5f%22%7D%7D%2C%22database%22%3A%22default%22%2C%22compute%22%3A%7B%22interface%22%3A%22impala%22%2C%22type%22%3A%22direct%22%2C%22namespace%22%3A%22default-romain%22%2C%22id%22%3A%22default-romain%22%2C%22name%22%3A%22default-romain%22%7D%2C%22wasBatchExecuted%22%3Afalse%7D",
                "params": [
                  {
                    "name": "notebook",
                    "value": "%7B%22uuid%22%3A%22f2b8a233-c34c-44b8-a8a1-0e6123996216%22%2C%22name%22%3A%22%22%2C%22description%22%3A%22%22%2C%22type%22%3A%22query-impala%22%2C%22initialType%22%3A%22impala%22%2C%22coordinatorUuid%22%3Anull%2C%22isHistory%22%3Atrue%2C%22isManaged%22%3Afalse%2C%22parentSavedQueryUuid%22%3Anull%2C%22isSaved%22%3Afalse%2C%22onSuccessUrl%22%3Anull%2C%22pubSubUrl%22%3Anull%2C%22isPresentationModeDefault%22%3Afalse%2C%22isPresentationMode%22%3Afalse%2C%22isPresentationModeInitialized%22%3Atrue%2C%22presentationSnippets%22%3A%7B%7D%2C%22isHidingCode%22%3Afalse%2C%22snippets%22%3A%5B%7B%22id%22%3A%22dd5755a3-e8db-82d9-4f98-9f4fb5a99a06%22%2C%22name%22%3A%22%22%2C%22type%22%3A%22impala%22%2C%22isBatchable%22%3Atrue%2C%22aceCursorPosition%22%3A%7B%22column%22%3A33%2C%22row%22%3A0%7D%2C%22errors%22%3A%5B%5D%2C%22aceErrorsHolder%22%3A%5B%5D%2C%22aceWarningsHolder%22%3A%5B%5D%2C%22aceErrors%22%3A%5B%5D%2C%22aceWarnings%22%3A%5B%5D%2C%22editorMode%22%3Atrue%2C%22dbSelectionVisible%22%3Afalse%2C%22isSqlDialect%22%3Atrue%2C%22namespaceRefreshEnabled%22%3Afalse%2C%22availableNamespaces%22%3A%5B%5D%2C%22availableComputes%22%3A%5B%7B%22interface%22%3A%22impala%22%2C%22type%22%3A%22direct%22%2C%22namespace%22%3A%22default-romain%22%2C%22id%22%3A%22default-romain%22%2C%22name%22%3A%22default-romain%22%7D%2C%7B%22interface%22%3A%22impala%22%2C%22type%22%3A%22direct%22%2C%22namespace%22%3A%22compute1%22%2C%22id%22%3A%22compute1%22%2C%22name%22%3A%22compute1%22%7D%2C%7B%22interface%22%3A%22impala%22%2C%22type%22%3A%22direct%22%2C%22namespace%22%3A%22compute2%22%2C%22id%22%3A%22compute2%22%2C%22name%22%3A%22compute2%22%7D%2C%7B%22interface%22%3A%22impala%22%2C%22type%22%3A%22altus%22%2C%22namespace%22%3A%22Altus%22%2C%22id%22%3A%22Altus%22%2C%22name%22%3A%22Altus%22%7D%2C%7B%22interface%22%3A%22impala%22%2C%22type%22%3A%22direct%22%2C%22namespace%22%3A%22storage1%22%2C%22id%22%3A%22storage1%22%2C%22name%22%3A%22storage1%22%7D%2C%7B%22interface%22%3A%22impala%22%2C%22type%22%3A%22direct%22%2C%22namespace%22%3A%22storage2%22%2C%22id%22%3A%22storage2%22%2C%22name%22%3A%22storage2%22%7D%2C%7B%22interface%22%3A%22impala%22%2C%22type%22%3A%22direct%22%2C%22namespace%22%3A%22Default%22%2C%22id%22%3A%22Default%22%2C%22name%22%3A%22default%22%7D%5D%2C%22compute%22%3A%7B%22interface%22%3A%22impala%22%2C%22type%22%3A%22direct%22%2C%22namespace%22%3A%22default-romain%22%2C%22id%22%3A%22default-romain%22%2C%22name%22%3A%22default-romain%22%7D%2C%22database%22%3A%22default%22%2C%22currentQueryTab%22%3A%22queryHistory%22%2C%22pinnedContextTabs%22%3A%5B%5D%2C%22loadingQueries%22%3Afalse%2C%22queriesHasErrors%22%3Afalse%2C%22queriesCurrentPage%22%3A1%2C%22queriesTotalPages%22%3A1%2C%22queriesFilter%22%3A%22%22%2C%22queriesFilterVisible%22%3Afalse%2C%22statementType%22%3A%22text%22%2C%22statementTypes%22%3A%5B%22text%22%2C%22file%22%5D%2C%22statementPath%22%3A%22%22%2C%22externalStatementLoaded%22%3Afalse%2C%22associatedDocumentLoading%22%3Atrue%2C%22associatedDocumentUuid%22%3Anull%2C%22statement_raw%22%3A%22show+tables%3B%22%2C%22statementsList%22%3A%5B%22show+tables%3B%22%5D%2C%22aceSize%22%3A100%2C%22status%22%3A%22running%22%2C%22statusForButtons%22%3A%22executing%22%2C%22properties%22%3A%7B%22files%22%3A%5B%5D%2C%22functions%22%3A%5B%5D%2C%22arguments%22%3A%5B%5D%2C%22settings%22%3A%5B%5D%7D%2C%22viewSettings%22%3A%7B%22placeHolder%22%3A%22Example%3A+SELECT+*+FROM+tablename%2C+or+press+CTRL+%2B+space%22%2C%22sqlDialect%22%3Atrue%7D%2C%22variables%22%3A%5B%5D%2C%22hasCurlyBracketParameters%22%3Atrue%2C%22variableNames%22%3A%5B%5D%2C%22variableValues%22%3A%7B%7D%2C%22statement%22%3A%22show+tables%3B%22%2C%22result%22%3A%7B%22id%22%3A%2206840534-9434-33b5-5eca-2cd08432ceb3%22%2C%22type%22%3A%22table%22%2C%22hasResultset%22%3Atrue%2C%22handle%22%3A%7B%22has_more_statements%22%3Afalse%2C%22statement_id%22%3A0%2C%22statements_count%22%3A1%2C%22previous_statement_hash%22%3A%22acb6478fcf28c31b5e76d49de7d77bbe46fe5e4f9436c16c0ca8ed5f%22%7D%2C%22meta%22%3A%5B%5D%2C%22rows%22%3Anull%2C%22hasMore%22%3Afalse%2C%22statement_id%22%3A0%2C%22statement_range%22%3A%7B%22start%22%3A%7B%22row%22%3A0%2C%22column%22%3A0%7D%2C%22end%22%3A%7B%22row%22%3A0%2C%22column%22%3A0%7D%7D%2C%22statements_count%22%3A1%2C%22previous_statement_hash%22%3Anull%2C%22metaFilter%22%3A%7B%22query%22%3A%22%22%2C%22facets%22%3A%7B%7D%2C%22text%22%3A%5B%5D%7D%2C%22isMetaFilterVisible%22%3Afalse%2C%22filteredMetaChecked%22%3Atrue%2C%22filteredMeta%22%3A%5B%5D%2C%22fetchedOnce%22%3Afalse%2C%22startTime%22%3A%222018-06-12T16%3A15%3A01.951Z%22%2C%22endTime%22%3A%222018-06-12T16%3A15%3A01.951Z%22%2C%22executionTime%22%3A0%2C%22data%22%3A%5B%5D%2C%22explanation%22%3A%22%22%2C%22logs%22%3A%22%22%2C%22logLines%22%3A0%2C%22hasSomeResults%22%3Afalse%7D%2C%22showGrid%22%3Atrue%2C%22showChart%22%3Afalse%2C%22showLogs%22%3Atrue%2C%22progress%22%3A0%2C%22jobs%22%3A%5B%5D%2C%22isLoading%22%3Afalse%2C%22resultsKlass%22%3A%22results+impala%22%2C%22errorsKlass%22%3A%22results+impala+alert+alert-error%22%2C%22is_redacted%22%3Afalse%2C%22chartType%22%3A%22bars%22%2C%22chartSorting%22%3A%22none%22%2C%22chartScatterGroup%22%3Anull%2C%22chartScatterSize%22%3Anull%2C%22chartScope%22%3A%22world%22%2C%22chartTimelineType%22%3A%22bar%22%2C%22chartLimits%22%3A%5B5%2C10%2C25%2C50%2C100%5D%2C%22chartLimit%22%3Anull%2C%22chartX%22%3Anull%2C%22chartXPivot%22%3Anull%2C%22chartYSingle%22%3Anull%2C%22chartYMulti%22%3A%5B%5D%2C%22chartData%22%3A%5B%5D%2C%22chartMapType%22%3A%22marker%22%2C%22chartMapLabel%22%3Anull%2C%22chartMapHeat%22%3Anull%2C%22hideStacked%22%3Atrue%2C%22hasDataForChart%22%3Afalse%2C%22previousChartOptions%22%3A%7B%22chartLimit%22%3Anull%2C%22chartX%22%3Anull%2C%22chartXPivot%22%3Anull%2C%22chartYSingle%22%3Anull%2C%22chartMapType%22%3A%22marker%22%2C%22chartMapLabel%22%3Anull%2C%22chartMapHeat%22%3Anull%2C%22chartYMulti%22%3A%5B%5D%2C%22chartScope%22%3A%22world%22%2C%22chartTimelineType%22%3A%22bar%22%2C%22chartSorting%22%3A%22none%22%2C%22chartScatterGroup%22%3Anull%2C%22chartScatterSize%22%3Anull%7D%2C%22isResultSettingsVisible%22%3Afalse%2C%22settingsVisible%22%3Afalse%2C%22checkStatusTimeout%22%3Anull%2C%22topRisk%22%3Anull%2C%22suggestion%22%3A%22%22%2C%22hasSuggestion%22%3Anull%2C%22compatibilityCheckRunning%22%3Afalse%2C%22compatibilitySourcePlatform%22%3A%22impala%22%2C%22compatibilitySourcePlatforms%22%3A%5B%7B%22name%22%3A%22Teradata%22%2C%22value%22%3A%22teradata%22%7D%2C%7B%22name%22%3A%22Oracle%22%2C%22value%22%3A%22oracle%22%7D%2C%7B%22name%22%3A%22Netezza%22%2C%22value%22%3A%22netezza%22%7D%2C%7B%22name%22%3A%22Impala%22%2C%22value%22%3A%22impala%22%7D%2C%7B%22name%22%3A%22impala%22%2C%22value%22%3A%22impala%22%7D%2C%7B%22name%22%3A%22DB2%22%2C%22value%22%3A%22db2%22%7D%2C%7B%22name%22%3A%22Greenplum%22%2C%22value%22%3A%22greenplum%22%7D%2C%7B%22name%22%3A%22MySQL%22%2C%22value%22%3A%22mysql%22%7D%2C%7B%22name%22%3A%22PostgreSQL%22%2C%22value%22%3A%22postgresql%22%7D%2C%7B%22name%22%3A%22Informix%22%2C%22value%22%3A%22informix%22%7D%2C%7B%22name%22%3A%22SQL+Server%22%2C%22value%22%3A%22sqlserver%22%7D%2C%7B%22name%22%3A%22Sybase%22%2C%22value%22%3A%22sybase%22%7D%2C%7B%22name%22%3A%22Access%22%2C%22value%22%3A%22access%22%7D%2C%7B%22name%22%3A%22Firebird%22%2C%22value%22%3A%22firebird%22%7D%2C%7B%22name%22%3A%22ANSISQL%22%2C%22value%22%3A%22ansisql%22%7D%2C%7B%22name%22%3A%22Generic%22%2C%22value%22%3A%22generic%22%7D%5D%2C%22compatibilityTargetPlatform%22%3A%22impala%22%2C%22compatibilityTargetPlatforms%22%3A%5B%7B%22name%22%3A%22Impala%22%2C%22value%22%3A%22impala%22%7D%2C%7B%22name%22%3A%22impala%22%2C%22value%22%3A%22impala%22%7D%5D%2C%22showOptimizer%22%3Atrue%2C%22delayedStatement%22%3A%22show+tables%3B%22%2C%22wasBatchExecuted%22%3Afalse%2C%22isReady%22%3Atrue%2C%22lastExecuted%22%3A1528820101947%2C%22lastAceSelectionRowOffset%22%3A0%2C%22executingBlockingOperation%22%3Anull%2C%22showLongOperationWarning%22%3Afalse%2C%22formatEnabled%22%3Atrue%2C%22isFetchingData%22%3Afalse%2C%22isCanceling%22%3Afalse%2C%22aceAutoExpand%22%3Afalse%7D%5D%2C%22selectedSnippet%22%3A%22impala%22%2C%22creatingSessionLocks%22%3A%5B%5D%2C%22sessions%22%3A%5B%7B%22type%22%3A%22impala%22%2C%22properties%22%3A%5B%7B%22multiple%22%3Atrue%2C%22defaultValue%22%3A%5B%5D%2C%22value%22%3A%5B%5D%2C%22nice_name%22%3A%22Files%22%2C%22key%22%3A%22files%22%2C%22help_text%22%3A%22Add+one+or+more+files%2C+jars%2C+or+arcimpalas+to+the+list+of+resources.%22%2C%22type%22%3A%22hdfs-files%22%7D%2C%7B%22multiple%22%3Atrue%2C%22defaultValue%22%3A%5B%5D%2C%22value%22%3A%5B%5D%2C%22nice_name%22%3A%22Functions%22%2C%22key%22%3A%22functions%22%2C%22help_text%22%3A%22Add+one+or+more+registered+UDFs+(requires+function+name+and+fully-qualified+class+name).%22%2C%22type%22%3A%22functions%22%7D%2C%7B%22nice_name%22%3A%22Settings%22%2C%22multiple%22%3Atrue%2C%22key%22%3A%22settings%22%2C%22help_text%22%3A%22impala+and+Hadoop+configuration+properties.%22%2C%22defaultValue%22%3A%5B%5D%2C%22type%22%3A%22settings%22%2C%22options%22%3A%5B%22impala.map.aggr%22%2C%22impala.exec.compress.output%22%2C%22impala.exec.parallel%22%2C%22impala.execution.engine%22%2C%22mapreduce.job.queuename%22%5D%2C%22value%22%3A%5B%5D%7D%5D%2C%22reuse_session%22%3Atrue%2C%22id%22%3A6865%2C%22session_id%22%3A%22714fb09b96ba3368%3A4d02ec93d7ffbfb6%22%7D%5D%2C%22directoryUuid%22%3A%22%22%2C%22dependentsCoordinator%22%3A%5B%5D%2C%22historyFilter%22%3A%22%22%2C%22historyFilterVisible%22%3Afalse%2C%22loadingHistory%22%3Afalse%2C%22historyInitialHeight%22%3A1679%2C%22forceHistoryInitialHeight%22%3Atrue%2C%22historyCurrentPage%22%3A1%2C%22historyTotalPages%22%3A3%2C%22schedulerViewModel%22%3Anull%2C%22schedulerViewModelIsLoaded%22%3Afalse%2C%22isBatchable%22%3Atrue%2C%22isExecutingAll%22%3Afalse%2C%22executingAllIndex%22%3A0%2C%22retryModalConfirm%22%3Anull%2C%22retryModalCancel%22%3Anull%2C%22unloaded%22%3Afalse%2C%22updateHistoryFailed%22%3Afalse%2C%22viewSchedulerId%22%3A%22%22%2C%22loadingScheduler%22%3Afalse%7D"
                  },
                  {
                    "name": "snippet",
                    "value": "%7B%22id%22%3A%22dd5755a3-e8db-82d9-4f98-9f4fb5a99a06%22%2C%22type%22%3A%22impala%22%2C%22status%22%3A%22running%22%2C%22statementType%22%3A%22text%22%2C%22statement%22%3A%22show+tables%3B%22%2C%22aceCursorPosition%22%3A%7B%22column%22%3A33%2C%22row%22%3A0%7D%2C%22statementPath%22%3A%22%22%2C%22associatedDocumentUuid%22%3Anull%2C%22properties%22%3A%7B%22files%22%3A%5B%5D%2C%22functions%22%3A%5B%5D%2C%22arguments%22%3A%5B%5D%2C%22settings%22%3A%5B%5D%7D%2C%22result%22%3A%7B%22id%22%3A%2206840534-9434-33b5-5eca-2cd08432ceb3%22%2C%22type%22%3A%22table%22%2C%22handle%22%3A%7B%22has_more_statements%22%3Afalse%2C%22statement_id%22%3A0%2C%22statements_count%22%3A1%2C%22previous_statement_hash%22%3A%22acb6478fcf28c31b5e76d49de7d77bbe46fe5e4f9436c16c0ca8ed5f%22%7D%7D%2C%22database%22%3A%22default%22%2C%22compute%22%3A%7B%22interface%22%3A%22impala%22%2C%22type%22%3A%22direct%22%2C%22namespace%22%3A%22default-romain%22%2C%22id%22%3A%22default-romain%22%2C%22name%22%3A%22default-romain%22%7D%2C%22wasBatchExecuted%22%3Afalse%7D"
                  }
                ]
              }
            }'''
    }

>>>>>>> 2050268a
def create_directories(fs, directory_list=[]):
  # If needed, create the remote home, deployment and data directories
  directories = [REMOTE_DEPLOYMENT_DIR.get()] + directory_list

  for directory in directories:
    if not fs.do_as_user(fs.DEFAULT_USER, fs.exists, directory):
      remote_home_dir = Hdfs.join('/user', fs.DEFAULT_USER)
      if directory.startswith(remote_home_dir):
        # Home is 755
        fs.do_as_user(fs.DEFAULT_USER, fs.create_home_dir, remote_home_dir)
      # Shared by all the users
      fs.do_as_user(fs.DEFAULT_USER, fs.mkdir, directory, 01777)
      fs.do_as_user(fs.DEFAULT_USER, fs.chmod, directory, 01777) # To remove after https://issues.apache.org/jira/browse/HDFS-3491<|MERGE_RESOLUTION|>--- conflicted
+++ resolved
@@ -31,10 +31,7 @@
 from desktop.lib.parameterization import find_variables
 from desktop.lib.paths import get_desktop_root
 from desktop.models import Document2
-<<<<<<< HEAD
-=======
 from indexer.conf import CONFIG_JDBC_LIBS_PATH
->>>>>>> 2050268a
 from metadata.conf import ALTUS
 from oozie.utils import convert_to_server_timezone
 
@@ -213,16 +210,12 @@
           self.job.override_subworkflow_id(action, workflow.id) # For displaying the correct graph
           self.properties['workspace_%s' % workflow.uuid] = workspace # For pointing to the correct workspace
 
-<<<<<<< HEAD
-        elif action.data['type'] == 'altus':
-=======
         elif action.data['type'] == 'altus' or \
             (action.data['type'] == 'spark-document' and 'altus' in self.properties.get('cluster', '')) or \
             (self.properties.get('auto-cluster') and 'document' in action.data['type']):
           is_altus_job = 'altus' in self.properties.get('cluster', '') and action.data['type'] != 'altus'
           is_scheduled_altus_job = self.properties.get('auto-cluster')
 
->>>>>>> 2050268a
           self._create_file(deployment_dir, action.data['name'] + '.sh', '''#!/usr/bin/env bash
 
 export PYTHONPATH=`pwd`
@@ -233,15 +226,6 @@
 
           ''')
 
-<<<<<<< HEAD
-          shell_script = self._generate_altus_action_script(
-            service=action.data['properties'].get('service'),
-            command=action.data['properties'].get('command'),
-            arguments=dict([arg.split('=', 1) for arg in action.data['properties'].get('arguments', [])]),
-            auth_key_id=ALTUS.AUTH_KEY_ID.get(),
-            auth_key_secret=ALTUS.AUTH_KEY_SECRET.get().replace('\\n', '\n')
-          )
-=======
           if is_altus_job:
             shell_script = self._generate_altus_job_action_script(
                 service='dataeng',
@@ -283,7 +267,6 @@
                   auth_key_secret=ALTUS.AUTH_KEY_SECRET.get().replace('\\n', '\n')
               )
             
->>>>>>> 2050268a
           self._create_file(deployment_dir, 'altus.py', shell_script)
 
           ext_py_lib_path = os.path.join(get_desktop_root(), 'core', 'ext-py')
@@ -654,8 +637,6 @@
       'auth_key_secret': auth_key_secret
     }
 
-<<<<<<< HEAD
-=======
   def _generate_altus_job_action_script(self, service, cluster, jobs, auth_key_id, auth_key_secret):
     if service == 'analyticdb' or service == 'dataware':
       hostname = ALTUS.HOSTNAME_ANALYTICDB.get()
@@ -817,7 +798,6 @@
             }'''
     }
 
->>>>>>> 2050268a
 def create_directories(fs, directory_list=[]):
   # If needed, create the remote home, deployment and data directories
   directories = [REMOTE_DEPLOYMENT_DIR.get()] + directory_list
