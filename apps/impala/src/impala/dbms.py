#!/usr/bin/env python
# Licensed to Cloudera, Inc. under one
# or more contributor license agreements.  See the NOTICE file
# distributed with this work for additional information
# regarding copyright ownership.  Cloudera, Inc. licenses this file
# to you under the Apache License, Version 2.0 (the
# "License"); you may not use this file except in compliance
# with the License.  You may obtain a copy of the License at
#
#     http://www.apache.org/licenses/LICENSE-2.0
#
# Unless required by applicable law or agreed to in writing, software
# distributed under the License is distributed on an "AS IS" BASIS,
# WITHOUT WARRANTIES OR CONDITIONS OF ANY KIND, either express or implied.
# See the License for the specific language governing permissions and
# limitations under the License.

import logging

from desktop.lib.i18n import smart_str

from beeswax.design import hql_query
from beeswax.models import QUERY_TYPES
from beeswax.server import dbms
from beeswax.server.dbms import HiveServer2Dbms, QueryServerException, QueryServerTimeoutException,\
  get_query_server_config as beeswax_query_server_config

from impala import conf


LOG = logging.getLogger(__name__)


def get_query_server_config(cluster_config=None):
  query_server = {
<<<<<<< HEAD
        'server_name': 'impala' + ('-' + cluster_config.get('name') if cluster_config else ''),
        'server_host': conf.SERVER_HOST.get() if not cluster_config else cluster_config.get('server_host'),
        'server_port': conf.SERVER_PORT.get(),
        'principal': conf.IMPALA_PRINCIPAL.get(),
        'impersonation_enabled': conf.IMPERSONATION_ENABLED.get(),
        'querycache_rows': conf.QUERYCACHE_ROWS.get(),
        'QUERY_TIMEOUT_S': conf.QUERY_TIMEOUT_S.get(),
        'SESSION_TIMEOUT_S': conf.SESSION_TIMEOUT_S.get(),
        'auth_username': conf.AUTH_USERNAME.get(),
        'auth_password': conf.AUTH_PASSWORD.get()
=======
      'server_name': _get_server_name(cluster_config),
      'server_host': conf.SERVER_HOST.get() if not cluster_config else cluster_config.get('server_host'),
      'server_port': conf.SERVER_PORT.get() if not cluster_config else 21050,
      'principal': conf.IMPALA_PRINCIPAL.get(),
      'impersonation_enabled': conf.IMPERSONATION_ENABLED.get(),
      'querycache_rows': conf.QUERYCACHE_ROWS.get(),
      'QUERY_TIMEOUT_S': conf.QUERY_TIMEOUT_S.get(),
      'SESSION_TIMEOUT_S': conf.SESSION_TIMEOUT_S.get(),
      'auth_username': conf.AUTH_USERNAME.get(),
      'auth_password': conf.AUTH_PASSWORD.get()
>>>>>>> 2050268a
  }

  debug_query_server = query_server.copy()
  debug_query_server['auth_password_used'] = bool(debug_query_server.pop('auth_password'))
  LOG.debug("Query Server: %s" % debug_query_server)

  return query_server


def _get_server_name(cluster_config):
  return 'impala' + ('-' + cluster_config.get('name') if cluster_config else '')


class ImpalaDbms(HiveServer2Dbms):

  @classmethod
  def get_nested_select(cls, database, table, column, nested=None):
    """
    Given a column or nested type, return the corresponding SELECT and FROM clauses in Impala's nested-type syntax
    """
    select_tokens = [column]
    from_tokens = [database, table]

    if nested:
      nested_tokens = nested.strip('/').split('/')
      while nested_tokens:
        token = nested_tokens.pop(0)
        if token not in ['key', 'value', 'item']:
          select_tokens.append(token)
        else:
          # if we encounter a reserved keyword, move current select_tokens to from_tokens and reset the select_tokens
          from_tokens.extend(select_tokens)
          select_tokens = []
          # if reserved keyword is the last token, make it the only select_token, otherwise we ignore and continue
          if not nested_tokens:
            select_tokens = [token]

    select_clause = '.'.join(select_tokens)
    from_clause = '.'.join('`%s`' % token.strip('`') for token in from_tokens)
    return select_clause, from_clause


  @classmethod
  def get_histogram_query(cls, database, table, column, nested=None):
    select_clause, from_clause = cls.get_nested_select(database, table, column, nested)
    return 'SELECT histogram(%s) FROM %s' % (select_clause, from_clause)


  def invalidate(self, database=None, table=None, flush_all=False):
    handle = None

    try:
      if flush_all or database is None:
        hql = "INVALIDATE METADATA"
        query = hql_query(hql, query_type=QUERY_TYPES[1])
        handle = self.execute_and_wait(query, timeout_sec=10.0)
      elif table is None:
        diff_tables = self._get_different_tables(database)
        for table in diff_tables:
          hql = "INVALIDATE METADATA `%s`.`%s`" % (database, table)
          query = hql_query(hql, query_type=QUERY_TYPES[1])
          handle = self.execute_and_wait(query, timeout_sec=10.0)
      else:
        hql = "INVALIDATE METADATA `%s`.`%s`" % (database, table)
        query = hql_query(hql, query_type=QUERY_TYPES[1])
        handle = self.execute_and_wait(query, timeout_sec=10.0)
    except QueryServerTimeoutException, e:
      # Allow timeout exceptions to propagate
      raise e
    except Exception, e:
      msg = 'Failed to invalidate `%s`: %s' % (database or 'databases', e)
      raise QueryServerException(msg)
    finally:
      if handle:
        self.close(handle)


  def refresh_table(self, database, table):
    handle = None
    try:
      hql = "REFRESH `%s`.`%s`" % (database, table)
      query = hql_query(hql, database, query_type=QUERY_TYPES[1])
      handle = self.execute_and_wait(query, timeout_sec=10.0)
    except Exception, e:
      msg = 'Failed to refresh `%s`.`%s`' % (database, table)
      raise QueryServerException(msg)
    finally:
      if handle:
        self.close(handle)


  def get_histogram(self, database, table, column, nested=None):
    """
    Returns the results of an Impala SELECT histogram() FROM query for a given column or nested type.

    Assumes that the column/nested type is scalar.
    """
    results = []

    hql = self.get_histogram_query(database, table, column, nested)
    query = hql_query(hql)
    handle = self.execute_and_wait(query, timeout_sec=5.0)

    if handle:
      result = self.fetch(handle)
      try:
        histogram = list(result.rows())[0][0]  # actual histogram results is in first-and-only result row
        unique_values = set(histogram.split(', '))
        results = list(unique_values)
      except IndexError, e:
        LOG.warn('Failed to get histogram results, result set has unexpected format: %s' % smart_str(e))
      finally:
        self.close(handle)

    return results


  def get_exec_summary(self, query_handle, session_handle):
    return self.client._client.get_exec_summary(query_handle, session_handle)


  def get_runtime_profile(self, query_handle, session_handle):
    return self.client._client.get_runtime_profile(query_handle, session_handle)


  def _get_beeswax_tables(self, database):
    beeswax_query_server = dbms.get(user=self.client.user, query_server=beeswax_query_server_config(name='beeswax'))
    return beeswax_query_server.get_tables(database=database)


  def _get_different_tables(self, database):
    beeswax_tables = self._get_beeswax_tables(database)
    impala_tables = self.get_tables(database=database)
    return set(beeswax_tables).symmetric_difference(impala_tables)<|MERGE_RESOLUTION|>--- conflicted
+++ resolved
@@ -33,18 +33,6 @@
 
 def get_query_server_config(cluster_config=None):
   query_server = {
-<<<<<<< HEAD
-        'server_name': 'impala' + ('-' + cluster_config.get('name') if cluster_config else ''),
-        'server_host': conf.SERVER_HOST.get() if not cluster_config else cluster_config.get('server_host'),
-        'server_port': conf.SERVER_PORT.get(),
-        'principal': conf.IMPALA_PRINCIPAL.get(),
-        'impersonation_enabled': conf.IMPERSONATION_ENABLED.get(),
-        'querycache_rows': conf.QUERYCACHE_ROWS.get(),
-        'QUERY_TIMEOUT_S': conf.QUERY_TIMEOUT_S.get(),
-        'SESSION_TIMEOUT_S': conf.SESSION_TIMEOUT_S.get(),
-        'auth_username': conf.AUTH_USERNAME.get(),
-        'auth_password': conf.AUTH_PASSWORD.get()
-=======
       'server_name': _get_server_name(cluster_config),
       'server_host': conf.SERVER_HOST.get() if not cluster_config else cluster_config.get('server_host'),
       'server_port': conf.SERVER_PORT.get() if not cluster_config else 21050,
@@ -55,7 +43,6 @@
       'SESSION_TIMEOUT_S': conf.SESSION_TIMEOUT_S.get(),
       'auth_username': conf.AUTH_USERNAME.get(),
       'auth_password': conf.AUTH_PASSWORD.get()
->>>>>>> 2050268a
   }
 
   debug_query_server = query_server.copy()
