#!/usr/bin/env python
# Licensed to Cloudera, Inc. under one
# or more contributor license agreements.  See the NOTICE file
# distributed with this work for additional information
# regarding copyright ownership.  Cloudera, Inc. licenses this file
# to you under the Apache License, Version 2.0 (the
# "License"); you may not use this file except in compliance
# with the License.  You may obtain a copy of the License at
#
#     http://www.apache.org/licenses/LICENSE-2.0
#
# Unless required by applicable law or agreed to in writing, software
# distributed under the License is distributed on an "AS IS" BASIS,
# WITHOUT WARRANTIES OR CONDITIONS OF ANY KIND, either express or implied.
# See the License for the specific language governing permissions and
# limitations under the License.

import logging
import re
import threading
import time

from django.urls import reverse
from django.utils.encoding import force_unicode
from django.utils.translation import ugettext as _

from desktop.conf import CLUSTER_ID
from desktop.lib.django_util import format_preserving_redirect
from desktop.lib.exceptions_renderable import PopupException
from desktop.lib.parameterization import substitute_variables
from desktop.lib.view_util import location_to_url
from desktop.models import Cluster
from indexer.file_format import HiveFormat

from beeswax import hive_site
from beeswax.conf import HIVE_SERVER_HOST, HIVE_SERVER_PORT, LIST_PARTITIONS_LIMIT, SERVER_CONN_TIMEOUT, \
  AUTH_USERNAME, AUTH_PASSWORD, APPLY_NATURAL_SORT_MAX, QUERY_PARTITIONS_LIMIT
from beeswax.common import apply_natural_sort
from beeswax.design import hql_query
from beeswax.hive_site import hiveserver2_use_ssl
from beeswax.models import QueryHistory, QUERY_TYPES
from desktop.conf import CLUSTER_ID


LOG = logging.getLogger(__name__)


DBMS_CACHE = {}
DBMS_CACHE_LOCK = threading.Lock()


def get(user, query_server=None, cluster=None):
  global DBMS_CACHE
  global DBMS_CACHE_LOCK

  if query_server is None:
    query_server = get_query_server_config(cluster=cluster)

  DBMS_CACHE_LOCK.acquire()
  try:
    DBMS_CACHE.setdefault(user.id, {})

    if query_server['server_name'] not in DBMS_CACHE[user.id]:
      # Avoid circular dependency
      from beeswax.server.hive_server2_lib import HiveServerClientCompatible

      if query_server['server_name'].startswith('impala'):
        from impala.dbms import ImpalaDbms
        from impala.server import ImpalaServerClient
        DBMS_CACHE[user.id][query_server['server_name']] = ImpalaDbms(HiveServerClientCompatible(ImpalaServerClient(query_server, user)), QueryHistory.SERVER_TYPE[1][0])
      else:
        from beeswax.server.hive_server2_lib import HiveServerClient
        DBMS_CACHE[user.id][query_server['server_name']] = HiveServer2Dbms(HiveServerClientCompatible(HiveServerClient(query_server, user)), QueryHistory.SERVER_TYPE[1][0])

    return DBMS_CACHE[user.id][query_server['server_name']]
  finally:
    DBMS_CACHE_LOCK.release()


def get_query_server_config(name='beeswax', server=None, cluster=None):
<<<<<<< HEAD
  if cluster and cluster != CLUSTER_ID.get():
    cluster_config = Cluster(user=None).get_config(cluster)
  else:
    cluster_config = None
=======
  LOG.debug("Query cluster %s: %s" % (name, cluster))

  cluster_config = get_cluster_config(cluster)
>>>>>>> 2050268a

  if name == 'impala':
    from impala.dbms import get_query_server_config as impala_query_server_config
    query_server = impala_query_server_config(cluster_config=cluster_config)
  else:
    kerberos_principal = hive_site.get_hiveserver2_kerberos_principal(HIVE_SERVER_HOST.get())

    query_server = {
        'server_name': 'beeswax',
        'server_host': HIVE_SERVER_HOST.get() if not cluster_config else cluster_config.get('server_host'),
        'server_port': HIVE_SERVER_PORT.get(),
        'principal': kerberos_principal,
        'http_url': '%(protocol)s://%(host)s:%(port)s/%(end_point)s' % {
            'protocol': 'https' if hiveserver2_use_ssl() else 'http',
            'host': HIVE_SERVER_HOST.get(),
            'port': hive_site.hiveserver2_thrift_http_port(),
            'end_point': hive_site.hiveserver2_thrift_http_path()
        },
        'transport_mode': 'http' if hive_site.hiveserver2_transport_mode() == 'HTTP' else 'socket',
        'auth_username': AUTH_USERNAME.get(),
        'auth_password': AUTH_PASSWORD.get()
    }

  if name == 'sparksql': # Spark SQL is almost the same as Hive
    from spark.conf import SQL_SERVER_HOST as SPARK_SERVER_HOST, SQL_SERVER_PORT as SPARK_SERVER_PORT

    query_server.update({
        'server_name': 'sparksql',
        'server_host': SPARK_SERVER_HOST.get(),
        'server_port': SPARK_SERVER_PORT.get()
    })

  debug_query_server = query_server.copy()
  debug_query_server['auth_password_used'] = bool(debug_query_server.pop('auth_password'))
  LOG.debug("Query Server: %s" % debug_query_server)

  return query_server


def get_cluster_config(cluster=None):
  if cluster and cluster.get('id') != CLUSTER_ID.get():
    if 'altus:dataware:k8s' in cluster['id']:
      compute_end_point = cluster['compute_end_point'][0] if type(cluster['compute_end_point']) == list else cluster['compute_end_point'] # TODO getting list from left assist
      cluster_config = {'server_host': compute_end_point, 'name': cluster['name']} # TODO get port too
    else:
      cluster_config = Cluster(user=None).get_config(cluster['id']) # Direct cluster
  else:
    cluster_config = None

  return cluster_config


class QueryServerException(Exception):
  # Ideally the query handle will be stored here too.

  def __init__(self, e, message=''):
    super(QueryServerException, self).__init__(e)
    self.message = message


class QueryServerTimeoutException(Exception):

  def __init__(self, message=''):
    super(QueryServerTimeoutException, self).__init__(message)
    self.message = message


class HiveServer2Dbms(object):

  def __init__(self, client, server_type):
    self.client = client
    self.server_type = server_type
    self.server_name = self.client.query_server['server_name']


  @classmethod
  def to_matching_wildcard(cls, identifier=None):
    cleaned = "*"
    if identifier and identifier.strip() != "*":
      cleaned = "*%s*" % identifier.strip().strip("*")
    return cleaned


  def get_databases(self, database_names='*'):
    if database_names != '*':
      database_names = self.to_matching_wildcard(database_names)

    databases = self.client.get_databases(schemaName=database_names)

    if len(databases) <= APPLY_NATURAL_SORT_MAX.get():
      databases = apply_natural_sort(databases)

    return databases


  def get_database(self, database):
    return self.client.get_database(database)


  def alter_database(self, database, properties):
    hql = 'ALTER database `%s` SET DBPROPERTIES (' % database
    hql += ', '.join(["'%s'='%s'" % (k, v) for k, v in properties.items()])
    hql += ');'

    timeout = SERVER_CONN_TIMEOUT.get()
    query = hql_query(hql)
    handle = self.execute_and_wait(query, timeout_sec=timeout)

    if handle:
      self.close(handle)
    else:
      msg = _("Failed to execute alter database statement: %s") % hql
      raise QueryServerException(msg)

    return self.client.get_database(database)


  def get_tables_meta(self, database='default', table_names='*', table_types=None):
    database = database.lower() # Impala is case sensitive

    if self.server_name == 'beeswax':
      identifier = self.to_matching_wildcard(table_names)
    else:
      identifier = None
    tables = self.client.get_tables_meta(database, identifier, table_types)
    if len(tables) <= APPLY_NATURAL_SORT_MAX.get():
      tables = apply_natural_sort(tables, key='name')
    return tables


  def get_tables(self, database='default', table_names='*', table_types=None):
    database = database.lower() # Impala is case sensitive

    if self.server_name == 'beeswax':
      identifier = self.to_matching_wildcard(table_names)
    else:
      identifier = None
    tables = self.client.get_tables(database, identifier, table_types)
    if len(tables) <= APPLY_NATURAL_SORT_MAX.get():
      tables = apply_natural_sort(tables)
    return tables


  def get_table(self, database, table_name):
    try:
      return self.client.get_table(database, table_name)
    except QueryServerException, e:
      LOG.debug("Seems like %s.%s could be a Kudu table" % (database, table_name))
      if 'java.lang.ClassNotFoundException' in e.message and [prop for prop in self.get_table_properties(database, table_name, property_name='storage_handler').rows() if 'KuduStorageHandler' in prop[0]]:
        query_server = get_query_server_config('impala')
        db = get(self.client.user, query_server)
        table = db.get_table(database, table_name)
        table.is_impala_only = True
        return table
      else:
        raise e


  def alter_table(self, database, table_name, new_table_name=None, comment=None, tblproperties=None):
    table_obj = self.get_table(database, table_name)
    if table_obj is None:
      raise PopupException(_("Failed to find the table: %s") % table_name)

    if table_obj.is_view:
      hql = 'ALTER VIEW `%s`.`%s`' % (database, table_name)
    else:
      hql = 'ALTER TABLE `%s`.`%s`' % (database, table_name)

    if new_table_name:
      table_name = new_table_name
      hql += ' RENAME TO `%s`' % table_name
    elif comment is not None:
      hql += " SET TBLPROPERTIES ('comment' = '%s')" % comment
    elif tblproperties:
      hql += " SET TBLPROPERTIES (%s)" % ' ,'.join("'%s' = '%s'" % (k, v) for k, v in tblproperties.items())

    timeout = SERVER_CONN_TIMEOUT.get()
    query = hql_query(hql)
    handle = self.execute_and_wait(query, timeout_sec=timeout)

    if handle:
      self.close(handle)
    else:
      msg = _("Failed to execute alter table statement: %s") % hql
      raise QueryServerException(msg)

    return self.client.get_table(database, table_name)


  def get_column(self, database, table_name, column_name):
    table = self.get_table(database, table_name)
    for col in table.cols:
      if col.name == column_name:
        return col
    return None


  def alter_column(self, database, table_name, column_name, new_column_name, column_type, comment=None, partition_spec=None, cascade=False):
    hql = 'ALTER TABLE `%s`.`%s`' % (database, table_name)

    if partition_spec:
      hql += ' PARTITION (%s)' % partition_spec

    hql += ' CHANGE COLUMN `%s` `%s` %s' % (column_name, new_column_name, column_type.upper())

    if comment:
      hql += " COMMENT '%s'" % comment

    if cascade:
      hql += ' CASCADE'

    timeout = SERVER_CONN_TIMEOUT.get()
    query = hql_query(hql)
    handle = self.execute_and_wait(query, timeout_sec=timeout)

    if handle:
      self.close(handle)
    else:
      msg = _("Failed to execute alter column statement: %s") % hql
      raise QueryServerException(msg)

    return self.get_column(database, table_name, new_column_name)


  def execute_query(self, query, design):
    return self.execute_and_watch(query, design=design)


  def select_star_from(self, database, table, limit=1000):
    if table.partition_keys:  # Filter on max number of partitions for partitioned tables
      hql = self._get_sample_partition_query(database, table, limit=limit) # Currently need a limit
    else:
      hql = "SELECT * FROM `%s`.`%s` LIMIT %d;" % (database, table.name, limit)
    return self.execute_statement(hql)


  def get_select_star_query(self, database, table, limit=1000):
    if table.partition_keys:  # Filter on max number of partitions for partitioned tables
      hql = self._get_sample_partition_query(database, table, limit=limit) # Currently need a limit
    else:
      hql = "SELECT * FROM `%s`.`%s` LIMIT %d;" % (database, table.name, limit)
    return hql


  def execute_statement(self, hql):
    if self.server_name.startswith('impala'):
      query = hql_query(hql, QUERY_TYPES[1])
    else:
      query = hql_query(hql, QUERY_TYPES[0])
    return self.execute_and_watch(query)


  def fetch(self, query_handle, start_over=False, rows=None):
    no_start_over_support = [config_variable for config_variable in self.get_default_configuration(False)
                                             if config_variable.key == 'support_start_over'
                                               and config_variable.value == 'false']
    if no_start_over_support:
      start_over = False

    return self.client.fetch(query_handle, start_over, rows)


  def close_operation(self, query_handle):
    return self.client.close_operation(query_handle)


  def open_session(self, user):
    return self.client.open_session(user)


  def close_session(self, session):
    resp = self.client.close_session(session)

    if resp.status.statusCode != 0:
      session.status_code = resp.status.statusCode
      session.save()
      raise QueryServerException(_('Failed to close session, session handle may already be closed or timed out.'))
    else:
      session.status_code = 4  # Set to ttypes.TStatusCode.INVALID_HANDLE_STATUS
      session.save()

    return session


  def cancel_operation(self, query_handle):
    resp = self.client.cancel_operation(query_handle)
    if self.client.query_server['server_name'].startswith('impala'):
      resp = self.client.close_operation(query_handle)
    return resp


  def get_sample(self, database, table, column=None, nested=None, limit=100, generate_sql_only=False, operation=None):
    result = None
    hql = None

    # Filter on max # of partitions for partitioned tables
    column = '`%s`' % column if column else '*'
    if table.partition_keys:
      hql = self._get_sample_partition_query(database, table, column, limit, operation)
    elif self.server_name.startswith('impala'):
      if column or nested:
        from impala.dbms import ImpalaDbms
        select_clause, from_clause = ImpalaDbms.get_nested_select(database, table.name, column, nested)
        if operation == 'distinct':
          hql = 'SELECT DISTINCT %s FROM %s LIMIT %s;' % (select_clause, from_clause, limit)
        elif operation == 'max':
          hql = 'SELECT max(%s) FROM %s;' % (select_clause, from_clause)
        elif operation == 'min':
          hql = 'SELECT min(%s) FROM %s;' % (select_clause, from_clause)
        else:
          hql = 'SELECT %s FROM %s LIMIT %s;' % (select_clause, from_clause, limit)
      else:
        hql = "SELECT * FROM `%s`.`%s` LIMIT %s;" % (database, table.name, limit)
    else:
      if operation == 'distinct':
        hql = "SELECT DISTINCT %s FROM `%s`.`%s` LIMIT %s;" % (column, database, table.name, limit)
      if operation == 'max':
        hql = "SELECT max(%s) FROM `%s`.`%s`;" % (column, database, table.name)
      if operation == 'min':
        hql = "SELECT min(%s) FROM `%s`.`%s`;" % (column, database, table.name)
      else:
        hql = "SELECT %s FROM `%s`.`%s` LIMIT %s;" % (column, database, table.name, limit)
      # TODO: Add nested select support for HS2

    if hql:
      if generate_sql_only:
        return hql
      else:
        query = hql_query(hql)
        handle = self.execute_and_wait(query, timeout_sec=5.0)

        if handle:
          result = self.fetch(handle, rows=100)
          self.close(handle)

    return result


  def _get_sample_partition_query(self, database, table, column='*', limit=100, operation=None):
    max_parts = QUERY_PARTITIONS_LIMIT.get()
    partitions = self.get_partitions(database, table, partition_spec=None, max_parts=max_parts)

    if partitions and max_parts:
      # Need to reformat partition specs for where clause syntax
      partition_specs = [part.partition_spec.replace(',', ' AND ') for part in partitions]
      partition_filters = ' OR '.join(['(%s)' % partition_spec for partition_spec in partition_specs])
      partition_clause = 'WHERE %s' % partition_filters
    else:
      partition_clause = ''

    if operation == 'distinct':
      prefix = 'SELECT DISTINCT %s' % column
    elif operation == 'max':
      prefix = 'SELECT max(%s)' % column
    elif operation == 'min':
      prefix = 'SELECT min(%s)' % column
    else:
      prefix = 'SELECT %s' % column

    return prefix + " FROM `%(database)s`.`%(table)s` %(partition_clause)s LIMIT %(limit)s" % \
      {'database': database, 'table': table.name, 'partition_clause': partition_clause, 'limit': limit}


  def analyze_table(self, database, table):
    if self.server_name.startswith('impala'):
      hql = 'COMPUTE STATS `%(database)s`.`%(table)s`' % {'database': database, 'table': table}
    else:
      table_obj = self.get_table(database, table)
      partition_spec = ''
      if table_obj.partition_keys:
        partition_keys = ','.join([part.name for part in table_obj.partition_keys])
        partition_spec = 'PARTITION(%(partition_keys)s)' % {'partition_keys': partition_keys}

      hql = 'ANALYZE TABLE `%(database)s`.`%(table)s` %(partition_spec)s COMPUTE STATISTICS' % \
            {'database': database, 'table': table, 'partition_spec': partition_spec}

    return self.execute_statement(hql)


  def analyze_table_columns(self, database, table):
    if self.server_name.startswith('impala'):
      hql = 'COMPUTE STATS `%(database)s`.`%(table)s`' % {'database': database, 'table': table}
    else:
      table_obj = self.get_table(database, table)
      if table_obj.partition_keys:
        raise NotImplementedError('HIVE-4861: COMPUTE STATISTICS FOR COLUMNS not supported for partitioned-tables.')
      else:
        hql = 'ANALYZE TABLE `%(database)s`.`%(table)s` COMPUTE STATISTICS FOR COLUMNS' % {'database': database, 'table': table}

    return self.execute_statement(hql)


  def get_table_stats(self, database, table):
    stats = []

    if self.server_name.startswith('impala'):
      hql = 'SHOW TABLE STATS `%(database)s`.`%(table)s`' % {'database': database, 'table': table}

      query = hql_query(hql)
      handle = self.execute_and_wait(query, timeout_sec=5.0)

      if handle:
        result = self.fetch(handle, rows=100)
        self.close(handle)
        stats = list(result.rows())
    else:
      table = self.get_table(database, table)
      stats = table.stats

    return stats


  def get_table_columns_stats(self, database, table, column):
    if self.server_name.startswith('impala'):
      hql = 'SHOW COLUMN STATS `%(database)s`.`%(table)s`' % {'database': database, 'table': table}
    else:
      hql = 'DESCRIBE FORMATTED `%(database)s`.`%(table)s` `%(column)s`' % {'database': database, 'table': table, 'column': column}

    query = hql_query(hql)
    handle = self.execute_and_wait(query, timeout_sec=5.0)

    if handle:
      result = self.fetch(handle, rows=100)
      self.close(handle)
      data = list(result.rows())

      if self.server_name.startswith('impala'):
        if column == -1: # All the columns
          return [self._extract_impala_column(col) for col in data]
        else:
          data = [col for col in data if col[0] == column][0]
          return self._extract_impala_column(data)
      else:
        return [
            {'col_name': data[2][0]},
            {'data_type': data[2][1]},
            {'min': data[2][2]},
            {'max': data[2][3]},
            {'num_nulls': data[2][4]},
            {'distinct_count': data[2][5]},
            {'avg_col_len': data[2][6]},
            {'max_col_len': data[2][7]},
            {'num_trues': data[2][8]},
            {'num_falses': data[2][9]}
        ]
    else:
      return []

  def _extract_impala_column(self, col):
    return [
        {'col_name': col[0]},
        {'data_type': col[1]},
        {'distinct_count': col[2]},
        {'num_nulls': col[3]},
        {'max_col_len': col[4]},
        {'avg_col_len': col[5]},
    ]

  def get_table_properties(self, database, table, property_name=None):
    hql = 'SHOW TBLPROPERTIES `%s`.`%s`' % (database, table)
    if property_name:
      hql += ' ("%s")' % property_name

    query = hql_query(hql)
    handle = self.execute_and_wait(query, timeout_sec=5.0)

    if handle:
      result = self.fetch(handle, rows=100)
      self.close(handle)
      return result


  def get_table_describe(self, database, table):
    hql = 'DESCRIBE `%s`.`%s`' % (database, table)

    query = hql_query(hql)
    handle = self.execute_and_wait(query, timeout_sec=5.0)

    if handle:
      result = self.fetch(handle, rows=100)
      self.close(handle)
      return result


  def get_top_terms(self, database, table, column, limit=30, prefix=None):
    limit = min(limit, 100)
    prefix_match = ''
    if prefix:
      prefix_match = "WHERE CAST(%(column)s AS STRING) LIKE '%(prefix)s%%'" % {'column': column, 'prefix': prefix}

    hql = 'SELECT %(column)s, COUNT(*) AS ct FROM `%(database)s`.`%(table)s` %(prefix_match)s GROUP BY %(column)s ORDER BY ct DESC LIMIT %(limit)s' % {
        'database': database, 'table': table, 'column': column, 'prefix_match': prefix_match, 'limit': limit,
    }

    query = hql_query(hql)
    handle = self.execute_and_wait(query, timeout_sec=60.0) # Hive is very slow

    if handle:
      result = self.fetch(handle, rows=limit)
      self.close(handle)
      return list(result.rows())
    else:
      return []


  def drop_table(self, database, table):
    if table.is_view:
      hql = "DROP VIEW `%s`.`%s`" % (database, table.name,)
    else:
      hql = "DROP TABLE `%s`.`%s`" % (database, table.name,)

    return self.execute_statement(hql)


  def load_data(self, database, table, form_data, design, generate_ddl_only=False):
    hql = "LOAD DATA INPATH"
    hql += " '%(path)s'" % form_data
    if form_data['overwrite']:
      hql += " OVERWRITE"
    hql += " INTO TABLE "
    hql += "`%s`.`%s`" % (database, table)
    if form_data['partition_columns']:
      hql += " PARTITION ("
      vals = ["%s='%s'" % (column_name, column_value) for column_name, column_value in form_data['partition_columns']]
      hql += ", ".join(vals)
      hql += ")"

    if generate_ddl_only:
      return hql
    else:
      query = hql_query(hql, database)
      design.data = query.dumps()
      design.save()

      return self.execute_query(query, design)


  def drop_tables(self, database, tables, design, skip_trash=False, generate_ddl_only=False):
    hql = []

    for table in tables:
      if table.is_view:
        hql.append("DROP VIEW `%s`.`%s`" % (database, table.name,))
      else:
        drop_query = "DROP TABLE `%s`.`%s`" % (database, table.name,)
        drop_query += skip_trash and " PURGE" or ""
        hql.append(drop_query)

    query = hql_query(';'.join(hql), database)

    if generate_ddl_only:
      return query.hql_query
    else:
      design.data = query.dumps()
      design.save()

      return self.execute_query(query, design)


  def drop_database(self, database):
    return self.execute_statement("DROP DATABASE `%s`" % database)


  def drop_databases(self, databases, design, generate_ddl_only=False):
    hql = []

    for database in databases:
      hql.append("DROP DATABASE `%s` CASCADE" % database)
    query = hql_query(';'.join(hql), database)

    if generate_ddl_only:
      return query.hql_query
    else:
      design.data = query.dumps()
      design.save()

      return self.execute_query(query, design)

  def _get_and_validate_select_query(self, design, query_history):
    query = design.get_query_statement(query_history.statement_number)
    if not query.strip().lower().startswith('select'):
      raise Exception(_('Only SELECT statements can be saved. Provided query: %(query)s') % {'query': query})

    return query

  def insert_query_into_directory(self, query_history, target_dir):
    design = query_history.design.get_design()
    database = design.query['database']
    self.use(database)
    query = self._get_and_validate_select_query(design, query_history)
    hql = "INSERT OVERWRITE DIRECTORY '%s' %s" % (target_dir, query)
    return self.execute_statement(hql)


  def create_table_as_a_select(self, request, query_history, target_database, target_table, result_meta):
    design = query_history.design.get_design()
    database = design.query['database']

    # Case 1: Hive Server 2 backend or results straight from an existing table
    if result_meta.in_tablename:
      self.use(database)
      query = self._get_and_validate_select_query(design, query_history)
      hql = 'CREATE TABLE `%s`.`%s` AS %s' % (target_database, target_table, query)
      query_history = self.execute_statement(hql)
    else:
      # FYI: this path is dead since moving to HiveServer2
      #
      # Case 2: The results are in some temporary location
      # Beeswax backward compatibility and optimization
      # 1. Create table
      cols = ''
      schema = result_meta.schema
      for i, field in enumerate(schema.fieldSchemas):
        if i != 0:
          cols += ',\n'
        cols += '`%s` %s' % (field.name, field.type)

      # The representation of the delimiter is messy.
      # It came from Java as a string, which might has been converted from an integer.
      # So it could be "1" (^A), or "10" (\n), or "," (a comma literally).
      delim = result_meta.delim
      if not delim.isdigit():
        delim = str(ord(delim))

      hql = '''
            CREATE TABLE `%s` (
            %s
            )
            ROW FORMAT DELIMITED
            FIELDS TERMINATED BY '\%s'
            STORED AS TextFile
            ''' % (target_table, cols, delim.zfill(3))

      query = hql_query(hql)
      self.execute_and_wait(query)

      try:
        # 2. Move the results into the table's storage
        table_obj = self.get_table('default', target_table)
        table_loc = request.fs.urlsplit(table_obj.path_location)[2]
        result_dir = request.fs.urlsplit(result_meta.table_dir)[2]
        request.fs.rename_star(result_dir, table_loc)
        LOG.debug("Moved results from %s to %s" % (result_meta.table_dir, table_loc))
        request.info(request, _('Saved query results as new table %(table)s.') % {'table': target_table})
        query_history.save_state(QueryHistory.STATE.expired)
      except Exception, ex:
        query = hql_query('DROP TABLE `%s`' % target_table)
        try:
          self.execute_and_wait(query)
        except Exception, double_trouble:
          LOG.exception('Failed to drop table "%s" as well: %s' % (target_table, double_trouble))
        raise ex
      url = format_preserving_redirect(request, reverse('metastore:index'))

    return query_history


  def use(self, database):
    query = hql_query('USE `%s`' % database)
    return self.client.use(query)


  def get_log(self, query_handle, start_over=True):
    return self.client.get_log(query_handle, start_over)


  def get_state(self, handle):
    return self.client.get_state(handle)


  def get_operation_status(self, handle):
    return self.client.get_operation_status(handle)


  def execute_and_wait(self, query, timeout_sec=30.0, sleep_interval=0.5):
    """
    Run query and check status until it finishes or timeouts.

    Check status until it finishes or timeouts.
    """
    handle = self.client.query(query)
    curr = time.time()
    end = curr + timeout_sec

    while curr <= end:
      state = self.client.get_state(handle)
      if state not in (QueryHistory.STATE.running, QueryHistory.STATE.submitted):
        return handle
      time.sleep(sleep_interval)
      curr = time.time()

    # Query timed out, so attempt to cancel operation and raise exception
    msg = "The query timed out after %(timeout)d seconds, canceled query." % {'timeout': timeout_sec}
    LOG.warning(msg)
    try:
      self.cancel_operation(handle)
    except Exception, e:
      msg = "Failed to cancel query."
      LOG.warning(msg)
      self.close_operation(handle)
      raise QueryServerException(e, message=msg)

    raise QueryServerTimeoutException(message=msg)


  def execute_next_statement(self, query_history, hql_query):
    if query_history.is_success() or query_history.is_expired():
      # We need to go to the next statement only if the previous one passed
      query_history.statement_number += 1
    else:
      # We need to update the query in case it was fixed
      query_history.refresh_design(hql_query)

    query_history.last_state = QueryHistory.STATE.submitted.value
    query_history.save()
    query = query_history.design.get_design()

    # In case of multiquery, we need to re-replace the parameters as we save the non substituted query
    if query._data_dict['query']['is_parameterized']:
      real_query = substitute_variables(query._data_dict['query']['query'], query_history.get_extra('parameters'))
      query._data_dict['query']['query'] = real_query

    return self.execute_and_watch(query, query_history=query_history)


  def execute_and_watch(self, query, design=None, query_history=None):
    """
    Run query and return a QueryHistory object in order to see its progress on a Web page.
    """
    hql_query = query.hql_query
    if query_history is None:
      query_history = QueryHistory.build(
          owner=self.client.user,
          query=hql_query,
          server_host='%(server_host)s' % self.client.query_server,
          server_port='%(server_port)d' % self.client.query_server,
          server_name='%(server_name)s' % self.client.query_server,
          server_type=self.server_type,
          last_state=QueryHistory.STATE.submitted.value,
          design=design,
          notify=query.query.get('email_notify', False),
          query_type=query.query['type'],
          statement_number=0
      )
      query_history.save()

      LOG.debug("Made new QueryHistory id %s user %s query: %s..." % (query_history.id, self.client.user, query_history.query[:25]))

    try:
      handle = self.client.query(query, query_history.statement_number)
      if not handle.is_valid():
        msg = _("Server returning invalid handle for query id %(id)d [%(query)s]...") % {'id': query_history.id, 'query': query[:40]}
        raise QueryServerException(msg)
    except QueryServerException, ex:
      LOG.exception(ex)
      # Kind of expected (hql compile/syntax error, etc.)
      if hasattr(ex, 'handle') and ex.handle:
        query_history.server_id, query_history.server_guid = ex.handle.id, ex.handle.id
        query_history.log_context = ex.handle.log_context
      query_history.save_state(QueryHistory.STATE.failed)
      raise ex

    # All good
    query_history.server_id, query_history.server_guid = handle.get()
    query_history.operation_type = handle.operation_type
    query_history.has_results = handle.has_result_set
    query_history.modified_row_count = handle.modified_row_count
    query_history.log_context = handle.log_context
    query_history.query_type = query.query['type']
    query_history.set_to_running()
    query_history.save()

    LOG.debug("Updated QueryHistory id %s user %s statement_number: %s" % (query_history.id, self.client.user, query_history.statement_number))

    return query_history


  def get_results_metadata(self, handle):
    return self.client.get_results_metadata(handle)


  def close(self, handle):
    return self.client.close(handle)


  def get_partitions(self, db_name, table, partition_spec=None, max_parts=None, reverse_sort=True):
    if max_parts is None or max_parts > LIST_PARTITIONS_LIMIT.get():
      max_parts = LIST_PARTITIONS_LIMIT.get()

    return self.client.get_partitions(db_name, table.name, partition_spec, max_parts=max_parts, reverse_sort=reverse_sort)


  def get_partition(self, db_name, table_name, partition_spec, generate_ddl_only=False):
    if partition_spec and self.server_name.startswith('impala'): # partition_spec not supported
      partition_query = " AND ".join(partition_spec.split(','))
    else:
      table = self.get_table(db_name, table_name)
      partitions = self.get_partitions(db_name, table, partition_spec=partition_spec)

      if len(partitions) != 1:
        raise QueryServerException(_("Query did not return exactly one partition result: %s") % partitions)

      partition = partitions[0]
      partition_query = " AND ".join(partition.partition_spec.split(','))

    hql = "SELECT * FROM `%s`.`%s` WHERE %s" % (db_name, table_name, partition_query)

    if generate_ddl_only:
      return hql
    else:
      return self.execute_statement(hql)


  def describe_partition(self, db_name, table_name, partition_spec):
    return self.client.get_table(db_name, table_name, partition_spec=partition_spec)


  def drop_partitions(self, db_name, table_name, partition_specs, design=None, generate_ddl_only=False):
    hql = []

    for partition_spec in partition_specs:
      hql.append("ALTER TABLE `%s`.`%s` DROP IF EXISTS PARTITION (%s) PURGE" % (db_name, table_name, partition_spec))

    hql = ';'.join(hql)
    query = hql_query(hql, db_name)

    if generate_ddl_only:
      return hql
    else:
      design.data = query.dumps()
      design.save()

      return self.execute_query(query, design)


  def get_indexes(self, db_name, table_name):
    hql = 'SHOW FORMATTED INDEXES ON `%(table)s` IN `%(database)s`' % {'table': table_name, 'database': db_name}

    query = hql_query(hql)
    handle = self.execute_and_wait(query, timeout_sec=15.0)

    if handle:
      result = self.fetch(handle, rows=5000)
      self.close(handle)

    return result


  def get_configuration(self):
    return self.client.get_configuration()


  def get_functions(self, prefix=None):
    filter = '"%s.*"' % prefix if prefix else '".*"'
    hql = 'SHOW FUNCTIONS %s' % filter

    query = hql_query(hql)
    handle = self.execute_and_wait(query, timeout_sec=15.0)

    if handle:
      result = self.fetch(handle, rows=5000)
      self.close(handle)

    return result


  def get_query_metadata(self, query):
    hql = 'SELECT * FROM ( %(query)s ) t LIMIT 0' % {'query': query.strip(';')}

    query = hql_query(hql)
    handle = self.execute_and_wait(query, timeout_sec=15.0)

    if handle:
      result = self.fetch(handle, rows=5000)
      self.close(handle)

    return result


  def explain(self, query):
    return self.client.explain(query)


  def getStatus(self):
    return self.client.getStatus()


  def get_default_configuration(self, include_hadoop):
    return self.client.get_default_configuration(include_hadoop)


class Table:
  """
  Represents the metadata of a Hive Table.
  """
  @property
  def hdfs_link(self):
    return location_to_url(self.path_location)


class DataTable:
  """
  Represents the data of a Hive Table.

  If the dataset has more rows, a new fetch should be done in order to return a new data table with the next rows.
  """
  pass


class SubQueryTable:

  def __init__(self, db, query):
    self.query = query
    # Table Properties
    self.name = 'Test'
    cols = db.get_query_metadata(query).data_table.cols()
    for col in cols:
      col.name = re.sub('^t\.', '', col.name)
      col.type = HiveFormat.FIELD_TYPE_TRANSLATE.get(col.type, 'string')
    self.cols =  cols
    self.hdfs_link = None
    self.comment = None
    self.is_impala_only = False
    self.is_view = False
    self.partition_keys = []
    self.properties = {}


# TODO decorator?
def expand_exception(exc, db, handle=None):
  try:
    if handle is not None:
      log = db.get_log(handle)
    elif hasattr(exc, 'get_rpc_handle') or hasattr(exc, 'log_context'):
      log = db.get_log(exc)
    else:
      log = ''
  except Exception, e:
    # Always show something, even if server has died on the job.
    log = _("Could not retrieve logs: %s." % e)

  if not exc.args or not exc.args[0]:
    error_message = _("Unknown exception.")
  else:
    error_message = force_unicode(exc.args[0], strings_only=True, errors='replace')
  return error_message, log<|MERGE_RESOLUTION|>--- conflicted
+++ resolved
@@ -78,16 +78,9 @@
 
 
 def get_query_server_config(name='beeswax', server=None, cluster=None):
-<<<<<<< HEAD
-  if cluster and cluster != CLUSTER_ID.get():
-    cluster_config = Cluster(user=None).get_config(cluster)
-  else:
-    cluster_config = None
-=======
   LOG.debug("Query cluster %s: %s" % (name, cluster))
 
   cluster_config = get_cluster_config(cluster)
->>>>>>> 2050268a
 
   if name == 'impala':
     from impala.dbms import get_query_server_config as impala_query_server_config
