--- conflicted
+++ resolved
@@ -139,13 +139,6 @@
               </li>
             <!-- /ko -->
           </ul>
-<<<<<<< HEAD
-          <span class="pull-right">
-            <!-- ko if: availableComputes().length > 1 -->
-              <div data-bind="component: { name: 'hue-drop-down', params: { value: compute, entries: availableComputes, labelAttribute: 'name', searchable: true, linkTitle: '${ _ko('Active clusters') }' } }"></div>
-            <!-- /ko -->
-          </span>
-=======
           <div class="pull-right" style="padding-top: 15px">
             <!-- ko component: {
               name: 'hue-context-selector',
@@ -156,7 +149,6 @@
               }
             } --><!-- /ko -->
           </div>
->>>>>>> 2050268a
           % if not hiveserver2_impersonation_enabled:
             <div class="pull-right label label-warning" style="margin-top: 16px">${ _("Hive jobs are running as the 'hive' user") }</div>
           % endif
@@ -298,29 +290,10 @@
           <div class="resizer" data-bind="visible: $root.isLeftPanelVisible() && $root.assistAvailable(), splitDraggable : { appName: 'notebook', leftPanelVisible: $root.isLeftPanelVisible }"><div class="resize-bar">&nbsp;</div></div>
           % endif
 
-<<<<<<< HEAD
-              <!-- ko ifnot: $root.isMini -->
-              <!-- ko if: $root.interface() !== 'schedules' && $root.interface() !== 'bundles' -->
-                ${_('in the last')} <input class="input-mini no-margin" type="number" min="1" max="3650" data-bind="value: jobs.timeValueFilter">
-                <select class="input-small no-margin" data-bind="value: jobs.timeUnitFilter, options: jobs.timeUnitFilterUnits, optionsText: 'name', optionsValue: 'value'">
-                  <option value="days">${_('days')}</option>
-                  <option value="hours">${_('hours')}</option>
-                  <option value="minutes">${_('minutes')}</option>
-                </select>
-
-                <a class="btn" title="${ _('Refresh') }" data-bind="click: jobs.updateJobs">
-                  <i class="fa fa-refresh"></i>
-                </a>
-                
-                <a class="btn" title="${ _('Create cluster') }" data-bind="visible: $root.compute() && $root.compute()['type'].indexOf('altus') >= 0, click: jobs.createCluster">
-                  <i class="fa fa-plus"></i>
-                </a>
-=======
           <div class="content-panel">
             <div class="content-panel-inner">
               <!-- ko if: $root.job() -->
               <div data-bind="template: { name: 'breadcrumbs${ SUFFIX }' }"></div>
->>>>>>> 2050268a
               <!-- /ko -->
 
               <!-- ko if: interface() !== 'slas' && interface() !== 'oozie-info' -->
@@ -2337,16 +2310,6 @@
 
 <script type="text/html" id="link-or-text${ SUFFIX }">
   <!-- ko if: typeof $data.value === 'string' -->
-<<<<<<< HEAD
-    <!-- ko if: $data.name.indexOf('logs') > -1 -->
-      <a href="javascript:void(0);" data-bind="text: $data.value, attr: { href: $data.value }" target="_blank"></a>
-    <!-- /ko -->
-    <!-- ko if: $data.name.indexOf('dir') > -1 || $data.name.indexOf('path') > -1 || $data.name.indexOf('output') > -1 || $data.name.indexOf('input') > -1 || $data.value.startsWith('/') ||  $data.value.startsWith('hdfs://') -->
-      <a href="javascript:void(0);" data-bind="hueLink: '/filebrowser/view=' + $root.getHDFSPath($data.value), text: $data.value"></a>
-      <a href="javascript: void(0);" data-bind="storageContextPopover: { path: $root.getHDFSPath($data.value), offset: { left: 5 } }"><i class="fa fa-info"></i></a>
-    <!-- /ko -->
-    <!-- ko ifnot: $data.name.indexOf('logs') > -1 || $data.name.indexOf('dir') > -1 || $data.name.indexOf('path') > -1 || $data.name.indexOf('output') > -1 || $data.name.indexOf('input') > -1 || $data.value.startsWith('/') ||  $data.value.startsWith('hdfs://') -->
-=======
     <!-- ko if: $data.name.indexOf('logs') > -1 || $data.name.indexOf('trackingUrl') > -1 -->
       <a href="javascript:void(0);" data-bind="text: $data.value, attr: { href: $data.value }" target="_blank"></a>
     <!-- /ko -->
@@ -2355,7 +2318,6 @@
       <a href="javascript: void(0);" data-bind="storageContextPopover: { path: $root.getHDFSPath($data.value), orientation: 'left', offset: { top: 5 } }"><i class="fa fa-info"></i></a>
     <!-- /ko -->
     <!-- ko ifnot: $data.name.indexOf('logs') > -1 || $data.name.indexOf('trackingUrl') > -1 || (($data.name.indexOf('dir') > -1 || $data.name.indexOf('path') > -1 || $data.name.indexOf('output') > -1 || $data.name.indexOf('input') > -1) && ($data.value.startsWith('/') || $data.value.startsWith('hdfs://') || $data.value.startsWith('s3a://'))) -->
->>>>>>> 2050268a
       <span data-bind="text: $data.value"></span>
     <!-- /ko -->
   <!-- /ko -->
@@ -2480,11 +2442,7 @@
       self.rerunModalContent = ko.observable('');
 
       self.hasKill = ko.pureComputed(function() {
-<<<<<<< HEAD
-        return self.type() && (['MAPREDUCE', 'SPARK', 'workflow', 'schedule', 'bundle', 'QUERY'].indexOf(self.type()) != -1 || self.type().indexOf('Altus') != -1);
-=======
         return self.type() && (['MAPREDUCE', 'SPARK', 'workflow', 'schedule', 'bundle', 'QUERY'].indexOf(self.type()) != -1 || self.type().indexOf('Data Warehouse') != -1 || self.type().indexOf('Altus') != -1);
->>>>>>> 2050268a
       });
       self.killEnabled = ko.pureComputed(function() {
         // Impala can kill queries that are finished, but not yet terminated
@@ -2672,10 +2630,6 @@
               vm.job = ko.mapping.fromJS(data.app, {}, vm.job);
             } else {
               vm.job().fetchStatus();
-<<<<<<< HEAD
-              vm.job().fetchLogs(vm.job().logActive());
-=======
->>>>>>> 2050268a
             }
             vm.job().fetchLogs(vm.job().logActive());
             var profile = $("div[data-jobType] .tab-content .active").data("profile")
@@ -2906,11 +2860,7 @@
       self.selectedJobs = ko.observableArray();
 
       self.hasKill = ko.pureComputed(function() {
-<<<<<<< HEAD
-        return ['jobs', 'workflows', 'schedules', 'bundles', 'queries', 'dataeng-jobs', 'dataeng-clusters'].indexOf(vm.interface()) != -1 && !self.isCoordinator();
-=======
         return ['jobs', 'workflows', 'schedules', 'bundles', 'queries', 'dataeng-jobs', 'dataeng-clusters', 'dataware-clusters', 'dataware2-clusters'].indexOf(vm.interface()) != -1 && !self.isCoordinator();
->>>>>>> 2050268a
       });
       self.killEnabled = ko.pureComputed(function() {
         return self.hasKill() && self.selectedJobs().length > 0 && $.grep(self.selectedJobs(), function(job) {
@@ -3109,12 +3059,6 @@
         });
       };
 
-<<<<<<< HEAD
-      self.createCluster = function() {
-         $.post("/metadata/api/dataeng/create_cluster/", {
-            "cluster_name": "cluster_name",
-            "cdh_version": "CDH514",
-=======
       self.createClusterShow = ko.observable(false);
       self.createClusterName = ko.observable('');
       self.createClusterWorkers = ko.observable(1);
@@ -3134,7 +3078,6 @@
           $.post("/metadata/api/dataeng/create_cluster/", {
             "cluster_name": "cluster_name",
             "cdh_version": "CDH515",
->>>>>>> 2050268a
             "public_key": "public_key",
             "instance_type": "m4.xlarge",
             "environment_name": "crn:altus:environments:us-west-1:12a0079b-1591-4ca0-b721-a446bda74e67:environment:analytics/236ebdda-18bd-428a-9d2b-cd6973d42946",
@@ -3144,10 +3087,6 @@
             console.log(ko.mapping.toJSON(data));
             $(document).trigger("info", ko.mapping.toJSON(data));
             self.updateJobs();
-<<<<<<< HEAD
-          });
-      }
-=======
             huePubSub.publish('context.catalog.refresh');
           });
         } else {
@@ -3170,7 +3109,6 @@
         }
         self.createClusterShow(false);
       };
->>>>>>> 2050268a
 
       self.control = function (action) {
         if (action === 'rerun') {
@@ -3245,30 +3183,6 @@
       self.clusterType = ko.observable();
       self.isMini = ko.observable(false);
 
-<<<<<<< HEAD
-      self.availableComputes = ko.observableArray();
-      self.compute = ko.observable();
-    
-      ContextCatalog.getComputes({ sourceType: 'jobs' }).done(self.availableComputes);
-
-      self.availableInterfaces = ko.pureComputed(function () {
-        var jobsInterfaceCondition = function () {
-          return self.appConfig() && self.appConfig()['browser'] && self.appConfig()['browser']['interpreter_names'].indexOf('yarn') != -1 && self.clusterType() != '${ ANALYTIC_DB }' && (!self.compute() || self.compute()['type'].indexOf('altus') == -1);
-        }
-        var dataEngInterfaceCondition = function () {
-          // return self.appConfig() && self.appConfig()['browser'] && self.appConfig()['browser']['interpreter_names'].indexOf('dataeng') != -1;
-          return self.compute() && self.compute()['type'].indexOf('altus') >= 0;
-        }
-        var schedulerInterfaceCondition = function () {
-          return '${ user.has_hue_permission(action="access", app="oozie") }' == 'True' && self.clusterType() != '${ ANALYTIC_DB }' && (!self.compute() || self.compute()['type'].indexOf('altus') == -1);
-        }
-        var livyInterfaceCondition = function () {
-          return self.appConfig() && self.appConfig()['editor'] && self.appConfig()['editor']['interpreter_names'].indexOf('pyspark') != -1 && (!self.compute() || self.compute()['type'].indexOf('altus') == -1);
-        }
-        var queryInterfaceCondition = function () {
-          return '${ ENABLE_QUERY_BROWSER.get() }' == 'True' && self.appConfig() && self.appConfig()['editor'] && self.appConfig()['editor']['interpreter_names'].indexOf('impala') != -1 && (!self.compute() || self.compute()['type'].indexOf('altus') == -1);
-        }
-=======
       self.cluster = ko.observable();
 
       self.availableInterfaces = ko.pureComputed(function () {
@@ -3299,19 +3213,11 @@
         var queryInterfaceCondition = function () {
           return '${ ENABLE_QUERY_BROWSER.get() }' == 'True' && self.appConfig() && self.appConfig()['editor'] && self.appConfig()['editor']['interpreter_names'].indexOf('impala') != -1 && (!self.cluster() || self.cluster()['type'].indexOf('altus') == -1);
         };
->>>>>>> 2050268a
 
         var interfaces = [
           {'interface': 'jobs', 'label': '${ _ko('Jobs') }', 'condition': jobsInterfaceCondition},
           {'interface': 'dataeng-jobs', 'label': '${ _ko('Jobs') }', 'condition': dataEngInterfaceCondition},
           {'interface': 'dataeng-clusters', 'label': '${ _ko('Clusters') }', 'condition': dataEngInterfaceCondition},
-<<<<<<< HEAD
-          {'interface': 'queries', 'label': '${ _ko('Queries') }', 'condition': queryInterfaceCondition},
-          {'interface': 'workflows', 'label': '${ _ko('Workflows') }', 'condition': schedulerInterfaceCondition},
-          {'interface': 'schedules', 'label': '${ _ko('Schedules') }', 'condition': schedulerInterfaceCondition},
-          {'interface': 'bundles', 'label': '${ _ko('Bundles') }', 'condition': schedulerInterfaceCondition},
-          {'interface': 'slas', 'label': '${ _ko('SLAs') }', 'condition': schedulerInterfaceCondition},
-=======
           {'interface': 'dataware-clusters', 'label': '${ _ko('Clusters') }', 'condition': dataWarehouseInterfaceCondition},
           {'interface': 'dataware2-clusters', 'label': '${ _ko('Warehouses') }', 'condition': dataWarehouse2InterfaceCondition},
           {'interface': 'engines', 'label': '${ _ko('') }', 'condition': enginesInterfaceCondition},
@@ -3320,7 +3226,6 @@
           {'interface': 'schedules', 'label': '${ _ko('Schedules') }', 'condition': schedulerInterfaceCondition},
           {'interface': 'bundles', 'label': '${ _ko('Bundles') }', 'condition': schedulerExtraInterfaceCondition},
           {'interface': 'slas', 'label': '${ _ko('SLAs') }', 'condition': schedulerExtraInterfaceCondition},
->>>>>>> 2050268a
           {'interface': 'livy-sessions', 'label': '${ _ko('Livy') }', 'condition': livyInterfaceCondition},
         ];
 
