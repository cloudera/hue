#!/usr/bin/env python
# Licensed to Cloudera, Inc. under one
# or more contributor license agreements.  See the NOTICE file
# distributed with this work for additional information
# regarding copyright ownership.  Cloudera, Inc. licenses this file
# to you under the Apache License, Version 2.0 (the
# "License"); you may not use this file except in compliance
# with the License.  You may obtain a copy of the License at
#
#     http://www.apache.org/licenses/LICENSE-2.0
#
# Unless required by applicable law or agreed to in writing, software
# distributed under the License is distributed on an "AS IS" BASIS,
# WITHOUT WARRANTIES OR CONDITIONS OF ANY KIND, either express or implied.
# See the License for the specific language governing permissions and
# limitations under the License.

import logging
import re
import string
import time
import urllib2
import urlparse

from lxml import html
from urllib import quote_plus

from django.http import HttpResponseRedirect
from django.utils.functional import wraps
from django.utils.translation import ugettext as _
from django.urls import reverse

from desktop.auth.backend import is_admin
from desktop.lib.django_util import JsonResponse, render_json, render, copy_query_dict
from desktop.lib.exceptions import MessageException
from desktop.lib.exceptions_renderable import PopupException
from desktop.lib.json_utils import JSONEncoderForHTML
from desktop.lib.rest.http_client import RestException
from desktop.lib.rest.resource import Resource
from desktop.log.access import access_log_level
from desktop.views import register_status_bar_view

from hadoop import cluster
from hadoop.yarn.clients import get_log_client
from hadoop.yarn import resource_manager_api as resource_manager_api


LOG = logging.getLogger(__name__)


try:
  from beeswax.hive_site import hiveserver2_impersonation_enabled
except:
  LOG.warn('Hive is not enabled')
  def hiveserver2_impersonation_enabled(): return True

from jobbrowser.conf import LOG_OFFSET, SHARE_JOBS
from jobbrowser.api import get_api, ApplicationNotRunning, JobExpired
from jobbrowser.models import can_view_job, can_kill_job, LinkJobLogs
from jobbrowser.yarn_models import Application


LOG_OFFSET_BYTES = LOG_OFFSET.get()


def check_job_permission(view_func):
  """
  Ensure that the user has access to the job.
  Assumes that the wrapped function takes a 'jobid' param named 'job'.
  """
  def decorate(request, *args, **kwargs):
    jobid = kwargs['job']
    try:
      job = get_job(request, job_id=jobid)
    except ApplicationNotRunning, e:
      LOG.warn('Job %s has not yet been accepted by the RM, will poll for status.' % jobid)
      return job_not_assigned(request, jobid, request.path)

    if not SHARE_JOBS.get() and not is_admin(request.user) \
        and job.user != request.user.username and not can_view_job(request.user.username, job):
      raise PopupException(_("You don't have permission to access job %(id)s.") % {'id': jobid})
    kwargs['job'] = job
    return view_func(request, *args, **kwargs)

  return wraps(view_func)(decorate)


def get_job(request, job_id):
  try:
    job = get_api(request.user, request.jt).get_job(jobid=job_id)
  except ApplicationNotRunning, e:
    if e.job.get('state', '').lower() == 'accepted':
      rm_api = resource_manager_api.get_resource_manager(request.user)
      job = Application(e.job, rm_api)
    else:
      raise e  # Job has not yet been accepted by RM
  except JobExpired, e:
    raise PopupException(_('Job %s has expired.') % job_id, detail=_('Cannot be found on the History Server.'))
  except Exception, e:
    msg = 'Could not find job %s.'
    LOG.exception(msg % job_id)
    raise PopupException(_(msg) % job_id, detail=e)
  return job


def apps(request):
  return render('job_browser.mako', request, {
    'is_embeddable': request.GET.get('is_embeddable', False),
    'is_mini': request.GET.get('is_mini', False),
    'hiveserver2_impersonation_enabled': hiveserver2_impersonation_enabled()
  })


def job_not_assigned(request, jobid, path):
  if request.GET.get('format') == 'json':
    result = {'status': -1, 'message': ''}

    try:
      get_api(request.user, request.jt).get_job(jobid=jobid)
      result['status'] = 0
    except ApplicationNotRunning, e:
      result['status'] = 1
    except Exception, e:
      result['message'] = _('Error polling job %s: %s') % (jobid, e)

    return JsonResponse(result, encoder=JSONEncoderForHTML)
  else:
    return render('job_not_assigned.mako', request, {'jobid': jobid, 'path': path})


def jobs(request):
  user = request.POST.get('user', request.user.username)
  state = request.POST.get('state')
  text = request.POST.get('text')
  retired = request.POST.get('retired')
  time_value = request.POST.get('time_value', 7)
  time_unit = request.POST.get('time_unit', 'days')

  if request.POST.get('format') == 'json':
    try:
      # Limit number of jobs to be 1000
      jobs = get_api(request.user, request.jt).get_jobs(
          user=request.user,
          username=user,
          state=state,
          text=text,
          retired=retired,
          limit=1000,
          time_value=int(time_value),
          time_unit=time_unit
      )
    except Exception, ex:
      ex_message = str(ex)
      if 'Connection refused' in ex_message or 'standby RM' in ex_message:
        raise PopupException(_('Resource Manager cannot be contacted or might be down.'))
      elif 'Could not connect to' in ex_message:
        raise PopupException(_('Job Tracker cannot be contacted or might be down.'))
      else:
        raise PopupException(ex)
    json_jobs = {
      'jobs': [massage_job_for_json(job, request) for job in jobs],
    }
    return JsonResponse(json_jobs, encoder=JSONEncoderForHTML)

  return render('jobs.mako', request, {
    'request': request,
    'state_filter': state,
    'user_filter': user,
    'text_filter': text,
    'retired': retired,
    'filtered': not (state == 'all' and user == '' and text == ''),
    'is_yarn': cluster.is_yarn(),
    'hiveserver2_impersonation_enabled': hiveserver2_impersonation_enabled()
  })


def massage_job_for_json(job, request=None, user=None):
  job = {
    'id': job.jobId,
    'shortId': job.jobId_short,
    'name': hasattr(job, 'jobName') and job.jobName or '',
    'status': job.status,
    'yarnStatus': hasattr(job, 'yarnStatus') and job.yarnStatus or '',
    'url': job.jobId and reverse('jobbrowser.views.single_job', kwargs={'job': job.jobId}) or '',
    'logs': job.jobId and reverse('jobbrowser.views.job_single_logs', kwargs={'job': job.jobId}) or '',
    'queueName': hasattr(job, 'queueName') and job.queueName or _('N/A'),
    'priority': hasattr(job, 'priority') and job.priority or _('N/A'),
    'user': job.user,
    'isRetired': job.is_retired,
    'isMR2': job.is_mr2,
    'progress': hasattr(job, 'progress') and job.progress or 0,
    'mapProgress': hasattr(job, 'mapProgress') and job.mapProgress or '',
    'reduceProgress': hasattr(job, 'reduceProgress') and job.reduceProgress or '',
    'setupProgress': hasattr(job, 'setupProgress') and job.setupProgress or '',
    'cleanupProgress': hasattr(job, 'cleanupProgress') and job.cleanupProgress or '',
    'desiredMaps': job.desiredMaps,
    'desiredReduces': job.desiredReduces,
    'applicationType': hasattr(job, 'applicationType') and job.applicationType or None,
    'type': hasattr(job, 'type') and job.type or None,
    'mapsPercentComplete': int(job.maps_percent_complete) if job.maps_percent_complete else '',
    'finishedMaps': job.finishedMaps,
    'finishedReduces': job.finishedReduces,
    'reducesPercentComplete': int(job.reduces_percent_complete) if job.reduces_percent_complete else '',
    'jobFile': hasattr(job, 'jobFile') and job.jobFile or '',
    'launchTimeMs': hasattr(job, 'launchTimeMs') and job.launchTimeMs or 0,
    'launchTimeFormatted': hasattr(job, 'launchTimeFormatted') and job.launchTimeFormatted or '',
    'startTimeMs': hasattr(job, 'startTimeMs') and job.startTimeMs or 0,
    'startTimeFormatted': hasattr(job, 'startTimeFormatted') and job.startTimeFormatted or '',
    'finishTimeMs': hasattr(job, 'finishTimeMs') and job.finishTimeMs or 0,
    'finishTimeFormatted': hasattr(job, 'finishTimeFormatted') and job.finishTimeFormatted or '',
    'durationFormatted': hasattr(job, 'durationFormatted') and job.durationFormatted or '',
    'durationMs': hasattr(job, 'durationInMillis') and job.durationInMillis or 0,
    'canKill': can_kill_job(job, request.user if request else user),
    'killUrl': job.jobId and reverse('kill_job', kwargs={'job': job.jobId}) or '',
    'diagnostics': hasattr(job, 'diagnostics') and job.diagnostics or '',
  }
  return job


def massage_task_for_json(task):
  task = {
    'id': task.taskId,
    'shortId': task.taskId_short,
    'url': task.taskId and reverse('jobbrowser.views.single_task', kwargs={'job': task.jobId, 'taskid': task.taskId}) or '',
    'logs': task.taskAttemptIds and reverse('single_task_attempt_logs', kwargs={'job': task.jobId, 'taskid': task.taskId, 'attemptid': task.taskAttemptIds[-1]}) or '',
    'type': task.taskType
  }
  return task


def single_spark_job(request, job):
  if request.GET.get('format') == 'json':
    json_job = {
      'job': massage_job_for_json(job, request)
    }
    return JsonResponse(json_job, encoder=JSONEncoderForHTML)
  else:
    return render('job.mako', request, {
      'request': request,
      'job': job
    })

@check_job_permission
def single_job(request, job):
  def cmp_exec_time(task1, task2):
    return cmp(task1.execStartTimeMs, task2.execStartTimeMs)

  if job.applicationType == 'SPARK':
    return single_spark_job(request, job)

  failed_tasks = job.filter_tasks(task_states=('failed',))
  failed_tasks.sort(cmp_exec_time)
  recent_tasks = job.filter_tasks(task_states=('running', 'succeeded',))
  recent_tasks.sort(cmp_exec_time, reverse=True)

  if request.GET.get('format') == 'json':
    json_failed_tasks = [massage_task_for_json(task) for task in failed_tasks]
    json_recent_tasks = [massage_task_for_json(task) for task in recent_tasks]
    json_job = {
      'job': massage_job_for_json(job, request),
      'failedTasks': json_failed_tasks,
      'recentTasks': json_recent_tasks
    }
    return JsonResponse(json_job, encoder=JSONEncoderForHTML)

  return render('job.mako', request, {
    'request': request,
    'job': job,
    'failed_tasks': failed_tasks and failed_tasks[:5] or [],
    'recent_tasks': recent_tasks and recent_tasks[:5] or [],
  })


@check_job_permission
def job_counters(request, job):
  return render("counters.html", request, {"counters": job.counters})


@access_log_level(logging.WARN)
@check_job_permission
def kill_job(request, job):
  if request.method != "POST":
    raise Exception(_("kill_job may only be invoked with a POST (got a %(method)s).") % {'method': request.method})

  if not can_kill_job(job, request.user):
    raise PopupException(_("Kill operation is forbidden."))

  try:
    job.kill()
  except Exception, e:
    LOG.exception('Killing job')
    raise PopupException(e)

  cur_time = time.time()
  api = get_api(request.user, request.jt)

  while time.time() - cur_time < 15:
    try:
      job = api.get_job(jobid=job.jobId)
    except Exception, e:
      LOG.warn('Failed to get job with ID %s: %s' % (job.jobId, e))
    else:
      if job.status not in ["RUNNING", "QUEUED"]:
        if request.GET.get("next"):
          return HttpResponseRedirect(request.GET.get("next"))
        elif request.GET.get("format") == "json":
          return JsonResponse({'status': 0}, encoder=JSONEncoderForHTML)
        else:
          raise MessageException("Job Killed")
    time.sleep(1)

  raise Exception(_("Job did not appear as killed within 15 seconds."))

@check_job_permission
def job_executor_logs(request, job, attempt_index=0, name='syslog', offset=LOG_OFFSET_BYTES):
  response = {'status': -1}
  try:
    log = ''
    if job.status not in ('NEW', 'SUBMITTED', 'ACCEPTED'):
      log = job.history_server_api.download_executors_logs(request, job, name, offset)
    response['status'] = 0
    response['log'] = LinkJobLogs._make_hdfs_links(log)
  except Exception, e:
    response['log'] = _('Failed to retrieve executor log: %s' % e)

  return JsonResponse(response)


@check_job_permission
def job_attempt_logs(request, job, attempt_index=0):
  return render("job_attempt_logs.mako", request, {
    "attempt_index": attempt_index,
    "job": job,
    "log_offset": LOG_OFFSET_BYTES
  })


@check_job_permission
def job_attempt_logs_json(request, job, attempt_index=0, name='syslog', offset=LOG_OFFSET_BYTES, is_embeddable=False):
  """For async log retrieval as Yarn servers are very slow"""
  log_link = None
  response = {'status': -1}

  try:
    jt = get_api(request.user, request.jt)
    app = jt.get_application(job.jobId)

    if app['applicationType'] == 'MAPREDUCE':
      if app['finalStatus'] in ('SUCCEEDED', 'FAILED', 'KILLED'):
        attempt_index = int(attempt_index)
        if not job.job_attempts['jobAttempt']:
          response = {'status': 0, 'log': _('Job has no tasks')}
        else:
          attempt = job.job_attempts['jobAttempt'][attempt_index]

          log_link = attempt['logsLink']
          # Reformat log link to use YARN RM, replace node addr with node ID addr
          log_link = log_link.replace(attempt['nodeHttpAddress'], attempt['nodeId'])
      elif app['state'] == 'RUNNING':
        log_link = app['amContainerLogs']
<<<<<<< HEAD
    elif app['applicationType'] == 'Oozie Launcher':
      log_link = app['amContainerLogs']
=======
    elif app.get('amContainerLogs'):
      log_link = app.get('amContainerLogs')
>>>>>>> e3741841
  except (KeyError, RestException), e:
    raise KeyError(_("Cannot find job attempt '%(id)s'.") % {'id': job.jobId}, e)
  except Exception, e:
    raise Exception(_("Failed to get application for job %s: %s") % (job.jobId, e))

  if log_link:
    link = '/%s/' % name
    params = {
      'doAs': request.user.username
    }
      
    if offset != 0:
      params['start'] = offset

    root = Resource(get_log_client(log_link), urlparse.urlsplit(log_link)[2], urlencode=False)
    api_resp = None

    try:
      api_resp = root.get(link, params=params)
      log = html.fromstring(api_resp, parser=html.HTMLParser()).xpath('/html/body/table/tbody/tr/td[2]')[0].text_content()

      response['status'] = 0
      response['log'] = LinkJobLogs._make_hdfs_links(log, is_embeddable)
    except Exception, e:
      response['log'] = _('Failed to retrieve log: %s' % e)
      try:
        debug_info = '\nLog Link: %s' % log_link
        if api_resp:
          debug_info += '\nHTML Response: %s' % response
        response['debug'] = debug_info
        LOG.error(debug_info)
      except:
        LOG.exception('failed to create debug info')

  return JsonResponse(response)


@check_job_permission
def job_single_logs(request, job, offset=LOG_OFFSET_BYTES):
  """
  Try to smartly detect the most useful task attempt (e.g. YarnV2, failed task) and get its MR logs.
  """
  def cmp_exec_time(task1, task2):
    return cmp(task1.execStartTimeMs, task2.execStartTimeMs)

  if job.applicationType == 'SPARK':
    return job.history_server_api.download_logs(job.app)

  task = None

  failed_tasks = job.filter_tasks(task_states=('failed',))
  failed_tasks.sort(cmp_exec_time)
  if failed_tasks:
    task = failed_tasks[0]
    if not task.taskAttemptIds and len(failed_tasks) > 1: # In some cases the last task ends up without any attempt
      task = failed_tasks[1]
  else:
    task_states = ['running', 'succeeded']
    if job.is_mr2:
      task_states.append('scheduled')
    recent_tasks = job.filter_tasks(task_states=task_states, task_types=('map', 'reduce',))
    recent_tasks.sort(cmp_exec_time, reverse=True)
    if recent_tasks:
      task = recent_tasks[0]

  if task is None or not task.taskAttemptIds:
    if request.GET.get('format') == 'link':
      params = {'job': job.jobId, 'offset': offset}
    else:
      raise PopupException(_("No tasks found for job %(id)s.") % {'id': job.jobId})
  else:
    params = {'job': job.jobId, 'taskid': task.taskId, 'attemptid': task.taskAttemptIds[-1], 'offset': offset}

  if request.GET.get('format') == 'link':
    return JsonResponse(params)
  else:
    return single_task_attempt_logs(request, **params)


@check_job_permission
def tasks(request, job):
  """
  We get here from /jobs/job/tasks?filterargs, with the options being:
    page=<n>            - Controls pagination. Defaults to 1.
    tasktype=<type>     - Type can be one of hadoop.job_tracker.VALID_TASK_TYPES
                          ("map", "reduce", "job_cleanup", "job_setup")
    taskstate=<state>   - State can be one of hadoop.job_tracker.VALID_TASK_STATES
                          ("succeeded", "failed", "running", "pending", "killed")
    tasktext=<text>     - Where <text> is a string matching info on the task
  """
  ttypes = request.GET.get('tasktype')
  tstates = request.GET.get('taskstate')
  ttext = request.GET.get('tasktext')
  pagenum = int(request.GET.get('page', 1))
  pagenum = pagenum > 0 and pagenum or 1

  filters = {
    'task_types': ttypes and set(ttypes.split(',')) or None,
    'task_states': tstates and set(tstates.split(',')) or None,
    'task_text': ttext,
    'pagenum': pagenum,
  }

  jt = get_api(request.user, request.jt)

  task_list = jt.get_tasks(job.jobId, **filters)

  filter_params = copy_query_dict(request.GET, ('tasktype', 'taskstate', 'tasktext')).urlencode()

  return render("tasks.mako", request, {
    'request': request,
    'filter_params': filter_params,
    'job': job,
    'task_list': task_list,
    'tasktype': ttypes,
    'taskstate': tstates,
    'tasktext': ttext
  })


@check_job_permission
def single_task(request, job, taskid):
  jt = get_api(request.user, request.jt)

  job_link = jt.get_job_link(job.jobId)
  task = job_link.get_task(taskid)

  return render("task.mako", request, {
    'task': task,
    'joblnk': job_link
  })

@check_job_permission
def single_task_attempt(request, job, taskid, attemptid):
  jt = get_api(request.user, request.jt)

  job_link = jt.get_job_link(job.jobId)
  task = job_link.get_task(taskid)

  try:
    attempt = task.get_attempt(attemptid)
  except (KeyError, RestException), e:
    raise PopupException(_("Cannot find attempt '%(id)s' in task") % {'id': attemptid}, e)

  return render("attempt.mako", request, {
      "attempt": attempt,
      "taskid": taskid,
      "joblnk": job_link,
      "task": task
    })

@check_job_permission
def single_task_attempt_logs(request, job, taskid, attemptid, offset=LOG_OFFSET_BYTES):
  jt = get_api(request.user, request.jt)

  job_link = jt.get_job_link(job.jobId)
  task = job_link.get_task(taskid)

  try:
    attempt = task.get_attempt(attemptid)
  except (KeyError, RestException), e:
    raise KeyError(_("Cannot find attempt '%(id)s' in task") % {'id': attemptid}, e)

  first_log_tab = 0

  try:
    # Add a diagnostic log
    if hasattr(task, 'job') and hasattr(task.job, 'diagnostics'):
      diagnostic_log = task.job.diagnostics
    elif job_link.is_mr2:
      diagnostic_log = attempt.diagnostics
    else:
      diagnostic_log =  ", ".join(task.diagnosticMap[attempt.attemptId])
    logs = [diagnostic_log]
    # Add remaining logs
    logs += [section.strip() for section in attempt.get_task_log(offset=offset)]
    log_tab = [i for i, log in enumerate(logs) if log]
    if log_tab:
      first_log_tab = log_tab[0]
  except urllib2.URLError:
    logs = [_("Failed to retrieve log. TaskTracker not ready.")] * 4

  context = {
      "attempt": attempt,
      "taskid": taskid,
      "joblnk": job_link,
      "task": task,
      "logs": logs,
      "logs_list": attempt.get_log_list(),
      "first_log_tab": first_log_tab,
  }

  if request.GET.get('format') == 'python':
    return context
  else:
    context['logs'] = [LinkJobLogs._make_links(log) for i, log in enumerate(logs)]

  if request.GET.get('format') == 'json':
    response = {
      "logs": context['logs'],
      "logsList": context['logs_list'],
      "isRunning": job.status.lower() in ('running', 'pending', 'prep')
    }
    return JsonResponse(response)
  else:
    return render("attempt_logs.mako", request, context)

@check_job_permission
def task_attempt_counters(request, job, taskid, attemptid):
  """
  We get here from /jobs/jobid/tasks/taskid/attempts/attemptid/counters
  (phew!)
  """
  job_link = JobLinkage(request.jt, job.jobId)
  task = job_link.get_task(taskid)
  attempt = task.get_attempt(attemptid)
  counters = {}
  if attempt:
    counters = attempt.counters
  return render("counters.html", request, {'counters':counters})

@access_log_level(logging.WARN)
def kill_task_attempt(request, attemptid):
  """
  We get here from /jobs/jobid/tasks/taskid/attempts/attemptid/kill
  TODO: security
  """
  ret = request.jt.kill_task_attempt(request.jt.thriftattemptid_from_string(attemptid))
  return render_json({})

def trackers(request):
  """
  We get here from /trackers
  """
  trackers = get_tasktrackers(request)

  return render("tasktrackers.mako", request, {'trackers':trackers})

def single_tracker(request, trackerid):
  jt = get_api(request.user, request.jt)

  try:
    tracker = jt.get_tracker(trackerid)
  except Exception, e:
    raise PopupException(_('The tracker could not be contacted.'), detail=e)
  return render("tasktracker.mako", request, {'tracker':tracker})

def container(request, node_manager_http_address, containerid):
  jt = get_api(request.user, request.jt)

  try:
    tracker = jt.get_tracker(node_manager_http_address, containerid)
  except Exception, e:
    # TODO: add a redirect of some kind
    raise PopupException(_('The container disappears as soon as the job finishes.'), detail=e)
  return render("container.mako", request, {'tracker':tracker})


def clusterstatus(request):
  """
  We get here from /clusterstatus
  """
  return render("clusterstatus.html", request, Cluster(request.jt))

def queues(request):
  """
  We get here from /queues
  """
  return render("queues.html", request, { "queuelist" : request.jt.queues()})

@check_job_permission
def set_job_priority(request, job):
  """
  We get here from /jobs/job/setpriority?priority=PRIORITY
  """
  priority = request.GET.get("priority")
  jid = request.jt.thriftjobid_from_string(job.jobId)
  request.jt.set_job_priority(jid, ThriftJobPriority._NAMES_TO_VALUES[priority])
  return render_json({})

CONF_VARIABLE_REGEX = r"\$\{(.+)\}"

def make_substitutions(conf):
  """
  Substitute occurences of ${foo} with conf[foo], recursively, in all the values
  of the conf dict.

  Note that the Java code may also substitute Java properties in, which
  this code does not have.
  """
  r = re.compile(CONF_VARIABLE_REGEX)
  def sub(s, depth=0):
    # Malformed / malicious confs could make this loop infinitely
    if depth > 100:
      logging.warn("Max recursion depth exceeded when substituting jobconf value: %s" % s)
      return s
    m = r.search(s)
    if m:
      for g in [g for g in m.groups() if g in conf]:
        substr = "${%s}" % g
        s = s.replace(substr, sub(conf[g], depth+1))
    return s

  for k, v in conf.items():
    conf[k] = sub(v)
  return conf

##################################
## Helper functions

def get_shorter_id(hadoop_job_id):
  return "_".join(hadoop_job_id.split("_")[-2:])


def format_counter_name(s):
  """
  Makes counter/config names human readable:
  FOOBAR_BAZ -> "Foobar Baz"
  foo_barBaz -> "Foo Bar Baz"
  """
  def splitCamels(s):
    """ Convert "fooBar" to "foo bar" """
    return re.sub(r'[a-z][A-Z]',
                  lambda x: x.group(0)[0] + " " + x.group(0)[1].lower(),
                  s)

  return string.capwords(re.sub('_', ' ', splitCamels(s)).lower())


def get_state_link(request, option=None, val='', VALID_OPTIONS = ("state", "user", "text", "taskstate")):
  """
    constructs the query string for the state of the current query for the jobs page.
    pass in the request, and an optional option/value pair; these are used for creating
    links to turn on the filter, while preserving the other present settings.
  """
  states = []
  val = quote_plus(val)

  assert option is None or option in VALID_OPTIONS

  states = dict()
  for o in VALID_OPTIONS:
    if o in request.GET:
      states[o] = request.GET[o]
  if option is not None:
    states[option] = val

  return "&".join([ "%s=%s" % (key, quote_plus(value)) for key, value in states.iteritems() ])


## All Unused below

# DEAD?
def dock_jobs(request):
  username = request.user.username
  matching_jobs = get_job_count_by_state(request, username)
  return render("jobs_dock_info.mako", request, {
    'jobs': matching_jobs
  }, force_template=True)
register_status_bar_view(dock_jobs)


def get_tasktrackers(request):
  """
  Return a ThriftTaskTrackerStatusList object containing all task trackers
  """
  return [ Tracker(tracker) for tracker in request.jt.all_task_trackers().trackers]


def get_single_job(request, jobid):
  """
  Returns the job which matches jobid.
  """
  return Job.from_id(jt=request.jt, jobid=jobid)


def get_job_count_by_state(request, username):
  """
  Returns the number of comlpeted, running, and failed jobs for a user.
  """
  res = {
    'completed': 0,
    'running': 0,
    'failed': 0,
    'killed': 0,
    'all': 0
  }

  jobcounts = request.jt.get_job_count_by_user(username)
  res['completed'] = jobcounts.nSucceeded
  res['running'] = jobcounts.nPrep + jobcounts.nRunning
  res['failed'] = jobcounts.nFailed
  res['killed'] = jobcounts.nKilled
  res['all'] = res['completed'] + res['running'] + res['failed'] + res['killed']
  return res


def jobbrowser(request):
  """
  jobbrowser.jsp - a - like.
  """
  # TODO(bc): Is this view even reachable?
  def check_job_state(state):
    return lambda job: job.status == state

  status = request.jt.cluster_status()
  alljobs = [] #get_matching_jobs(request)
  runningjobs = filter(check_job_state('RUNNING'), alljobs)
  completedjobs = filter(check_job_state('COMPLETED'), alljobs)
  failedjobs = filter(check_job_state('FAILED'), alljobs)
  killedjobs = filter(check_job_state('KILLED'), alljobs)
  jobqueues = request.jt.queues()

  return render("jobbrowser.html", request, {
      "clusterstatus" : status,
      "queues" : jobqueues,
      "alljobs" : alljobs,
      "runningjobs" : runningjobs,
      "failedjobs" : failedjobs,
      "killedjobs" : killedjobs,
      "completedjobs" : completedjobs
  })<|MERGE_RESOLUTION|>--- conflicted
+++ resolved
@@ -358,13 +358,8 @@
           log_link = log_link.replace(attempt['nodeHttpAddress'], attempt['nodeId'])
       elif app['state'] == 'RUNNING':
         log_link = app['amContainerLogs']
-<<<<<<< HEAD
-    elif app['applicationType'] == 'Oozie Launcher':
-      log_link = app['amContainerLogs']
-=======
     elif app.get('amContainerLogs'):
       log_link = app.get('amContainerLogs')
->>>>>>> e3741841
   except (KeyError, RestException), e:
     raise KeyError(_("Cannot find job attempt '%(id)s'.") % {'id': job.jobId}, e)
   except Exception, e:
