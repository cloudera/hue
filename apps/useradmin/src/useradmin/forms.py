#!/usr/bin/env python
# Licensed to Cloudera, Inc. under one
# or more contributor license agreements.  See the NOTICE file
# distributed with this work for additional information
# regarding copyright ownership.  Cloudera, Inc. licenses this file
# to you under the Apache License, Version 2.0 (the
# "License"); you may not use this file except in compliance
# with the License.  You may obtain a copy of the License at
#
#     http://www.apache.org/licenses/LICENSE-2.0
#
# Unless required by applicable law or agreed to in writing, software
# distributed under the License is distributed on an "AS IS" BASIS,
# WITHOUT WARRANTIES OR CONDITIONS OF ANY KIND, either express or implied.
# See the License for the specific language governing permissions and
# limitations under the License.

from builtins import object
import logging
import re

import django.contrib.auth.forms
from django import forms
from django.forms import ValidationError
from django.forms.utils import ErrorList
from django.utils.translation import get_language, ugettext as _, ugettext_lazy as _t

from desktop import conf as desktop_conf
from desktop.conf import ENABLE_ORGANIZATIONS
from desktop.lib.django_util import get_username_re_rule, get_groupname_re_rule
from desktop.settings import LANGUAGES

from useradmin.hue_password_policy import hue_get_password_validators
from useradmin.models import GroupPermission, HuePermission, get_default_user_group, User, Group, default_organization, Organization


LOG = logging.getLogger(__name__)


def get_server_choices():
  if desktop_conf.LDAP.LDAP_SERVERS.get():
    return [(ldap_server_record_key, ldap_server_record_key) for ldap_server_record_key in desktop_conf.LDAP.LDAP_SERVERS.get()]
  else:
    return []

def validate_dn(dn):
  if not dn:
    raise ValidationError(_('Full Distinguished Name required.'))

def validate_username(username_pattern):
  validator = re.compile(r"^%s$" % get_username_re_rule())

  if not username_pattern:
    raise ValidationError(_('Username is required.'))
  if len(username_pattern) > 30:
    raise ValidationError(_('Username must be fewer than 30 characters.'))
  if not validator.match(username_pattern):
    raise ValidationError(_("Username must not contain whitespaces and ':'"))

def validate_groupname(groupname_pattern):
  validator = re.compile(r"^%s$" % get_groupname_re_rule())

  if not groupname_pattern:
    raise ValidationError(_('Group name required.'))
  if len(groupname_pattern) > 80:
    raise ValidationError(_('Group name must be 80 characters or fewer.'))
  if not validator.match(groupname_pattern):
    raise ValidationError(_("Group name can be any character as long as it's 80 characters or fewer."))

def validate_first_name(first_name):
  if first_name and len(first_name) > 30:
    raise ValidationError(_('first_name must be fewer than 30 characters.'))

def validate_last_name(last_name):
  if last_name and len(last_name) > 30:
    raise ValidationError(_('last_name must be fewer than 30 characters.'))


class UserChangeForm(django.contrib.auth.forms.UserChangeForm):
  """
  This is similar, but not quite the same as djagno.contrib.auth.forms.UserChangeForm
  and UserCreationForm.
  """

  GENERIC_VALIDATION_ERROR = _("Username or password is invalid.")

  username = forms.RegexField(
      label=_t("Username"),
      max_length=30,
      regex='^%s$' % (get_username_re_rule(),), # Could use UnicodeUsernameValidator()
      help_text = _t("Required. 30 characters or fewer. No whitespaces or colons."),
<<<<<<< HEAD
      error_messages = {'invalid': _t("Whitespaces and ':' not allowed") })
=======
      error_messages = {'invalid': _t("Whitespaces and ':' are not allowed") })
>>>>>>> 700265bf

  password1 = forms.CharField(
      label=_t("New Password"),
      widget=forms.
      PasswordInput,
      required=False,
      validators=hue_get_password_validators()
  )
  password2 = forms.CharField(
      label=_t("Password confirmation"),
      widget=forms.PasswordInput,
      required=False,
      validators=hue_get_password_validators()
  )
  password_old = forms.CharField(label=_t("Current password"), widget=forms.PasswordInput, required=False)
  ensure_home_directory = forms.BooleanField(
      label=_t("Create home directory"),
      help_text=_t("Create home directory if one doesn't already exist."),
      initial=True,
      required=False
  )
  language = forms.ChoiceField(
      label=_t("Language Preference"),
      choices=LANGUAGES,
      required=False
  )
  unlock_account = forms.BooleanField(
      label=_t("Unlock Account"),
      help_text=_t("Unlock user's account for login."),
      initial=False,
      required=False
  )

  class Meta(django.contrib.auth.forms.UserChangeForm.Meta):
    model =  User
    fields = ["username", "first_name", "last_name", "email", "ensure_home_directory"]

  def __init__(self, *args, **kwargs):
    super(UserChangeForm, self).__init__(*args, **kwargs)

    if self.instance.id and 'username' in self.fields:
      self.fields['username'].widget.attrs['readonly'] = True

    if 'desktop.auth.backend.LdapBackend' in desktop_conf.AUTH.BACKEND.get():
      self.fields['password1'].widget.attrs['readonly'] = True
      self.fields['password2'].widget.attrs['readonly'] = True
      self.fields['password_old'].widget.attrs['readonly'] = True
      self.fields['first_name'].widget.attrs['readonly'] = True
      self.fields['last_name'].widget.attrs['readonly'] = True
      self.fields['email'].widget.attrs['readonly'] = True
      if 'is_active' in self.fields:
        self.fields['is_active'].widget.attrs['readonly'] = True
      if 'is_superuser' in self.fields:
        self.fields['is_superuser'].widget.attrs['readonly'] = True
      if 'unlock_account' in self.fields:
        self.fields['unlock_account'].widget.attrs['readonly'] = True
      if 'groups' in self.fields:
        self.fields['groups'].widget.attrs['readonly'] = True

  def clean_username(self):
    username = self.cleaned_data["username"]
    if self.instance.username == username:
      return username
    try:
      User._default_manager.get(username=username)
    except User.DoesNotExist:
      return username
    raise forms.ValidationError(_("Username already exists."), code='duplicate_username')

  def clean_password(self):
    return self.cleaned_data["password"]

  def clean_password2(self):
    password1 = self.cleaned_data.get("password1", "")
    password2 = self.cleaned_data["password2"]
    if password1 != password2:
      raise forms.ValidationError(_t("Passwords do not match."))
    return password2

  def clean_password1(self):
    password = self.cleaned_data.get("password1", "")
    if self.instance.id is None and password == "":
      raise forms.ValidationError(_("You must specify a password when creating a new user."))
    return self.cleaned_data.get("password1", "")

  def clean_password_old(self):
    if self.instance.id is not None:
      password1 = self.cleaned_data.get("password1", "")
      password_old = self.cleaned_data.get("password_old", "")
      if password1 != '' and not self.instance.check_password(password_old):
        raise forms.ValidationError(self.GENERIC_VALIDATION_ERROR)
    return self.cleaned_data.get("password_old", "")

  def save(self, commit=True):
    """
    Update password if it's set.
    """
    user = super(UserChangeForm, self).save(commit=False)
    if self.cleaned_data["password1"]:
      user.set_password(self.cleaned_data["password1"])
    if commit:
      user.save()
      # groups must be saved after the user
      self.save_m2m()
    return user

if ENABLE_ORGANIZATIONS.get():
  class OrganizationUserChangeForm(UserChangeForm):
    username = None
    email = forms.CharField(
        label=_t("Email"),
        widget=forms.TextInput(attrs={'maxlength': 150, 'placeholder': _t("Email"), 'autocomplete': 'off', 'autofocus': 'autofocus'})
    )

    class Meta(django.contrib.auth.forms.UserChangeForm.Meta):
      model =  User
      fields = ["first_name", "last_name", "email", "ensure_home_directory"]
      if ENABLE_ORGANIZATIONS.get():
        fields.append('organization') # Because of import logic

    def __init__(self, *args, **kwargs):
      super(OrganizationUserChangeForm, self).__init__(*args, **kwargs)

      if self.instance.id:
        self.fields['email'].widget.attrs['readonly'] = True

      self.fields['organization'] = forms.ChoiceField(choices=((default_organization().id, default_organization()),), initial=default_organization())

    def clean_organization(self):
      try:
        return Organization.objects.get(id=int(self.cleaned_data.get('organization')))
      except:
        LOG.exception('The organization does not exist.')
        return None

  # Mixin __init__ method?
  class OrganizationSuperUserChangeForm(OrganizationUserChangeForm):
    class Meta(UserChangeForm.Meta):
      fields = ["email", "is_active"] + OrganizationUserChangeForm.Meta.fields + ["is_superuser", "unlock_account", "groups"]

    def __init__(self, *args, **kwargs):
      super(OrganizationSuperUserChangeForm, self).__init__(*args, **kwargs)
      if self.instance.id:
        # If the user exists already, we'll use its current group memberships
        self.initial['groups'] = set(self.instance.groups.all())
      else:
        # If this is a new user, suggest the default group
        default_group = get_default_user_group()
        if default_group is not None:
          self.initial['groups'] = set([default_group])
        else:
          self.initial['groups'] = []


if ENABLE_ORGANIZATIONS.get():
  class OrganizationUserChangeForm(UserChangeForm):
    username = None
    email = forms.CharField(
        label=_t("Email"),
        widget=forms.TextInput(attrs={'maxlength': 150, 'placeholder': _t("Email"), 'autocomplete': 'off', 'autofocus': 'autofocus'})
    )

    class Meta(django.contrib.auth.forms.UserChangeForm.Meta):
      model =  User
      fields = ["first_name", "last_name", "email", "ensure_home_directory"]
      if ENABLE_ORGANIZATIONS.get():
        fields.append('organization') # Because of import logic

    def __init__(self, *args, **kwargs):
      super(OrganizationUserChangeForm, self).__init__(*args, **kwargs)

      if self.instance.id:
        self.fields['email'].widget.attrs['readonly'] = True

      self.fields['organization'] = forms.ChoiceField(choices=((default_organization().id, default_organization()),), initial=default_organization())

    def clean_organization(self):
      try:
        return Organization.objects.get(id=int(self.cleaned_data.get('organization')))
      except:
        LOG.exception('The organization does not exist.')
        return None

  # Mixin __init__ method?
  class OrganizationSuperUserChangeForm(OrganizationUserChangeForm):
    class Meta(UserChangeForm.Meta):
      fields = ["email", "is_active"] + OrganizationUserChangeForm.Meta.fields + ["is_superuser", "unlock_account", "groups"]

    def __init__(self, *args, **kwargs):
      super(OrganizationSuperUserChangeForm, self).__init__(*args, **kwargs)
      if self.instance.id:
        # If the user exists already, we'll use its current group memberships
        self.initial['groups'] = set(self.instance.groups.all())
      else:
        # If this is a new user, suggest the default group
        default_group = get_default_user_group()
        if default_group is not None:
          self.initial['groups'] = set([default_group])
        else:
          self.initial['groups'] = []


class PasswordChangeForm(UserChangeForm):
  """
  This inherits from UserChangeForm to allow for forced password change on first login
  """
  class Meta(UserChangeForm.Meta):
    exclude = ('first_name', 'last_name', 'email')

  def __init__(self, *args, **kwargs):
    super(PasswordChangeForm, self).__init__(*args, **kwargs)
    self.fields.pop('ensure_home_directory')


class SuperUserChangeForm(UserChangeForm):
  class Meta(UserChangeForm.Meta):
    fields = ["username", "is_active"] + UserChangeForm.Meta.fields + ["is_superuser", "unlock_account", "groups"]

  def __init__(self, *args, **kwargs):
    super(SuperUserChangeForm, self).__init__(*args, **kwargs)
    if self.instance.id:
      # If the user exists already, we'll use its current group memberships
      self.initial['groups'] = set(self.instance.groups.all())
    else:
      # If his is a new user, suggest the default group
      default_group = get_default_user_group()
      if default_group is not None:
        self.initial['groups'] = set([default_group])
      else:
        self.initial['groups'] = []


class AddLdapUsersForm(forms.Form):
  username_pattern = forms.CharField(
      label=_t("Username"),
      help_text=_t("Required. 30 characters or fewer with username. 64 characters or fewer with DN. No whitespaces or colons."),
      error_messages={'invalid': _t("Whitespaces and ':' not allowed")}
  )
  dn = forms.BooleanField(
      label=_t("Distinguished name"),
      help_text=_t("Whether or not the user should be imported by distinguished name."),
      initial=False,
      required=False
  )
  ensure_home_directory = forms.BooleanField(
      label=_t("Create home directory"),
      help_text=_t("Create home directory for user if one doesn't already exist."),
      initial=True,
      required=False
  )

  def __init__(self, *args, **kwargs):
    super(AddLdapUsersForm, self).__init__(*args, **kwargs)
    if get_server_choices():
      self.fields['server'] = forms.ChoiceField(choices=get_server_choices(), required=True)

  def clean(self):
    cleaned_data = super(AddLdapUsersForm, self).clean()
    username_pattern = cleaned_data.get("username_pattern")
    dn = cleaned_data.get("dn")

    try:
      if dn:
        validate_dn(username_pattern)
      else:
        validate_username(username_pattern)
    except ValidationError as e:
      errors = self._errors.setdefault('username_pattern', ErrorList())
      errors.append(e.message)
      raise forms.ValidationError(e.message)

    return cleaned_data


class AddLdapGroupsForm(forms.Form):
  groupname_pattern = forms.CharField(
      label=_t("Name"),
      max_length=256,
      help_text=_t("Required. 256 characters or fewer."),
      error_messages={'invalid': _t("256 characters or fewer.")}
  )
  dn = forms.BooleanField(
      label=_t("Distinguished name"),
      help_text=_t("Whether or not the group should be imported by distinguished name."),
      initial=False,
      required=False
  )
  import_members = forms.BooleanField(
      label=_t('Import new members'),
      help_text=_t('Import unimported or new users from the group.'),
      initial=False,
      required=False
  )
  ensure_home_directories = forms.BooleanField(
      label=_t('Create home directories'),
      help_text=_t('Create home directories for every member imported, if members are being imported.'),
      initial=True,
      required=False
  )
  import_members_recursive = forms.BooleanField(
      label=_t('Import new members from all subgroups'),
      help_text=_t('Import unimported or new users from the all subgroups.'),
      initial=False,
      required=False
  )

  def __init__(self, *args, **kwargs):
    super(AddLdapGroupsForm, self).__init__(*args, **kwargs)
    if get_server_choices():
      self.fields['server'] = forms.ChoiceField(choices=get_server_choices(), required=True)

  def clean(self):
    cleaned_data = super(AddLdapGroupsForm, self).clean()
    groupname_pattern = cleaned_data.get("groupname_pattern")
    dn = cleaned_data.get("dn")

    try:
      if dn:
        validate_dn(groupname_pattern)
      else:
        validate_groupname(groupname_pattern)
    except ValidationError as e:
      errors = self._errors.setdefault('groupname_pattern', ErrorList())
      errors.append(e.message)
      raise forms.ValidationError(e.message)

    return cleaned_data


class GroupEditForm(forms.ModelForm):
  """
  Form to manipulate a group.  This manages the group name and its membership.
  """
  GROUPNAME = re.compile('^%s$' % get_groupname_re_rule())

  class Meta(object):
    model = Group
    fields = ["name"]
    if ENABLE_ORGANIZATIONS.get():
      fields.append("organization")

  def __init__(self, *args, **kwargs):
    super(GroupEditForm, self).__init__(*args, **kwargs)

    ordering_field = 'email' if ENABLE_ORGANIZATIONS.get() else 'username'

    if self.instance.id:
      self.fields['name'].widget.attrs['readonly'] = True
      initial_members = User.objects.filter(groups=self.instance).order_by(ordering_field)
      initial_perms = HuePermission.objects.filter(grouppermission__group=self.instance).order_by('app', 'description')
    else:
      initial_members = []
      initial_perms = []

    self.fields["members"] = _make_model_field(_("members"), initial_members, User.objects.order_by(ordering_field))
    self.fields["permissions"] = _make_model_field(_("permissions"), initial_perms, HuePermission.objects.order_by('app', 'description'))
    if 'organization' in self.fields:
      self.fields['organization'] = forms.ChoiceField(choices=((default_organization().id, default_organization()),), initial=default_organization())

  def _compute_diff(self, field_name):
    current = set(self.fields[field_name].initial_objs)
    updated = set(self.cleaned_data[field_name])
    delete = current.difference(updated)
    add = updated.difference(current)
    return delete, add

  def save(self):
    super(GroupEditForm, self).save()
    self._save_members()
    self._save_permissions()

  def clean_name(self):
    # Note that the superclass doesn't have a clean_name method.
    data = self.cleaned_data["name"]
    if not self.GROUPNAME.match(data):
      raise forms.ValidationError(_("Group name may only contain letters, numbers, hyphens or underscores."))
    return data

  def clean_organization(self):
    try:
      return Organization.objects.get(id=int(self.cleaned_data.get('organization')))
    except:
      LOG.exception('The organization does not exist.')
      return None

  def _save_members(self):
    delete_membership, add_membership = self._compute_diff("members")
    for user in delete_membership:
      user.groups.remove(self.instance)
      user.save()
    for user in add_membership:
      user.groups.add(self.instance)
      user.save()

  def _save_permissions(self):
    delete_permission, add_permission = self._compute_diff("permissions")
    for perm in delete_permission:
      GroupPermission.objects.get(group=self.instance, hue_permission=perm).delete()
    for perm in add_permission:
      GroupPermission.objects.create(group=self.instance, hue_permission=perm)


class PermissionsEditForm(forms.ModelForm):
  """
  Form to manage the set of groups that have a particular permission.
  """

  class Meta(object):
    model = Group
    fields = ()

  def __init__(self, *args, **kwargs):
    super(PermissionsEditForm, self).__init__(*args, **kwargs)

    if self.instance.id:
      initial_groups = Group.objects.filter(grouppermission__hue_permission=self.instance).order_by('name')
    else:
      initial_groups = []

    self.fields["groups"] = _make_model_field(_("groups"), initial_groups, Group.objects.order_by('name'))

  def _compute_diff(self, field_name):
    current = set(self.fields[field_name].initial_objs)
    updated = set(self.cleaned_data[field_name])
    delete = current.difference(updated)
    add = updated.difference(current)
    return delete, add

  def save(self):
    self._save_permissions()

  def _save_permissions(self):
    delete_group, add_group = self._compute_diff("groups")
    for group in delete_group:
      GroupPermission.objects.get(group=group, hue_permission=self.instance).delete()
    for group in add_group:
      GroupPermission.objects.create(group=group, hue_permission=self.instance)


def _make_model_field(label, initial, choices, multi=True):
  """ Creates multiple choice field with given query object as choices. """
  if multi:
    field = forms.models.ModelMultipleChoiceField(choices, required=False)
    field.initial_objs = initial
    field.initial = [ obj.pk for obj in initial ]
    field.label = label
  else:
    field = forms.models.ModelChoiceField(choices, required=False)
    field.initial_obj = initial
    if initial:
      field.initial = initial.pk
  return field


class SyncLdapUsersGroupsForm(forms.Form):
  ensure_home_directory = forms.BooleanField(
      label=_t("Create Home Directories"),
      help_text=_t("Create home directory for every user, if one doesn't already exist."),
      initial=True,
      required=False
  )

  def __init__(self, *args, **kwargs):
    super(SyncLdapUsersGroupsForm, self).__init__(*args, **kwargs)
    if get_server_choices():
      self.fields['server'] = forms.ChoiceField(choices=get_server_choices(), required=True)<|MERGE_RESOLUTION|>--- conflicted
+++ resolved
@@ -89,11 +89,7 @@
       max_length=30,
       regex='^%s$' % (get_username_re_rule(),), # Could use UnicodeUsernameValidator()
       help_text = _t("Required. 30 characters or fewer. No whitespaces or colons."),
-<<<<<<< HEAD
       error_messages = {'invalid': _t("Whitespaces and ':' not allowed") })
-=======
-      error_messages = {'invalid': _t("Whitespaces and ':' are not allowed") })
->>>>>>> 700265bf
 
   password1 = forms.CharField(
       label=_t("New Password"),
