--- conflicted
+++ resolved
@@ -572,12 +572,6 @@
         reset()
 
   def test_user_admin_with_latin1_char(self):
-    # TODO: check how to fix Illegal mix of collations (latin1_swedish_ci,IMPLICIT) and (utf8_general_ci,COERCIBLE)
-<<<<<<< HEAD
-    # raise SkipTest
-=======
-    raise SkipTest
->>>>>>> 436a31ec
     FUNNY_NAME = 'أحمد@cloudera.com'
     FUNNY_NAME_QUOTED = urllib.quote(FUNNY_NAME)
 
