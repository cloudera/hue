#!/usr/bin/env python
# Licensed to Cloudera, Inc. under one
# or more contributor license agreements.  See the NOTICE file
# distributed with this work for additional information
# regarding copyright ownership.  Cloudera, Inc. licenses this file
# to you under the Apache License, Version 2.0 (the
# "License"); you may not use this file except in compliance
# with the License.  You may obtain a copy of the License at
#
#     http://www.apache.org/licenses/LICENSE-2.0
#
# Unless required by applicable law or agreed to in writing, software
# distributed under the License is distributed on an "AS IS" BASIS,
# WITHOUT WARRANTIES OR CONDITIONS OF ANY KIND, either express or implied.
# See the License for the specific language governing permissions and
# limitations under the License.

import json
import logging

from django.urls import reverse
from django.forms.formsets import formset_factory
from django.shortcuts import redirect
from django.utils.translation import ugettext as _

from desktop.conf import USE_NEW_EDITOR, IS_MULTICLUSTER_ONLY, has_multi_cluster
from desktop.lib import django_mako
from desktop.lib.django_util import JsonResponse, render
from desktop.lib.exceptions_renderable import PopupException
from desktop.lib.i18n import smart_str, force_unicode
from desktop.lib.rest.http_client import RestException
from desktop.lib.json_utils import JSONEncoderForHTML
from desktop.models import Document, Document2

from liboozie.credentials import Credentials
from liboozie.oozie_api import get_oozie
from liboozie.submission2 import Submission
from metadata.conf import DEFAULT_PUBLIC_KEY
from notebook.connectors.base import Notebook

from oozie.decorators import check_document_access_permission, check_document_modify_permission,\
  check_editor_access_permission
from oozie.forms import ParameterForm
from oozie.models import Workflow as OldWorklow, Coordinator as OldCoordinator, Bundle as OldBundle, Job
from oozie.models2 import Node, Workflow, Coordinator, Bundle, NODES, WORKFLOW_NODE_PROPERTIES, import_workflow_from_hue_3_7,\
    find_dollar_variables, find_dollar_braced_variables, WorkflowBuilder,\
  _import_workspace, _save_workflow
from oozie.utils import convert_to_server_timezone
from oozie.views.editor import edit_workflow as old_edit_workflow, edit_coordinator as old_edit_coordinator, edit_bundle as old_edit_bundle
from notebook.connectors.dataeng import DataEngApi


LOG = logging.getLogger(__name__)


@check_editor_access_permission
def list_editor_workflows(request):
  if USE_NEW_EDITOR.get():
    docs = Document2.objects.documents(user=request.user).search_documents(types=['oozie-workflow2'])
    workflows = [doc.to_dict() for doc in docs]
  else:
    workflows = [d.content_object.to_dict() for d in Document.objects.get_docs(request.user, Document2, extra='workflow2')]

  workflows_v1 = [job.doc.get().to_dict() for job in Document.objects.available(OldWorklow, request.user) if job.managed]
  if workflows_v1:
    workflows.extend(workflows_v1)

  return render('editor2/list_editor_workflows.mako', request, {
    'workflows_json': json.dumps(workflows, cls=JSONEncoderForHTML),
  })


@check_editor_access_permission
def open_old_workflow(request):
  doc_id = request.GET.get('workflow')
  workflow = Document.objects.get(id=doc_id).content_object.get_full_node()

  try:
    _workflow = import_workflow_from_hue_3_7(workflow)
    return _edit_workflow(request, None, _workflow)
  except Exception, e:
    LOG.warn('Could not open old worklow: %s' % smart_str(e))
    return old_edit_workflow(request, workflow=workflow.id)


@check_editor_access_permission
@check_document_access_permission()
def edit_workflow(request):
  workflow_id = request.GET.get('workflow')

  wid = {}
  if workflow_id.isdigit():
    wid['id'] = workflow_id
  else:
    wid['uuid'] = workflow_id
  doc = Document2.objects.get(type='oozie-workflow2', **wid)
  workflow = Workflow(document=doc)

  return _edit_workflow(request, doc, workflow)


def _edit_workflow(request, doc, workflow):
  workflow_data = workflow.get_data()

  api = get_oozie(request.user)
  credentials = Credentials()

  try:
    credentials.fetch(api)
  except Exception, e:
    LOG.error(smart_str(e))

  can_edit_json = doc is None or (doc.can_write(request.user) if USE_NEW_EDITOR.get() else doc.doc.get().is_editable(request.user))

  return render('editor2/workflow_editor.mako', request, {
      'layout_json': json.dumps(workflow_data['layout'], cls=JSONEncoderForHTML),
      'workflow_json': json.dumps(workflow_data['workflow'], cls=JSONEncoderForHTML),
      'credentials_json': json.dumps(credentials.credentials.keys(), cls=JSONEncoderForHTML),
      'workflow_properties_json': json.dumps(WORKFLOW_NODE_PROPERTIES, cls=JSONEncoderForHTML),
      'doc_uuid': doc.uuid if doc else '',
      'subworkflows_json': json.dumps(_get_workflows(request.user), cls=JSONEncoderForHTML),
      'can_edit_json': json.dumps(can_edit_json),
      'is_embeddable': request.GET.get('is_embeddable', False),
  })


@check_editor_access_permission
def new_workflow(request):
  doc = None
  workflow = Workflow(user=request.user)
  workflow.set_workspace(request.user)
  workflow.check_workspace(request.fs, request.user)

  return _edit_workflow(request, doc, workflow)


@check_editor_access_permission
def delete_job(request):
  if request.method != 'POST':
    raise PopupException(_('A POST request is required.'))

  jobs = json.loads(request.POST.get('selection'))

  for job in jobs:
    if job.get('uuid'):
      doc2 = Document2.objects.get(id=job['id'])
      if USE_NEW_EDITOR.get():
        doc2 = Document2.objects.get(id=job['id'])
        doc2.can_write_or_exception(request.user)
        doc2.trash()
      else:
        doc = doc2.doc.get()
        doc.can_write_or_exception(request.user)
        doc.delete()
        doc2.delete()
    else: # Old version
      job = Job.objects.can_read_or_exception(request, job['object_id'])
      Job.objects.can_edit_or_exception(request, job)
      OldWorklow.objects.destroy(job, request.fs)

  response = {}
  request.info(_('Document deleted.') if len(jobs) > 1 else _('Document deleted.'))

  return JsonResponse(response)


@check_editor_access_permission
@check_document_access_permission()
def copy_workflow(request):
  if request.method != 'POST':
    raise PopupException(_('A POST request is required.'))

  jobs = json.loads(request.POST.get('selection'))

  for job in jobs:
    doc2 = Document2.objects.get(type='oozie-workflow2', id=job['id'])
    doc = doc2.doc.get()

    name = doc2.name + '-copy'
    doc2 = doc2.copy(name=name, owner=request.user)

    doc.copy(content_object=doc2, name=name, owner=request.user)

    workflow = Workflow(document=doc2)
    workflow.update_name(name)

    _import_workspace(request.fs, request.user, workflow)

    doc2.update_data({'workflow': workflow.get_data()['workflow']})
    doc2.save()

  response = {}
  request.info(_('Workflows copied.') if len(jobs) > 1 else _('Workflow copied.'))

  return JsonResponse(response)


@check_editor_access_permission
@check_document_modify_permission()
def save_workflow(request):
  response = {'status': -1}

  workflow = json.loads(request.POST.get('workflow', '{}'))
  layout = json.loads(request.POST.get('layout', '{}'))

  is_imported = workflow['properties'].get('imported')

  workflow_doc = _save_workflow(workflow, layout, request.user, fs=request.fs)

  # For old workflow import
  if is_imported:
    response['url'] = reverse('oozie:edit_workflow') + '?workflow=' + str(workflow_doc.id)

  response['status'] = 0
  response['id'] = workflow_doc.id
  response['doc_uuid'] = workflow_doc.uuid
  response['message'] = _('Page saved !')

  return JsonResponse(response)


@check_editor_access_permission
def new_node(request):
  response = {'status': -1}

  node = json.loads(request.POST.get('node', '{}'))

  properties = NODES[node['widgetType']].get_mandatory_fields()
  workflows = []

  if node['widgetType'] == 'subworkflow-widget':
    workflows = _get_workflows(request.user)

  response['status'] = 0
  response['properties'] = properties
  response['workflows'] = workflows

  return JsonResponse(response)


def _get_workflows(user):
  if USE_NEW_EDITOR.get():
    workflows = [{
          'name': workflow.name,
          'owner': workflow.owner.username,
          'value': workflow.uuid,
          'id': workflow.id
        } for workflow in [doc for doc in Document2.objects.documents(user).search_documents(types=['oozie-workflow2']).order_by('-id')]
      ]
  else:
    workflows = [{
          'name': workflow.name,
          'owner': workflow.owner.username,
          'value': workflow.uuid,
          'id': workflow.id
        } for workflow in [d.content_object for d in Document.objects.get_docs(user, Document2, extra='workflow2').order_by('-id')]
    ]
  return workflows

@check_editor_access_permission
def add_node(request):
  response = {'status': -1}

  node = json.loads(request.POST.get('node', '{}'))
  properties = json.loads(request.POST.get('properties', '{}'))
  copied_properties = json.loads(request.POST.get('copiedProperties', '{}'))

  _properties = dict(NODES[node['widgetType']].get_fields())
  _properties.update(dict([(_property['name'], _property['value']) for _property in properties]))

  if node['widgetType'] == 'spark-widget':
    _properties['files'] = [{'value': _properties['files']}]

  if copied_properties:
    _properties.update(copied_properties)

  response['status'] = 0
  response['properties'] = _properties
  response['name'] = '%s-%s' % (node['widgetType'].split('-')[0], node['id'][:4])

  return JsonResponse(response)


@check_editor_access_permission
def action_parameters(request):
  response = {'status': -1}
  parameters = set()

  try:
    node_data = json.loads(request.POST.get('node', '{}'))

    parameters = parameters.union(set(Node(node_data).find_parameters()))

    script_path = node_data.get('properties', {}).get('script_path', {})
    if script_path:
      script_path = script_path.replace('hdfs://', '')

      if request.fs.do_as_user(request.user, request.fs.exists, script_path):
        data = request.fs.do_as_user(request.user, request.fs.read, script_path, 0, 16 * 1024 ** 2)

        if node_data['type'] in ('hive', 'hive2'):
          parameters = parameters.union(set(find_dollar_braced_variables(data)))
        elif node_data['type'] == 'pig':
          parameters = parameters.union(set(find_dollar_variables(data)))
    elif node_data['type'] == 'hive-document':
      notebook = Notebook(document=Document2.objects.get_by_uuid(user=request.user, uuid=node_data['properties']['uuid']))
      parameters = parameters.union(set(find_dollar_braced_variables(notebook.get_str())))
    elif node_data['type'] == 'sqoop-document':
      notebook = Notebook(document=Document2.objects.get_by_uuid(user=request.user, uuid=node_data['properties']['uuid']))
      parameters = parameters.union(set(find_dollar_braced_variables(notebook.get_str())))
    elif node_data['type'] == 'spark-document':
      notebook = Notebook(document=Document2.objects.get_by_uuid(user=request.user, uuid=node_data['properties']['uuid']))
      for arg in notebook.get_data()['snippets'][0]['properties']['spark_arguments']:
        parameters = parameters.union(set(find_dollar_braced_variables(arg)))

    response['status'] = 0
    response['parameters'] = list(parameters)
  except Exception, e:
    response['message'] = str(e)

  return JsonResponse(response)


@check_editor_access_permission
@check_document_access_permission()
def workflow_parameters(request):
  response = {'status': -1}

  try:
    workflow_doc = Document2.objects.get(uuid=request.GET.get('uuid') or request.GET.get('document'))

    if workflow_doc.type == 'oozie-workflow2':
      workflow = Workflow(document=workflow_doc, user=request.user)
    else:
      wf_doc = WorkflowBuilder().create_workflow(document=workflow_doc, user=request.user, managed=True)
      workflow = Workflow(data=wf_doc.data)
      wf_doc.delete()

    response['status'] = 0
    response['parameters'] = workflow.find_all_parameters(with_lib_path=False)
  except Exception, e:
    response['message'] = str(e)

  return JsonResponse(response)


@check_editor_access_permission
def gen_xml_workflow(request):
  response = {'status': -1}

  try:
    workflow_json = json.loads(request.POST.get('workflow', '{}'))

    workflow = Workflow(workflow=workflow_json, user=request.user)

    response['status'] = 0
    response['xml'] = workflow.to_xml()
  except Exception, e:
    response['message'] = str(e)

  return JsonResponse(response)


@check_editor_access_permission
@check_document_access_permission()
def submit_workflow(request, doc_id):
  workflow = Workflow(document=Document2.objects.get(id=doc_id), user=request.user)

  return _submit_workflow_helper(request, workflow, submit_action=reverse('oozie:editor_submit_workflow', kwargs={'doc_id': workflow.id}))


@check_editor_access_permission
@check_document_access_permission()
def submit_single_action(request, doc_id, node_id):
  parent_doc = Document2.objects.get(id=doc_id)
  parent_wf = Workflow(document=parent_doc)
  workflow_data = parent_wf.create_single_action_workflow_data(node_id)
  _data = json.loads(workflow_data)

  # Create separate wf object for the submit node with new deployment_dir
  workflow = Workflow(data=workflow_data)
  workflow.set_workspace(request.user)

  workflow.check_workspace(request.fs, request.user)

  # The imported wf deployment directory might not neccessarily exist on first submission
  if not request.fs.exists(parent_wf.deployment_dir):
    request.fs.do_as_user(request.user.username, request.fs.mkdir, parent_wf.deployment_dir)
  workflow.import_workspace(request.fs, parent_wf.deployment_dir, request.user)
  workflow.document = parent_doc

  return _submit_workflow_helper(request, workflow, submit_action=reverse('oozie:submit_single_action', kwargs={'doc_id': doc_id, 'node_id': node_id}))


def _submit_workflow_helper(request, workflow, submit_action):
  ParametersFormSet = formset_factory(ParameterForm, extra=0)

  if request.method == 'POST':
    cluster = json.loads(request.POST.get('cluster', '{}'))
    params_form = ParametersFormSet(request.POST)

    if params_form.is_valid():
      mapping = dict([(param['name'], param['value']) for param in params_form.cleaned_data])
      mapping['dryrun'] = request.POST.get('dryrun_checkbox') == 'on'
      mapping['send_email'] = request.POST.get('email_checkbox') == 'on'
      if '/submit_single_action/' in submit_action:
        mapping['submit_single_action'] = True

<<<<<<< HEAD
      if cluster.get('type') == 'altus-de':
        notebook = {}
        snippet = {'statement': 'SELECT 1'}
        handle = DataEngApi(user=request.user, request=request, cluster_name=cluster.get('name')).execute(notebook, snippet)
        return JsonResponse({'status': 0, 'job_id': handle.get('id'), 'type': 'workflow'}, safe=False)
=======
      if 'altus' in cluster.get('type', ''):
        mapping['cluster'] = cluster.get('id')
>>>>>>> 2050268a

      try:
        job_id = _submit_workflow(request.user, request.fs, request.jt, workflow, mapping)
      except Exception, e:
        raise PopupException(_('Workflow submission failed'), detail=smart_str(e), error_code=200)
      jsonify = request.POST.get('format') == 'json'
      if jsonify:
        return JsonResponse({'status': 0, 'job_id': job_id, 'type': 'workflow'}, safe=False)
      else:
        request.info(_('Workflow submitted'))
        return redirect(reverse('oozie:list_oozie_workflow', kwargs={'job_id': job_id}))
    else:
      request.error(_('Invalid submission form: %s' % params_form.errors))
  else:
    cluster_json = request.GET.get('cluster', '{}')
    parameters = workflow and workflow.find_all_parameters() or []
    initial_params = ParameterForm.get_initial_params(dict([(param['name'], param['value']) for param in parameters]))
    params_form = ParametersFormSet(initial=initial_params)


    popup = render('editor2/submit_job_popup.mako', request, {
                     'params_form': params_form,
                     'name': workflow.name,
                     'action': submit_action,
                     'show_dryrun': True,
                     'email_id': request.user.email,
                     'is_oozie_mail_enabled': _is_oozie_mail_enabled(request.user),
                     'return_json': request.GET.get('format') == 'json',
                     'cluster_json': cluster_json
                   }, force_template=True).content
    return JsonResponse(popup, safe=False)


def _is_oozie_mail_enabled(user):
  api = get_oozie(user)
  oozie_conf = api.get_configuration()
  return oozie_conf.get('oozie.email.smtp.host') != 'localhost'


def _submit_workflow(user, fs, jt, workflow, mapping):
  try:
    submission = Submission(user, workflow, fs, jt, mapping)
    job_id = submission.run()

    workflow.document.add_to_history(submission.user, {'properties': submission.properties, 'oozie_id': submission.oozie_id})

    return job_id
  except RestException, ex:
    detail = ex._headers.get('oozie-error-message', ex)
    if 'Max retries exceeded with url' in str(detail):
      detail = '%s: %s' % (_('The Oozie server is not running'), detail)
    LOG.exception('Error submitting workflow: %s' % smart_str(detail))
    raise PopupException(_("Error submitting workflow %s: %s") % (workflow, detail))


@check_editor_access_permission
def list_editor_coordinators(request):
  if USE_NEW_EDITOR.get():
    docs = Document2.objects.documents(user=request.user).search_documents(types=['oozie-coordinator2'])
    coordinators = [doc.to_dict() for doc in docs]
  else:
    coordinators = [d.content_object.to_dict() for d in Document.objects.get_docs(request.user, Document2, extra='coordinator2')]

  coordinators_v1 = [job.doc.get().to_dict() for job in Document.objects.available(OldCoordinator, request.user)]
  if coordinators_v1:
    coordinators.extend(coordinators_v1)

  return render('editor2/list_editor_coordinators.mako', request, {
    'coordinators_json': json.dumps(coordinators, cls=JSONEncoderForHTML),
  })


@check_editor_access_permission
@check_document_access_permission()
def edit_coordinator(request):
  coordinator_id = request.GET.get('coordinator', request.GET.get('uuid'))
  doc = None
  workflow_uuid = None

  if coordinator_id:
    cid = {}
    if coordinator_id.isdigit():
      cid['id'] = coordinator_id
    else:
      cid['uuid'] = coordinator_id
    doc = Document2.objects.get(**cid)
    coordinator = Coordinator(document=doc)
  else:
    coordinator = Coordinator()
    coordinator.set_workspace(request.user)

  if request.GET.get('workflow'):
    workflow_uuid = request.GET.get('workflow')

  if workflow_uuid:
    coordinator.data['properties']['workflow'] = workflow_uuid

  api = get_oozie(request.user)
  credentials = Credentials()

  try:
    credentials.fetch(api)
  except Exception, e:
    LOG.error(smart_str(e))

  if USE_NEW_EDITOR.get():
    scheduled_uuid = coordinator.data['properties']['workflow'] or coordinator.data['properties']['document']
    if scheduled_uuid:
      try:
        document = Document2.objects.get(uuid=scheduled_uuid)
      except Document2.DoesNotExist as e:
        document = None
        coordinator.data['properties']['workflow'] = ''
        LOG.warn("Workflow with uuid %s doesn't exist: %s" % (scheduled_uuid, e))

      if document and document.is_trashed:
        raise PopupException(_('Your workflow %s has been trashed!') % (document.name if document.name else ''))

      if document and not document.can_read(request.user):
        raise PopupException(_('You don\'t have access to the workflow or document of this coordinator.'))
  else:
    workflows = [dict([('uuid', d.content_object.uuid), ('name', d.content_object.name)])
                      for d in Document.objects.available_docs(Document2, request.user).filter(extra='workflow2')]

    if coordinator_id and not filter(lambda a: a['uuid'] == coordinator.data['properties']['workflow'], workflows):
      raise PopupException(_('You don\'t have access to the workflow of this coordinator.'))

  if USE_NEW_EDITOR.get(): # In Hue 4, merge with above
    workflows = [dict([('uuid', d.uuid), ('name', d.name)])
                      for d in Document2.objects.documents(request.user, include_managed=False).search_documents(types=['oozie-workflow2'])]

  can_edit = doc is None or (doc.can_write(request.user) if USE_NEW_EDITOR.get() else doc.doc.get().is_editable(request.user))
  if request.GET.get('format') == 'json': # For Editor
    return JsonResponse({
      'coordinator': coordinator.get_data_for_json(),
      'credentials': credentials.credentials.keys(),
      'workflows': workflows,
      'doc_uuid': doc.uuid if doc else '',
      'is_embeddable': request.GET.get('is_embeddable', False),
      'can_edit': can_edit,
      'layout': django_mako.render_to_string('editor2/common_scheduler.mako', {'coordinator_json': coordinator.to_json_for_html()})
    })
  else:
    return render('editor2/coordinator_editor.mako', request, {
      'coordinator_json': coordinator.to_json_for_html(),
      'credentials_json': json.dumps(credentials.credentials.keys(), cls=JSONEncoderForHTML),
      'workflows_json': json.dumps(workflows, cls=JSONEncoderForHTML),
      'doc_uuid': doc.uuid if doc else '',
      'is_embeddable': request.GET.get('is_embeddable', False),
      'can_edit_json': json.dumps(can_edit)
  })


@check_editor_access_permission
def new_coordinator(request):
  return edit_coordinator(request)


@check_editor_access_permission
def open_old_coordinator(request):
  doc_id = request.GET.get('coordinator')
  coordinator_id = Document.objects.get(id=doc_id).object_id

  return old_edit_coordinator(request, coordinator=coordinator_id)


@check_editor_access_permission
@check_document_access_permission()
def copy_coordinator(request):
  if request.method != 'POST':
    raise PopupException(_('A POST request is required.'))

  jobs = json.loads(request.POST.get('selection'))

  for job in jobs:
    doc2 = Document2.objects.get(type='oozie-coordinator2', id=job['id'])
    doc = doc2.doc.get()

    name = doc2.name + '-copy'
    doc2 = doc2.copy(name=name, owner=request.user)

    doc.copy(content_object=doc2, name=name, owner=request.user)

    coord = Coordinator(document=doc2)
    coordinator_data = coord.get_data_for_json()
    coordinator_data['name'] = name

    _import_workspace(request.fs, request.user, coord)
    doc2.update_data(coordinator_data)
    doc2.save()

  response = {}
  request.info(_('Coordinator copied.') if len(jobs) > 1 else _('Coordinator copied.'))

  return JsonResponse(response)


@check_editor_access_permission
@check_document_modify_permission()
def save_coordinator(request):
  response = {'status': -1}

  coordinator_data = json.loads(request.POST.get('coordinator', '{}'))

  if coordinator_data.get('id'):
    coordinator_doc = Document2.objects.get(id=coordinator_data['id'])
  else:
    coordinator_doc = Document2.objects.create(
        name=coordinator_data['name'],
        uuid=coordinator_data['uuid'],
        type='oozie-coordinator2',
        owner=request.user,
        is_managed=coordinator_data.get('isManaged')
    )
    Document.objects.link(coordinator_doc, owner=coordinator_doc.owner, name=coordinator_doc.name, description=coordinator_doc.description, extra='coordinator2')

  scheduled_id = coordinator_data['properties']['workflow'] or coordinator_data['properties']['document']
  if scheduled_id:
    scheduled_doc = Document2.objects.get(uuid=scheduled_id)
    scheduled_doc.can_read_or_exception(request.user)
    coordinator_doc.dependencies = [scheduled_doc]

  coordinator_doc1 = coordinator_doc.doc.get()
  coordinator_doc.update_data(coordinator_data)
  coordinator_doc.name = coordinator_doc1.name = coordinator_data['name']
  coordinator_doc.description = coordinator_doc1.description = coordinator_data['properties']['description']
  coordinator_doc.save()
  coordinator_doc1.save()

  response['status'] = 0
  response['id'] = coordinator_doc.id
  response['uuid'] = coordinator_doc.uuid
  response['message'] = _('Saved!') if coordinator_data.get('id') else _('Updated!')

  return JsonResponse(response)


@check_editor_access_permission
def gen_xml_coordinator(request):
  response = {'status': -1}

  coordinator_dict = json.loads(request.POST.get('coordinator', '{}'))

  coordinator = Coordinator(data=coordinator_dict)

  response['status'] = 0
  response['xml'] = coordinator.to_xml()

  return JsonResponse(response)


@check_editor_access_permission
@check_document_access_permission()
def coordinator_parameters(request):
  response = {'status': -1}

  try:
    coordinator = Coordinator(document=Document2.objects.get(type='oozie-coordinator2', uuid=request.GET.get('uuid')))

    response['status'] = 0
    response['parameters'] = coordinator.find_all_parameters(with_lib_path=False)
  except Exception, e:
    response['message'] = str(e)

  return JsonResponse(response)


@check_editor_access_permission
@check_document_access_permission()
def submit_coordinator(request, doc_id):
  if doc_id.isdigit():
    coordinator = Coordinator(document=Document2.objects.get(id=doc_id))
  else:
    coordinator = Coordinator(document=Document2.objects.get_by_uuid(user=request.user, uuid=doc_id))

  ParametersFormSet = formset_factory(ParameterForm, extra=0)

  if request.method == 'POST':
    params_form = ParametersFormSet(request.POST)

    if params_form.is_valid():
      mapping = dict([(param['name'], param['value']) for param in params_form.cleaned_data])
      mapping['dryrun'] = request.POST.get('dryrun_checkbox') == 'on'
      jsonify = request.POST.get('format') == 'json'
      try:
        job_id = _submit_coordinator(request, coordinator, mapping)
      except Exception, e:
        message = force_unicode(str(e))
        return JsonResponse({'status': -1, 'message': message}, safe=False)
      if jsonify:
        return JsonResponse({'status': 0, 'job_id': job_id, 'type': 'schedule'}, safe=False)
      else:
        request.info(_('Coordinator submitted.'))
        return redirect(reverse('oozie:list_oozie_coordinator', kwargs={'job_id': job_id}))
    else:
      request.error(_('Invalid submission form: %s' % params_form.errors))
  else:
    parameters = coordinator.find_all_parameters()
    initial_params = ParameterForm.get_initial_params(dict([(param['name'], param['value']) for param in parameters]))
    params_form = ParametersFormSet(initial=initial_params)

  popup = render('editor2/submit_job_popup.mako', request, {
                 'params_form': params_form,
                 'name': coordinator.name,
                 'action': reverse('oozie:editor_submit_coordinator',  kwargs={'doc_id': coordinator.id}),
                 'show_dryrun': True,
                 'return_json': request.GET.get('format') == 'json'
                }, force_template=True).content
  return JsonResponse(popup, safe=False)


def _submit_coordinator(request, coordinator, mapping):
  try:
    wf = coordinator.workflow
    if IS_MULTICLUSTER_ONLY.get() and has_multi_cluster():
      mapping['auto-cluster'] = {
        u'additionalClusterResourceTags': [],
        u'automaticTerminationCondition': u'EMPTY_JOB_QUEUE', #'u'NONE',
        u'cdhVersion': u'CDH514',
        u'clouderaManagerPassword': u'guest',
        u'clouderaManagerUsername': u'guest',
        u'clusterName': u'analytics4', # Add time variable
        u'computeWorkersConfiguration': {
          u'bidUSDPerHr': 0,
          u'groupSize': 0,
          u'useSpot': False
        },
        u'environmentName': u'crn:altus:environments:us-west-1:12a0079b-1591-4ca0-b721-a446bda74e67:environment:analytics/236ebdda-18bd-428a-9d2b-cd6973d42946',
        u'instanceBootstrapScript': u'',
        u'instanceType': u'm4.xlarge',
        u'jobSubmissionGroupName': u'',
        u'jobs': [{
            u'failureAction': u'INTERRUPT_JOB_QUEUE',
            u'name': u'a87e20d7-5c0d-49ee-ab37-625fa2803d51',
            u'sparkJob': {
              u'applicationArguments': ['5'],
              u'jars': [u's3a://datawarehouse-customer360/ETL/spark-examples.jar'],
              u'mainClass': u'org.apache.spark.examples.SparkPi'
            }
          },
  #         {
  #           u'failureAction': u'INTERRUPT_JOB_QUEUE',
  #           u'name': u'a87e20d7-5c0d-49ee-ab37-625fa2803d51',
  #           u'sparkJob': {
  #             u'applicationArguments': ['10'],
  #             u'jars': [u's3a://datawarehouse-customer360/ETL/spark-examples.jar'],
  #             u'mainClass': u'org.apache.spark.examples.SparkPi'
  #           }
  #         },
  #         {
  #           u'failureAction': u'INTERRUPT_JOB_QUEUE',
  #           u'name': u'a87e20d7-5c0d-49ee-ab37-625fa2803d51',
  #           u'sparkJob': {
  #             u'applicationArguments': [u'filesystems3.conf'],
  #             u'jars': [u's3a://datawarehouse-customer360/ETL/envelope-0.6.0-SNAPSHOT-c6.jar'],
  #             u'mainClass': u'com.cloudera.labs.envelope.EnvelopeMain',
  #             u'sparkArguments': u'--archives=s3a://datawarehouse-customer360/ETL/filesystems3.conf'
  #           }
  #         }
        ],
        u'namespaceName': u'crn:altus:sdx:us-west-1:12a0079b-1591-4ca0-b721-a446bda74e67:namespace:analytics/7ea35fe5-dbc9-4b17-92b1-97a1ab32e410',
        u'publicKey': DEFAULT_PUBLIC_KEY.get(),
        u'serviceType': u'SPARK',
        u'workersConfiguration': {},
        u'workersGroupSize': u'3'
      }
    wf_dir = Submission(request.user, wf, request.fs, request.jt, mapping, local_tz=coordinator.data['properties']['timezone']).deploy()

    properties = {'wf_application_path': request.fs.get_hdfs_path(wf_dir)}
    properties.update(mapping)

    submission = Submission(request.user, coordinator, request.fs, request.jt, properties=properties)
    job_id = submission.run()

    return job_id
  except RestException, ex:
    LOG.exception('Error submitting coordinator')
    raise PopupException(_("Error submitting coordinator %s") % (coordinator,), detail=ex._headers.get('oozie-error-message', ex), error_code=200)


@check_editor_access_permission
def list_editor_bundles(request):
  if USE_NEW_EDITOR.get():
    docs = Document2.objects.documents(request.user).search_documents(types=['oozie-bundle2'])
    bundles = [doc.to_dict() for doc in docs]
  else:
    bundles = [d.content_object.to_dict() for d in Document.objects.get_docs(request.user, Document2, extra='bundle2')]

  bundles_v1 = [job.doc.get().to_dict() for job in Document.objects.available(OldBundle, request.user)]
  if bundles_v1:
    bundles.extend(bundles_v1)

  return render('editor2/list_editor_bundles.mako', request, {
    'bundles_json': json.dumps(bundles, cls=JSONEncoderForHTML),
  })


@check_editor_access_permission
@check_document_access_permission()
def edit_bundle(request):
  bundle_id = request.GET.get('bundle')
  doc = None

  if bundle_id:
    doc = Document2.objects.get(id=bundle_id)
    bundle = Bundle(document=doc)
  else:
    bundle = Bundle()
    bundle.set_workspace(request.user)

  if USE_NEW_EDITOR.get():
    coordinators = [dict([('id', d.id), ('uuid', d.uuid), ('name', d.name)])
                      for d in Document2.objects.documents(request.user).search_documents(types=['oozie-coordinator2'])]
  else:
    coordinators = [dict([('id', d.content_object.id), ('uuid', d.content_object.uuid), ('name', d.content_object.name)])
                      for d in Document.objects.get_docs(request.user, Document2, extra='coordinator2')]

  can_edit_json = doc is None or (doc.can_write(request.user) if USE_NEW_EDITOR.get() else doc.doc.get().is_editable(request.user))
  return render('editor2/bundle_editor.mako', request, {
      'bundle_json': bundle.to_json_for_html(),
      'coordinators_json': json.dumps(coordinators, cls=JSONEncoderForHTML),
      'doc_uuid': doc.uuid if doc else '',
      'is_embeddable': request.GET.get('is_embeddable', False),
      'can_edit_json': json.dumps(can_edit_json)
  })


@check_editor_access_permission
def new_bundle(request):
  return edit_bundle(request)


@check_editor_access_permission
def open_old_bundle(request):
  doc_id = request.GET.get('bundle')
  bundle_id = Document.objects.get(id=doc_id).object_id

  return old_edit_bundle(request, bundle=bundle_id)


@check_editor_access_permission
@check_document_modify_permission()
def save_bundle(request):
  response = {'status': -1}

  bundle_data = json.loads(request.POST.get('bundle', '{}'))

  if bundle_data.get('id'):
    bundle_doc = Document2.objects.get(id=bundle_data['id'])
  else:
    bundle_doc = Document2.objects.create(name=bundle_data['name'], uuid=bundle_data['uuid'], type='oozie-bundle2', owner=request.user)
    Document.objects.link(bundle_doc, owner=bundle_doc.owner, name=bundle_doc.name, description=bundle_doc.description, extra='bundle2')

  if bundle_data['coordinators']:
    dependencies = Document2.objects.filter(type='oozie-coordinator2', uuid__in=[c['coordinator'] for c in bundle_data['coordinators']])
    for doc in dependencies:
      doc._get_doc1(doc2_type='coordinator2').can_read_or_exception(request.user)
    bundle_doc.dependencies = dependencies

  bundle_doc1 = bundle_doc.doc.get()
  bundle_doc.update_data(bundle_data)
  bundle_doc.name = bundle_doc1.name = bundle_data['name']
  bundle_doc.description = bundle_doc1.description = bundle_data['properties']['description']
  bundle_doc.save()
  bundle_doc1.save()

  response['status'] = 0
  response['id'] = bundle_doc.id
  response['uuid'] = bundle_doc.uuid
  response['message'] = _('Saved !')

  return JsonResponse(response)


@check_editor_access_permission
@check_document_access_permission()
def copy_bundle(request):
  if request.method != 'POST':
    raise PopupException(_('A POST request is required.'))

  jobs = json.loads(request.POST.get('selection'))

  for job in jobs:
    doc2 = Document2.objects.get(type='oozie-bundle2', id=job['id'])
    doc = doc2.doc.get()

    name = doc2.name + '-copy'
    doc2 = doc2.copy(name=name, owner=request.user)

    doc.copy(content_object=doc2, name=name, owner=request.user)

    bundle = Bundle(document=doc2)
    bundle_data = bundle.get_data_for_json()
    bundle_data['name'] = name

    _import_workspace(request.fs, request.user, bundle)
    doc2.update_data(bundle_data)
    doc2.save()

  response = {}
  request.info(_('Bundle copied.') if len(jobs) > 1 else _('Bundle copied.'))

  return JsonResponse(response)


@check_editor_access_permission
@check_document_access_permission()
def submit_bundle(request, doc_id):
  bundle = Bundle(document=Document2.objects.get(id=doc_id))
  ParametersFormSet = formset_factory(ParameterForm, extra=0)

  if request.method == 'POST':
    params_form = ParametersFormSet(request.POST)

    if params_form.is_valid():
      mapping = dict([(param['name'], param['value']) for param in params_form.cleaned_data])
      job_id = _submit_bundle(request, bundle, mapping)

      jsonify = request.POST.get('format') == 'json'
      if jsonify:
        return JsonResponse({'status': 0, 'job_id': job_id, 'type': 'bundle'}, safe=False)
      else:
        request.info(_('Bundle submitted.'))
        return redirect(reverse('oozie:list_oozie_bundle', kwargs={'job_id': job_id}))
    else:
      request.error(_('Invalid submission form: %s' % params_form.errors))
  else:
    parameters = bundle.find_all_parameters()
    initial_params = ParameterForm.get_initial_params(dict([(param['name'], param['value']) for param in parameters]))
    params_form = ParametersFormSet(initial=initial_params)

  popup = render('editor2/submit_job_popup.mako', request, {
                 'params_form': params_form,
                 'name': bundle.name,
                 'action': reverse('oozie:editor_submit_bundle',  kwargs={'doc_id': bundle.id}),
                 'return_json': request.GET.get('format') == 'json',
                 'show_dryrun': False
                }, force_template=True).content
  return JsonResponse(popup, safe=False)


def _submit_bundle(request, bundle, properties):
  try:
    deployment_mapping = {}
    coords = dict([(c.uuid, c) for c in Document2.objects.filter(type='oozie-coordinator2', uuid__in=[b['coordinator'] for b in bundle.data['coordinators']])])

    for i, bundled in enumerate(bundle.data['coordinators']):
      coord = coords[bundled['coordinator']]
      workflow = Workflow(document=coord.dependencies.filter(type='oozie-workflow2')[0])
      wf_dir = Submission(request.user, workflow, request.fs, request.jt, properties).deploy()
      deployment_mapping['wf_%s_dir' % i] = request.fs.get_hdfs_path(wf_dir)

      coordinator = Coordinator(document=coord)
      coord_dir = Submission(request.user, coordinator, request.fs, request.jt, properties).deploy()
      deployment_mapping['coord_%s_dir' % i] = request.fs.get_hdfs_path(coord_dir)
      deployment_mapping['coord_%s' % i] = coord

      # Convert start/end dates of coordinator to server timezone
      for prop in bundled['properties']:
        if prop['name'] in ('end_date', 'start_date'):
          prop['value'] = convert_to_server_timezone(prop['value'], local_tz=coordinator.data['properties']['timezone'])

    properties.update(deployment_mapping)

    submission = Submission(request.user, bundle, request.fs, request.jt, properties=properties)
    job_id = submission.run()

    return job_id
  except RestException, ex:
    LOG.exception('Error submitting bundle')
    raise PopupException(_("Error submitting bundle %s") % (bundle,), detail=ex._headers.get('oozie-error-message', ex), error_code=200)<|MERGE_RESOLUTION|>--- conflicted
+++ resolved
@@ -406,16 +406,8 @@
       if '/submit_single_action/' in submit_action:
         mapping['submit_single_action'] = True
 
-<<<<<<< HEAD
-      if cluster.get('type') == 'altus-de':
-        notebook = {}
-        snippet = {'statement': 'SELECT 1'}
-        handle = DataEngApi(user=request.user, request=request, cluster_name=cluster.get('name')).execute(notebook, snippet)
-        return JsonResponse({'status': 0, 'job_id': handle.get('id'), 'type': 'workflow'}, safe=False)
-=======
       if 'altus' in cluster.get('type', ''):
         mapping['cluster'] = cluster.get('id')
->>>>>>> 2050268a
 
       try:
         job_id = _submit_workflow(request.user, request.fs, request.jt, workflow, mapping)
