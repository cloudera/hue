// Licensed to Cloudera, Inc. under one
// or more contributor license agreements.  See the NOTICE file
// distributed with this work for additional information
// regarding copyright ownership.  Cloudera, Inc. licenses this file
// to you under the Apache License, Version 2.0 (the
// "License"); you may not use this file except in compliance
// with the License.  You may obtain a copy of the License at
//
//     http://www.apache.org/licenses/LICENSE-2.0
//
// Unless required by applicable law or agreed to in writing, software
// distributed under the License is distributed on an "AS IS" BASIS,
// WITHOUT WARRANTIES OR CONDITIONS OF ANY KIND, either express or implied.
// See the License for the specific language governing permissions and
// limitations under the License.

var HiveViewModel = (function () {

  var Privilege = function (vm, privilege) {
    var self = this;

    self.id = ko.observable(typeof privilege.id != "undefined" && privilege.id != null ? privilege.id : "");
    self.roleName = ko.observable(typeof privilege.roleName != "undefined" && privilege.roleName != null ? privilege.roleName : "");
    self.status = ko.observable(typeof privilege.status != "undefined" && privilege.status != null ? privilege.status : "");
    self.editing = ko.observable(typeof privilege.editing != "undefined" && privilege.editing != null ? privilege.editing : false);
    self.serverName = ko.observable(typeof privilege.serverName != "undefined" && privilege.serverName != null ? privilege.serverName : "");
    self.serverName.subscribe(function () {
      if (self.status() == '') {
        self.status('modified');
      }
    });
    self.dbName = ko.observable(typeof privilege.dbName != "undefined" && privilege.dbName != null ? privilege.dbName : "");
    self.dbName.subscribe(function () {
      if (self.status() == '') {
        self.status('modified');
      }
    });
    self.tableName = ko.observable(typeof privilege.tableName != "undefined" && privilege.tableName != null ? privilege.tableName : "");
    self.tableName.subscribe(function () {
      if (self.status() == '') {
        self.status('modified');
      }
    });
    self.columnName = ko.observable(typeof privilege.columnName != "undefined" && privilege.columnName != null ? privilege.columnName : "");
    self.columnName.subscribe(function () {
      if (self.status() == '') {
        self.status('modified');
      }
    });
    self.URI = ko.observable(typeof privilege.URI != "undefined" && privilege.URI != null ? privilege.URI : "");
    self.URI.subscribe(function () {
      if (self.status() == '') {
        self.status('modified');
      }
    });
    self.action = ko.observable(typeof privilege.action != "undefined" && privilege.action != null ? privilege.action : 'SELECT');
    self.action.subscribe(function () {
      if (self.status() == '') {
        self.status('modified');
      }
    });
    self.timestamp = ko.observable(typeof privilege.timestamp != "undefined" && privilege.timestamp != null ? privilege.timestamp : 0);
    self.grantOption = ko.observable(typeof privilege.grantOption != "undefined" && privilege.grantOption != null ? privilege.grantOption : false);
    self.grantOption.subscribe(function () {
      if (self.status() == '') {
        self.status('modified');
      }
    });

    // UI
    self.privilegeType = ko.observable(typeof privilege.privilegeScope != "undefined" && privilege.privilegeScope == 'URI' ? "uri" : "db");
    self.showAdvanced = ko.observable(false);
    self.path = ko.computed({
      read: function () {
        if (self.columnName().length > 0) {
          return self.dbName() + "." + self.tableName() + "." + self.columnName();
        } else if (self.tableName().length > 0) {
          return self.dbName() + "." + self.tableName();
        } else {
          return self.dbName();
        }
      },
      write: function (value) {
        var _parts = value.split(".");
        this.dbName(_parts[0]);
        this.tableName(_parts.length > 1 ? _parts[1] : "");
        this.columnName(_parts.length > 2 ? _parts[2] : "");
      },
      owner: self
    });

    self.metastorePath = ko.computed(function () {
      if (self.columnName().length > 0) {
        return '/metastore/table/' + self.dbName() + "/" + self.tableName() + "#col=" + self.columnName();
      } else if (self.tableName().length > 0) {
        return '/metastore/table/' + self.dbName() + "/" + self.tableName();
      } else if (self.dbName().length > 0) {
        return '/metastore/tables/' + self.dbName();
      } else {
        return '';
      }
    });

    function getPrivilegeScope() {
      if (self.privilegeType() == 'uri') {
        return 'URI';
      } else if (self.columnName().length > 0) {
        return 'COLUMN';
      } else if (self.tableName().length > 0) {
        return 'TABLE';
      } else if (self.dbName().length > 0) {
        return 'DATABASE';
      } else {
        return 'SERVER';
      }
    }

    self.privilegeScope = ko.observable(typeof privilege.privilegeScope != "undefined" ? privilege.privilegeScope : getPrivilegeScope());

    self.privilegeType.subscribe(function (newVal) {
      self.privilegeScope(getPrivilegeScope());
    });

    self.columnName.subscribe(function (newVal) {
      self.privilegeScope(getPrivilegeScope());
    });

    self.tableName.subscribe(function (newVal) {
      self.privilegeScope(getPrivilegeScope());
    });

    self.dbName.subscribe(function (newVal) {
      self.privilegeScope(getPrivilegeScope());
    });

    self.remove = function (privilege) {
      if (privilege.status() == 'new') {
        privilege.status('alreadydeleted');
      } else {
        privilege.status('deleted');
      }
    }
  }

  var Role = function (vm, role) {
    var self = this;

    self.name = ko.observable(typeof role.name != "undefined" && role.name != null ? role.name : "");
    self.name.subscribe(function (value) {
      var _found = false;
      vm.role().isEditing(false);
      ko.utils.arrayForEach(vm.roles(), function (role) {
        if (role.name() == value) {
          vm.role(role);
          _found = true;
        }
      });
      if (_found) {
        vm.role().isEditing(true);
        vm.list_sentry_privileges_by_role(vm.role());
        $(document).trigger("destroyTypeahead");
      }
    });
    self.selected = ko.observable(false);
    self.handleSelect = function (row, e) {
      self.selected(!self.selected());
    }

    self.groups = ko.observableArray();
    self.originalGroups = ko.observableArray();
    self.groups.extend({rateLimit: 300});
    self.originalGroups.extend({rateLimit: 300});
    $.each(typeof role.groups != "undefined" && role.groups != null ? role.groups : [], function (index, group) {
      self.groups.push(group);
      self.originalGroups.push(group);
    });
    self.privileges = ko.observableArray(); // Not included in the API
    self.privilegesForViewTo = ko.observable(49);
    self.originalPrivileges = ko.observableArray();
    self.showPrivileges = ko.observable(false);
    self.showPrivileges.subscribe(function (value) {
      var _expanded = vm.expandedRoles();
      if (value) {
        if (_expanded.indexOf(self.name()) == -1) {
          _expanded.push(self.name());
        }
      }
      else {
        if (_expanded.indexOf(self.name()) > -1) {
          _expanded.splice(_expanded.indexOf(self.name()), 1);
        }
      }
      vm.expandedRoles(_expanded);
    });

    self.showEditGroups = ko.observable(false);
    self.isEditing = ko.observable(false);
    self.isLoading = ko.observable(false);
    self.isValid = ko.computed(function () {
      return self.name().length > 0 && $.grep(self.privileges(), function (privilege) {
          return privilege.privilegeType() === 'uri' && privilege.URI() === '';
        }).length === 0;
    });

    self.privilegesChanged = ko.computed(function () {
      return $.grep(self.privileges(), function (privilege) {
        return ['new', 'deleted', 'modified'].indexOf(privilege.status()) != -1;
      });
    });

    self.groupsChanged = ko.computed(function () {
      return !($(self.groups()).not(self.originalGroups()).length == 0 && $(self.originalGroups()).not(self.groups()).length == 0);
    });
    self.groupsChanged.extend({rateLimit: 300});

    self.privilegesForView = ko.computed(function () {
      var _filter = vm.privilegeFilter().toLowerCase();
      if (_filter == "") {
        return self.privileges().slice(0, self.privilegesForViewTo());
      }
      else {
        var _filtered = ko.utils.arrayFilter(self.privileges(), function (priv) {
          return priv.dbName().toLowerCase().indexOf(_filter) > -1 || priv.tableName().toLowerCase().indexOf(_filter) > -1 || priv.action().toLowerCase().indexOf(_filter) > -1;
        });
        return _filtered.slice(0, self.privilegesForViewTo());
      }
    });

    self.reset = function () {
      self.name('');
      self.groups.removeAll();
      self.privileges.removeAll();
      self.originalPrivileges.removeAll();
      self.isEditing(false);
    }

    self.addGroup = function () {
      self.groups.push('');
    }

    self.addPrivilege = function () {
      if (vm.getSectionHash() == 'edit') {
        self.privileges.push(new Privilege(vm, {
          'serverName': vm.assist.server(),
          'status': 'new',
          'editing': true,
          'dbName': vm.assist.db(),
          'tableName': vm.assist.table(),
          'columnName': vm.assist.column()
        }));
      } else {
        self.privileges.push(new Privilege(vm, {'serverName': vm.assist.server(), 'status': 'new', 'editing': true}));
      }
    }

    self.resetGroups = function () {
      self.groups.removeAll();
      $.each(self.originalGroups(), function (index, group) {
        self.groups.push(group);
      });
    }

    self.saveGroups = function () {
      $(".jHueNotify").remove();
      $.post("/security/api/hive/update_role_groups", {
        role: ko.mapping.toJSON(self)
      }, function (data) {
        if (data.status == 0) {
          self.showEditGroups(false);
          self.originalGroups.removeAll();
          $.each(self.groups(), function (index, group) {
            self.originalGroups.push(group);
          });
        } else {
          $(document).trigger("error", data.message);
        }
      }).fail(function (xhr, textStatus, errorThrown) {
        $(document).trigger("error", xhr.responseText);
      });
    }

    self.create = function () {
      $(".jHueNotify").remove();
      if (self.isValid()) {
        self.isLoading(true);
        $.post("/security/api/hive/create_role", {
          role: ko.mapping.toJSON(self)
        }, function (data) {
          if (data.status == 0) {
            $(document).trigger("info", data.message);
            vm.showCreateRole(false);
            self.reset();
            var role = new Role(vm, data.role);
            role.showPrivileges(true);
            vm.originalRoles.unshift(role);
            vm.list_sentry_privileges_by_authorizable();
            $(document).trigger("createdRole");
          } else {
            $(document).trigger("error", data.message);
          }
        }).fail(function (xhr, textStatus, errorThrown) {
          $(document).trigger("error", xhr.responseText);
        }).always(function () {
          self.isLoading(false);
        });
      }
    }

    self.update = function () {
      $(".jHueNotify").remove();
      if (self.isValid()) {
        self.isLoading(true);
        $.post("/security/api/hive/save_privileges", {
          role: ko.mapping.toJSON(self)
        }, function (data) {
          if (data.status == 0) {
            $(document).trigger("info", data.message);
            vm.showCreateRole(false);
            vm.list_sentry_privileges_by_authorizable();
            $(document).trigger("createdRole");
          } else {
            $(document).trigger("error", data.message);
          }
        }).fail(function (xhr, textStatus, errorThrown) {
          $(document).trigger("error", xhr.responseText);
        }).always(function () {
          self.isLoading(false);
        });
      }
    }

    self.remove = function (role) {
      $(".jHueNotify").remove();
      self.isLoading(true);
      $.post("/security/api/hive/drop_sentry_role", {
        roleName: role.name
      }, function (data) {
        if (data.status == 0) {
          vm.removeRole(role.name());
          vm.list_sentry_privileges_by_authorizable();
          $(document).trigger("removedRole");
        } else {
          $(document).trigger("error", data.message);
        }
      }).fail(function (xhr, textStatus, errorThrown) {
        $(document).trigger("error", xhr.responseText);
      }).always(function () {
        self.isLoading(false);
      });
    }

    self.savePrivileges = function (role) {
      $(".jHueNotify").remove();
      $.post("/security/api/hive/save_privileges", {
        role: ko.mapping.toJSON(role)
      }, function (data) {
        if (data.status == 0) {
          vm.list_sentry_privileges_by_authorizable();
          $(document).trigger("createdRole");
        } else {
          $(document).trigger("error", data.message);
        }
      }).fail(function (xhr, textStatus, errorThrown) {
        $(document).trigger("error", xhr.responseText);
      });
    }
  }

  var Assist = function (vm, initial) {
    var self = this;

    self.compareNames = function (a, b) {
      if (a.name.toLowerCase() < b.name.toLowerCase())
        return -1;
      if (a.name.toLowerCase() > b.name.toLowerCase())
        return 1;
      return 0;
    }

    self.path = ko.observable("");
    self.path.subscribe(function (path) {
      vm.updatePathHash(path);
    });
    self.server = ko.observable(initial.sentry_provider);
    self.db = ko.computed(function () {
      var db = self.path().split(/[.]/)[0];
      return db ? db : null;
    });
    self.table = ko.computed(function () {
      var table = self.path().split(/[.]/)[1];
      return table ? table : null;
    });
    self.column = ko.computed(function () {
      var column = self.path().split(/[.]/)[2];
      return column ? column : null;
    });
    self.metastorePath = ko.computed(function () {
      if (self.column()) {
        return '/metastore/table/' + self.db() + "/" + self.table() + "#col=" + self.column();
      } else if (self.table()) {
        return '/metastore/table/' + self.db() + "/" + self.table();
      } else if (self.db()) {
        return '/metastore/tables/' + self.db();
      } else {
        return '/metastore/databases';
      }
    });
    self.privileges = ko.observableArray();
    self.roles = ko.observableArray();
    self.isDiffMode = ko.observable(false);

    self.isDiffMode = ko.observable(false);
    self.isDiffMode.subscribe(function () {
      self.refreshTree();
    });

    self.isLoadingTree = ko.observable(false);

    self.treeAdditionalData = {};
    self.treeData = ko.observable({nodes: []});
    self.loadData = function (data) {
      self.treeData(new TreeNodeModel(data));
    };

    self.initialGrowingTree = {
      path: "__HUEROOT__",
      name: "__HUEROOT__",
      selected: false,
      nodes: [{
        path: "",
        name: self.server(),
        withPrivileges: false,
        isServer: true,
        isDb: false,
        isTable: false,
        isColumn: false,
        isExpanded: true,
        isLoaded: true,
        isChecked: false,
        nodes: []
      }]
    };

    self.growingTree = ko.observable(jQuery.extend(true, {}, self.initialGrowingTree));

    self.checkedItems = ko.observableArray([]);

    self.addDatabases = function (path, databases, skipLoading) {
      var _tree = self.growingTree().nodes[0];
      databases.forEach(function (db) {
        var _mainFound = false;
        _tree.nodes.forEach(function (node) {
          if (node.path == db) {
            _mainFound = true;
          }
        });
        if (!_mainFound) {
          var _item = {
            path: db,
            name: db,
            withPrivileges: false,
            isServer: false,
            isDb: true,
            isTable: false,
            isColumn: false,
            isExpanded: false,
            isLoaded: false,
            isChecked: false,
            nodes: []
          };
          _tree.nodes.push(_item);
        }
      });
      if (typeof skipLoading == "undefined" || !skipLoading) {
        self.loadData(self.growingTree());
      }
    }

    self.addTables = function (path, tablesMeta, skipLoading) {
      var _branch = self.growingTree().nodes[0];
      _branch.nodes.forEach(function (node) {
        if (node.path == path) {
          _branch = node;
        }
      });

      tablesMeta.forEach(function (tableMeta) {
        var _mainFound = false;
        var _path = path + "." + tableMeta.name;
        _branch.nodes.forEach(function (node) {
          if (node.path == _path) {
            _mainFound = true;
          }
        });
        if (!_mainFound) {
          var _item = {
            path: _path,
            name: tableMeta.name,
            withPrivileges: false,
            isServer: false,
            isDb: false,
            isTable: true,
            isColumn: false,
            isExpanded: false,
            isLoaded: false,
            isChecked: false,
            nodes: []
          };
          _branch.nodes.push(_item);
        }
      });
      if (typeof skipLoading == "undefined" || !skipLoading) {
        self.loadData(self.growingTree());
      }
    }

    self.addColumns = function (path, columns, skipLoading) {
      var _branch = self.growingTree().nodes[0];
      _branch.nodes.forEach(function (node) {
        if (node.path == path.split(".")[0]) {

          node.nodes.forEach(function (inode) {
            if (inode.path == path) {
              _branch = inode;
            }
          });

        }
      });

      columns.forEach(function (column) {
        var _mainFound = false;
        var _path = path + "." + column;
        _branch.nodes.forEach(function (node) {
          if (node.path == _path) {
            _mainFound = true;
          }
        });
        if (!_mainFound) {
          var _item = {
            path: _path,
            name: column,
            withPrivileges: false,
            isServer: false,
            isDb: false,
            isTable: false,
            isColumn: true,
            isExpanded: false,
            isLoaded: false,
            isChecked: false,
            nodes: []
          };
          _branch.nodes.push(_item);
        }
      });
      if (typeof skipLoading == "undefined" || !skipLoading) {
        self.loadData(self.growingTree());
      }
    }

    self.collapseTree = function () {
      self.updateTreeProperty(self.growingTree(), "isExpanded", false);
      self.updatePathProperty(self.growingTree(), "__HUEROOT__", "isExpanded", true);
      self.updatePathProperty(self.growingTree(), "", "isExpanded", true);
      self.loadData(self.growingTree());
    }

    self.collapseOthers = function () {
      self.updateTreeProperty(self.growingTree(), "isExpanded", false);
      self.updatePathProperty(self.growingTree(), "__HUEROOT__", "isExpanded", true);
      self.updatePathProperty(self.growingTree(), "", "isExpanded", true);

      var _path = self.path();
      var _crumb = "";
      for (var i = 0; i < _path.length; i++) {
        if ((_path[i] === "." && _crumb != "")) {
          self.updatePathProperty(self.growingTree(), _crumb, "isExpanded", true);
        }
        _crumb += _path[i];
      }

      self.updatePathProperty(self.growingTree(), _path, "isExpanded", true);

      self.loadData(self.growingTree());
    }

    self.expandTree = function () {
      self.updateTreeProperty(self.growingTree(), "isExpanded", true);
      self.loadData(self.growingTree());
    }

    self.refreshTree = function (force) {
      self.growingTree(jQuery.extend(true, {}, self.initialGrowingTree));
      // load root first
      self.fetchHivePath("", function () {
        Object.keys(self.treeAdditionalData).forEach(function (path) {
          if (typeof force == "boolean" && force) {
            self.fetchHivePath(path);
          }
          else {
            if (self.treeAdditionalData[path].loaded) {
              self.fetchHivePath(path, function () {
                self.updatePathProperty(self.growingTree(), path, "isExpanded", self.treeAdditionalData[path].expanded);
                var _withTable = false;
                Object.keys(self.treeAdditionalData).forEach(function (ipath) {
                  if (ipath.split(".").length == 2 && ipath.split(".")[0] == path) {
                    self.fetchHivePath(ipath, function () {
                      _withTable = true;
                      self.updatePathProperty(self.growingTree(), ipath, "isExpanded", self.treeAdditionalData[ipath].expanded);
                      self.loadData(self.growingTree());
                    });
                  }
                });
                if (!_withTable) {
                  self.loadData(self.growingTree());
                }
              });
            }
          }
        });
      });

      vm.list_sentry_privileges_by_authorizable();
    }

    self.setPath = function (obj, toggle, skipListAuthorizable) {
      if (self.getTreeAdditionalDataForPath(obj.path()).loaded || (!obj.isExpanded() && !self.getTreeAdditionalDataForPath(obj.path()).loaded)) {
        if (typeof toggle == "boolean" && toggle) {
          obj.isExpanded(!obj.isExpanded());
          self.getTreeAdditionalDataForPath(obj.path()).expanded = obj.isExpanded();
        }
        self.updatePathProperty(self.growingTree(), obj.path(), "isExpanded", obj.isExpanded());
      }
      else {
        if (typeof toggle == "boolean" && toggle) {
          obj.isExpanded(!obj.isExpanded());
        } else {
          obj.isExpanded(false);
        }
        self.getTreeAdditionalDataForPath(obj.path()).expanded = obj.isExpanded();
        self.updatePathProperty(self.growingTree(), obj.path(), "isExpanded", obj.isExpanded());
      }

      self.path(obj.path());
      $(document).trigger("changedPath");

      if (self.getTreeAdditionalDataForPath(obj.path()).loaded) {
        if (typeof skipListAuthorizable == "undefined" || !skipListAuthorizable) {
          vm.list_sentry_privileges_by_authorizable();
        }
      }
      else {
        self.fetchHivePath();
      }
    }

    self.togglePath = function (obj) {
      self.setPath(obj, true);
    }

    self.showHdfs = function (obj, e) {
      e.preventDefault();
      e.stopPropagation();
      e.stopImmediatePropagation();
      self.fetchHivePath(obj.path(), function (data) {
        location.href = "/security/hdfs#" + data.hdfs_link.substring("/filebrowser/view=".length);
      });
    }

    self.getCheckedItems = function (leaf, checked) {
      if (leaf == null) {
        leaf = self.growingTree();
      }
      if (checked == null) {
        checked = []
      }
      if (leaf.isChecked) {
        checked.push(leaf);
      }
      if (leaf.nodes.length > 0) {
        leaf.nodes.forEach(function (node) {
          self.getCheckedItems(node, checked);
        });
      }
      return checked;
    }


    self.checkPath = function (obj) {
      obj.isChecked(!obj.isChecked());
      self.updatePathProperty(self.growingTree(), obj.path(), "isChecked", obj.isChecked());
      self.checkedItems(self.getCheckedItems());
    }

    self.getTreeAdditionalDataForPath = function (path) {
      if (typeof self.treeAdditionalData[path] == "undefined") {
        var _add = {
          loaded: false,
          expanded: true
        }
        self.treeAdditionalData[path] = _add;
      }
      return self.treeAdditionalData[path];
    }

    self.updatePathProperty = function (leaf, path, property, value) {
      if (leaf.path == path) {
        leaf[property] = value;
      }
      if (leaf.nodes.length > 0) {
        leaf.nodes.forEach(function (node) {
          self.updatePathProperty(node, path, property, value);
        });
      }
      return leaf;
    }

    self.updateTreeProperty = function (leaf, property, value) {
      leaf[property] = value;
      if (leaf.nodes.length > 0) {
        leaf.nodes.forEach(function (node) {
          self.updateTreeProperty(node, property, value);
        });
      }
      return leaf;
    }

    self.loadParents = function (callback) {
      self.fetchHivePath("", function () {
        self.updatePathProperty(self.growingTree(), "", "isExpanded", true);
        var _crumbs = self.path().split(".");
        self.fetchHivePath(_crumbs[0], function () {
          self.updatePathProperty(self.growingTree(), _crumbs[0], "isExpanded", true);
          if (_crumbs.length > 1) {
            self.fetchHivePath(_crumbs[0] + "." + _crumbs[1], function () {
              self.updatePathProperty(self.growingTree(), _crumbs[0] + "." + _crumbs[1], "isExpanded", true);
              self.loadData(self.growingTree());
              if (typeof callback != "undefined") {
                callback();
              }
              else {
                self.collapseOthers();
                vm.list_sentry_privileges_by_authorizable();
              }
            });
          }
          else {
            self.loadData(self.growingTree());
            if (typeof callback != "undefined") {
              callback();
            }
            else {
              self.collapseOthers();
              vm.list_sentry_privileges_by_authorizable();
            }
          }
        });
      });
    }

    self.fetchHivePath = function (optionalPath, loadCallback) {
      var _originalPath = typeof optionalPath != "undefined" ? optionalPath : self.path();

      if (_originalPath.split(".").length < 4) {
        self.isLoadingTree(true);

        var _path = _originalPath.replace('.', '/');
        var request = {
          url: '/security/api/hive/fetch_hive_path',
          data: {
            'path': _path,
            'doas': vm.doAs(),
            'isDiffMode': self.isDiffMode()
          },
          dataType: 'json',
          type: 'GET',
          success: function (data) {
            var _hasCallback = typeof loadCallback != "undefined";

            self.getTreeAdditionalDataForPath(_originalPath).loaded = true;
            self.updatePathProperty(self.growingTree(), _originalPath, "isLoaded", true);

            if (data.databases) {
              self.addDatabases(_originalPath, data.databases, _hasCallback);
              if (vm.getPathHash() == "") {
                self.setPath(self.treeData().nodes()[0], false, true);
              }
            }
            else if (data.tables_meta && data.tables_meta.length > 0) {
              self.addTables(_originalPath, data.tables_meta, _hasCallback);
            }
            else if (data.columns && data.columns.length > 0) {
              self.addColumns(_originalPath, data.columns, _hasCallback);
            }

            self.isLoadingTree(false);

            if (_hasCallback) {
              loadCallback(data);
            } else {
              vm.list_sentry_privileges_by_authorizable();
            }
          },
          cache: false
        };
        $.ajax(request).fail(function (xhr, textStatus, errorThrown) {
          $(document).trigger("error", xhr.responseText);
        });
      }
      else {
        vm.list_sentry_privileges_by_authorizable();
      }
    };

    self.afterRender = function () {
      $(document).trigger("renderedTree");
    }
  }

  var HiveViewModel = function (initial) {
    var self = this;

    self.isLoadingRoles = ko.observable(false);
    self.isLoadingPrivileges = ko.observable(true);
    self.isApplyingBulk = ko.observable(false);

    self.availablePrivileges = ko.observableArray(['SERVER', 'DATABASE', 'TABLE', 'COLUMN']);

    self.availableActions = function(scope) {
      var actions = ['SELECT', 'INSERT', 'ALL'];
      var databaseActions = ['CREATE'];
<<<<<<< HEAD
      var tableActions = ['REFRESH', 'ALTER', 'DROP'];
=======
      var tableActions = ['REFRESH']; //, 'ALTER', 'DROP'];
>>>>>>> 2050268a
      switch (scope) {
        case 'SERVER':
        case 'DATABASE':
          actions = actions.concat(databaseActions).concat(tableActions);
          break;
        case 'TABLE':
          actions = actions.concat(tableActions);
          break;
      }
      return ko.observableArray(actions.sort());
    }

    self.privilegeFilter = ko.observable("");

    // Models
    self.roles = ko.observableArray();
    self.tempRoles = ko.observableArray();
    self.originalRoles = ko.observableArray();
    self.roleFilter = ko.observable("");
    self.filteredRoles = ko.computed(function () {
      var _filter = self.roleFilter().toLowerCase();
      if (!_filter) {
        return self.roles();
      } else {
        return ko.utils.arrayFilter(self.roles(), function (role) {
          var _inGroups = false;
          role.groups().forEach(function (group) {
            if (group.toLowerCase().indexOf(_filter) > -1) {
              _inGroups = true;
            }
          });
          var _inPrivileges = false;
          role.privileges().forEach(function (priv) {
            if (priv.dbName().toLowerCase().indexOf(_filter) > -1 || priv.tableName().toLowerCase().indexOf(_filter) > -1
              || priv.URI().toLowerCase().indexOf(_filter) > -1
              || priv.action().toLowerCase().indexOf(_filter) > -1
              || priv.serverName().toLowerCase().indexOf(_filter) > -1) {
              _inPrivileges = true;
            }
          });
          return role.name().toLowerCase().indexOf(_filter) > -1 || _inGroups || _inPrivileges;
        });
      }
    }, self);

    self.selectableRoles = ko.computed(function () {
      var _roles = ko.utils.arrayMap(self.roles(), function (role) {
        return role.name();
      });
      return _roles.sort();
    }, self);

    self.is_sentry_admin = initial.is_sentry_admin;
    self.availableHadoopGroups = ko.observableArray();
    self.assist = new Assist(self, initial);

    // Editing
    self.showCreateRole = ko.observable(false);
    self.role = ko.observable(new Role(self, {}));
    self.roleToUpdate = ko.observable();

    self.grantToPrivilege = ko.observable();
    self.grantToPrivilegeRole = ko.observable();

    self.resetCreateRole = function () {
      self.roles(self.originalRoles());
      self.role(new Role(self, {}));
      $(document).trigger("createTypeahead");
    };

    self.deletePrivilegeModal = function (role) {
      var cascadeDeletes = $.grep(role.privilegesChanged(), function (privilege) {
          return privilege.status() == 'deleted' && (privilege.privilegeScope() == 'SERVER' || privilege.privilegeScope() == 'DATABASE');
        }
      );
      if (cascadeDeletes.length > 0) {
        self.roleToUpdate(role);
        huePubSub.publish('show.delete.privilege.modal');
      } else {
        self.role().savePrivileges(role);
      }
    };

    self.privilege = new Privilege(self, {});

    self.doAs = ko.observable(initial.user);
    self.doAs.subscribe(function () {
      self.assist.refreshTree();
    });
    self.availableHadoopUsers = ko.observableArray();

    self.selectableHadoopUsers = ko.computed(function () {
      var _users = ko.utils.arrayMap(self.availableHadoopUsers(), function (user) {
        return user.username;
      });
      return _users.sort();
    }, self);

    self.selectableHadoopGroups = ko.computed(function () {
      var _groups = ko.utils.arrayMap(self.availableHadoopGroups(), function (group) {
        return group.name;
      });
      _groups.push("");
      return _groups.sort();
    }, self);

    self.selectAllRoles = function () {
      self.allRolesSelected(!self.allRolesSelected());
      ko.utils.arrayForEach(self.roles(), function (role) {
        role.selected(false);
      });
      ko.utils.arrayForEach(self.filteredRoles(), function (role) {
        role.selected(self.allRolesSelected());
      });
      return true;
    };

    self.allRolesSelected = ko.observable(false);

    self.selectedRoles = ko.computed(function () {
      return ko.utils.arrayFilter(self.roles(), function (role) {
        return role.selected();
      });
    }, self);

    self.selectedRole = ko.computed(function () {
      return self.selectedRoles()[0];
    }, self);

    self.deleteSelectedRoles = function () {
      ko.utils.arrayForEach(self.selectedRoles(), function (role) {
        role.remove(role);
      });
      $(document).trigger("deletedRole");
    };

    self.expandSelectedRoles = function () {
      ko.utils.arrayForEach(self.selectedRoles(), function (role) {
        if (!role.showPrivileges()) {
          self.list_sentry_privileges_by_role(role);
        }
      });
    };

    self.expandedRoles = ko.observableArray([]);

    self.init = function (path) {
      self.assist.isLoadingTree(true);
      self.isLoadingRoles(true);
      self.assist.path(path);
      window.setTimeout(function () {
        self.fetchUsers();
        self.list_sentry_roles_by_group();
        if (path != "") {
          self.assist.loadParents();
        } else {
          self.assist.fetchHivePath();
        }
      }, 100);
    };

    self.removeRole = function (roleName) {
      $.each(self.roles(), function (index, role) {
        if (role.name() == roleName) {
          self.roles.remove(role);
          return false;
        }
      });
      $.each(self.originalRoles(), function (index, role) {
        if (role.name() == roleName) {
          self.originalRoles.remove(role);
          return false;
        }
      });
    };

    self.list_sentry_roles_by_group = function () {
      self.isLoadingRoles(true);
      $.ajax({
        type: "POST",
        url: "/security/api/hive/list_sentry_roles_by_group",
        data: {
          'groupName': $('#selectedGroup').val()
        },
        success: function (data) {
          if (typeof data.status !== "undefined" && data.status == -1) {
            $(document).trigger("error", data.message);
          }
          else {
            self.roles.removeAll();
            self.originalRoles.removeAll();
            var _roles = [];
            var _originalRoles = [];
            $.each(data.roles, function (index, item) {
              _roles.push(new Role(self, item));
              _originalRoles.push(new Role(self, item));
            });
            self.roles(_roles);
            self.originalRoles(_originalRoles);
          }
        }
      }).fail(function (xhr, textStatus, errorThrown) {
        $(document).trigger("error", xhr.responseText);
      }).always(function () {
        self.isLoadingRoles(false);
      });
    };

    self.refreshExpandedRoles = function () {
      ko.utils.arrayForEach(self.filteredRoles(), function (r) {
        if (self.expandedRoles().indexOf(r.name()) > -1) {
          self.list_sentry_privileges_by_role(r);
        }
      });
    }

    self.showRole = function (role) {
      $(document).trigger("showRole", role);
      ko.utils.arrayForEach(self.filteredRoles(), function (r) {
        if (r.name() == role.name()) {
          self.list_sentry_privileges_by_role(r);
        }
      });
    }

    self.list_sentry_privileges_by_role = function (role) {
      $.ajax({
        type: "POST",
        url: "/security/api/hive/list_sentry_privileges_by_role",
        data: {
          'roleName': role.name
        },
        success: function (data) {
          if (typeof data.status !== "undefined" && data.status == -1) {
            $(document).trigger("error", data.message);
          }
          else {
            role.privileges.removeAll();
            role.originalPrivileges.removeAll();
            $.each(data.sentry_privileges, function (index, item) {
              var privilege = _create_ko_privilege(item);
              var privilegeCopy = _create_ko_privilege(item);
              privilegeCopy.id(privilege.id());
              role.privileges.push(privilege);
              role.originalPrivileges.push(privilegeCopy);
            });
            role.showPrivileges(true);
          }
        }
      }).fail(function (xhr, textStatus, errorThrown) {
        $(document).trigger("error", xhr.responseText);
      });
    };

    function _create_ko_privilege(privilege) {
      var _privilege = new Privilege(self, {
        'privilegeScope': privilege.scope,
        'serverName': privilege.server,
        'dbName': privilege.database,
        'tableName': privilege.table,
        'columnName': privilege.column,
        'URI': privilege.URI,
        'action': privilege.action,
        'timestamp': privilege.timestamp,
        'roleName': privilege.roleName,
        'grantOption': privilege.grantOption,
        'id': UUID()
      });
      return _privilege;
    }

    function _create_authorizable_from_ko(optionalPath) {
      if (optionalPath != null) {
        var paths = optionalPath.split(/[.]/);
        return {
          'server': self.assist.server(),
          'db': paths[0] ? paths[0] : null,
          'table': paths[1] ? paths[1] : null,
          'column': paths[2] ? paths[2] : null
        }
      } else {
        return {
          'server': self.assist.server(),
          'db': self.assist.db(),
          'table': self.assist.table(),
          'column': self.assist.column(),
        }
      }
    }

    self.grant_privilege = function () {
      $(".jHueNotify").remove();
      $.ajax({
        type: "POST",
        url: "/security/api/hive/grant_privilege",
        data: {
          'privilege': ko.mapping.toJSON(self.grantToPrivilege()),
          'roleName': ko.mapping.toJSON(self.grantToPrivilegeRole())
        },
        success: function (data) {
          if (data.status == 0) {
            $(document).trigger("info", data.message);
            self.assist.refreshTree();
            self.clearTempRoles();
            $(document).trigger("createdRole");
          } else {
            $(document).trigger("error", data.message);
          }
        }
      }).fail(function (xhr, textStatus, errorThrown) {
        $(document).trigger("error", xhr.responseText);
      });
    }

    self.clearTempRoles = function () {
      var _roles = [];
      self.roles().forEach(function (role) {
        var _found = false;
        self.tempRoles().forEach(function (tempRole) {
          if (role.name() == tempRole.name()) {
            _found = true;
          }
        });
        if (!_found) {
          _roles.push(role);
        }
      });
      self.roles(_roles);
      self.tempRoles([]);
    }

    self.list_sentry_privileges_by_authorizable = function (optionalPath, skipList) {
      var _path = self.assist.path();
      if (optionalPath != null) {
        _path = optionalPath;
      }
      self.isLoadingPrivileges(true);
      self.assist.roles.removeAll();
      self.assist.privileges.removeAll();

      $.ajax({
        type: "POST",
        url: "/security/api/hive/list_sentry_privileges_by_authorizable",
        data: {
          groupName: $('#selectedGroup').val(),
          roleSet: ko.mapping.toJSON({all: true, roles: []}),
          authorizableHierarchy: ko.mapping.toJSON(_create_authorizable_from_ko(_path))
        },
        success: function (data) {
          if (data.status == 0) {
            var _privileges = [];
            $.each(data.privileges, function (index, item) {
              if (typeof skipList == "undefined" || (skipList != null && typeof skipList == "Boolean" && !skipList)) {
                var _role = null;
                self.assist.roles().forEach(function (role) {
                  if (role.name() == item.roleName) {
                    _role = role;
                  }
                });
                if (_role == null) {
                  var _idx = self.assist.roles.push(new Role(self, {name: item.roleName}));
                  _role = self.assist.roles()[_idx - 1];
                }

                var privilege = _create_ko_privilege(item);
                var privilegeCopy = _create_ko_privilege(item);
                privilegeCopy.id(privilege.id());
                _role.privileges.push(privilege);
                _role.originalPrivileges.push(privilegeCopy);

                _privileges.push(privilege);
              }
            });
            if (typeof skipList == "undefined" || (skipList != null && typeof skipList == "Boolean" && !skipList)) {
              self.assist.privileges(_privileges);
            }
            self.assist.loadData(self.assist.growingTree());
          } else {
            $(document).trigger("error", data.message);
          }
        }
      }).fail(function (xhr, textStatus, errorThrown) {
        $(document).trigger("error", xhr.responseText);
      }).always(function () {
        self.isLoadingPrivileges(false);
      });
    };

    self.bulkAction = ko.observable("");

    self.bulkPerfomAction = function () {
      switch (self.bulkAction()) {
        case "add":
          self.bulk_add_privileges();
          break;
        case "sync":
          self.bulk_delete_privileges({norefresh: true});
          self.bulk_add_privileges();
          break;
        case "delete":
          self.bulk_delete_privileges();
          break;
      }
      self.bulkAction("");
    }

    self.bulk_delete_privileges = function (norefresh) {
      $(".jHueNotify").remove();
      var checkedPaths = self.assist.checkedItems();
      $.post("/security/api/hive/bulk_delete_privileges", {
        'authorizableHierarchy': ko.mapping.toJSON(_create_authorizable_from_ko()),
        'checkedPaths': ko.mapping.toJSON(checkedPaths),
        'recursive': false
      }, function (data) {
        if (data.status == 0) {
          if (norefresh == undefined) {
            self.list_sentry_privileges_by_authorizable(); // Refresh
            $(document).trigger("deletedBulkPrivileges");
          }
        } else {
          $(document).trigger("error", data.message);
        }
      }).fail(function (xhr, textStatus, errorThrown) {
        $(document).trigger("error", xhr.responseText);
      });
    }

    self.bulk_add_privileges = function (role) {
      $(".jHueNotify").remove();
      var checkedPaths = self.assist.checkedItems();
      $.post("/security/api/hive/bulk_add_privileges", {
        'privileges': ko.mapping.toJSON(self.assist.privileges),
        'authorizableHierarchy': ko.mapping.toJSON(_create_authorizable_from_ko()),
        'checkedPaths': ko.mapping.toJSON(checkedPaths),
        'recursive': false
      }, function (data) {
        if (data.status == 0) {
          self.list_sentry_privileges_by_authorizable(); // Refresh
          $(document).trigger("addedBulkPrivileges");
        } else {
          $(document).trigger("error", data.message);
        }
      }).fail(function (xhr, textStatus, errorThrown) {
        $(document).trigger("error", xhr.responseText);
      });
    }

    self.bulk_refresh_privileges = function () {
      ko.utils.arrayForEach(self.assist.checkedItems(), function (item) {
        self.list_sentry_privileges_by_authorizable(item.path, true);
      });
    };

    self.fetchUsers = function () {
      var data = {
        'include_myself': true,
        'extend_user': true
      };
      if (!self.is_sentry_admin) {
        data['only_mygroups'] = true;
      }

      $.getJSON('/desktop/api/users/autocomplete', data, function (data) {
        self.availableHadoopUsers(data.users);
        self.availableHadoopGroups(data.groups);
        $(document).trigger("loadedUsers");
      });
    }

    self.lastHash = '';

    self.updatePathHash = function (path) {
      var _hash = window.location.hash.replace(/(<([^>]+)>)/ig, "");
      if (_hash.indexOf("@") == -1) {
        window.location.hash = path;
      }
      else {
        window.location.hash = path + "@" + _hash.split("@")[1];
      }
      self.lastHash = window.location.hash;
    }

    self.updateSectionHash = function (section) {
      var _hash = window.location.hash.replace(/(<([^>]+)>)/ig, "");
      if (_hash == "") {
        window.location.hash = "@" + section;
      }
      if (_hash.indexOf("@") == -1) {
        window.location.hash = _hash + "@" + section;
      }
      else {
        window.location.hash = _hash.split("@")[0] + "@" + section;
      }
      self.lastHash = window.location.hash;
    }

    self.getPathHash = function () {
      if (window.location.hash != "") {
        var _hash = window.location.hash.substr(1).replace(/(<([^>]+)>)/ig, "");
        if (_hash.indexOf("@") > -1) {
          return _hash.split("@")[0];
        }
        else {
          return _hash;
        }
      }
      return "";
    }

    self.getSectionHash = function () {
      if (window.location.hash != "") {
        var _hash = window.location.hash.substr(1).replace(/(<([^>]+)>)/ig, "");
        if (_hash.indexOf("@") > -1) {
          return _hash.split("@")[1];
        }
      }
      return "edit";
    }

    self.linkToBrowse = function (path) {
      self.assist.path(path);
      self.updatePathHash(path);
      $(document).trigger("changedPath");
      self.assist.loadParents();
      self.updateSectionHash("edit");
      $(document).trigger("showMainSection");
    }
  };

  return HiveViewModel;
})();<|MERGE_RESOLUTION|>--- conflicted
+++ resolved
@@ -829,11 +829,7 @@
     self.availableActions = function(scope) {
       var actions = ['SELECT', 'INSERT', 'ALL'];
       var databaseActions = ['CREATE'];
-<<<<<<< HEAD
-      var tableActions = ['REFRESH', 'ALTER', 'DROP'];
-=======
       var tableActions = ['REFRESH']; //, 'ALTER', 'DROP'];
->>>>>>> 2050268a
       switch (scope) {
         case 'SERVER':
         case 'DATABASE':
