// Licensed to Cloudera, Inc. under one
// or more contributor license agreements.  See the NOTICE file
// distributed with this work for additional information
// regarding copyright ownership.  Cloudera, Inc. licenses this file
// to you under the Apache License, Version 2.0 (the
// "License"); you may not use this file except in compliance
// with the License.  You may obtain a copy of the License at
//
//     http://www.apache.org/licenses/LICENSE-2.0
//
// Unless required by applicable law or agreed to in writing, software
// distributed under the License is distributed on an "AS IS" BASIS,
// WITHOUT WARRANTIES OR CONDITIONS OF ANY KIND, either express or implied.
// See the License for the specific language governing permissions and
// limitations under the License.

var MetastoreViewModel = (function () {

  /**
   * @param {Object} options
   * @param {string} options.user
   * @constructor
   */
  function MetastoreViewModel(options) {
    var self = this;

    self.partitionsLimit = options.partitionsLimit;
    self.assistAvailable = ko.observable(true);
    self.apiHelper = ApiHelper.getInstance();
    self.isHue4 = ko.observable(options.hue4);
    self.isLeftPanelVisible = ko.observable();
    self.apiHelper.withTotalStorage('assist', 'assist_panel_visible', self.isLeftPanelVisible, true);
    self.optimizerEnabled = ko.observable(options.optimizerEnabled || false);
    self.navigatorEnabled = ko.observable(options.navigatorEnabled || false);
<<<<<<< HEAD
=======
    self.appConfig = ko.observable();
>>>>>>> 2050268a

    self.source = ko.observable();
    self.sources = ko.observableArray();

    self.source.subscribe(function (newValue) {
      newValue.loadNamespaces().done(function () {
        if (newValue.namespace()) {
          newValue.namespace().loadDatabases().done(function () {
            self.loadUrl();
          });
        }
      });
    });

    // When manually changed through dropdown
    self.sourceChanged = function () {
      huePubSub.publish('metastore.url.change')
    };

    self.loading = ko.pureComputed(function () {
      if (!self.source()) {
        return true;
      }
      if (!self.source().namespace()) {
        return true;
      }
      return false;
    });
<<<<<<< HEAD

    huePubSub.publish('cluster.config.get.config', function (clusterConfig) {
      var initialSourceType = options.sourceType || 'hive';
      if (clusterConfig && clusterConfig.app_config && clusterConfig.app_config.editor && clusterConfig.app_config.editor.interpreters) {
        var sources = [];
        clusterConfig.app_config.editor.interpreters.forEach(function (interpreter) {
          if (interpreter.is_sql) {
            sources.push(new MetastoreSource({
              metastoreViewModel: self,
              name: interpreter.name,
              type: interpreter.type
            }))
          }
        });
        if (!sources.length) {
          sources.push(new MetastoreSource({
            metastoreViewModel: self,
            name: initialSourceType,
            type: initialSourceType
          }));
        }
        self.sources(sources);
        var found = sources.some(function (source) {
          if (source.type === initialSourceType) {
=======

    huePubSub.publish('cluster.config.get.config', function (clusterConfig) {
      var initialSourceType = options.sourceType || 'hive';
      if (clusterConfig && clusterConfig.app_config && clusterConfig.app_config.editor && clusterConfig.app_config.editor.interpreters) {
        var sources = [];
        clusterConfig.app_config.editor.interpreters.forEach(function (interpreter) {
          if (interpreter.is_sql) {
            sources.push(new MetastoreSource({
              metastoreViewModel: self,
              name: interpreter.name,
              type: interpreter.type
            }))
          }
        });
        if (!sources.length) {
          sources.push(new MetastoreSource({
            metastoreViewModel: self,
            name: initialSourceType,
            type: initialSourceType
          }));
        }
        self.sources(sources);
        var found = sources.some(function (source) {
          if (source.type === initialSourceType) {
            self.source(source);
            return true;
          }
        });
        if (!found) {
          self.source(sources[0]);
        }
      }
    });

    self.navigatorEnabled.subscribe(function (newValue) {
      huePubSub.publish('meta.navigator.enabled', newValue);
    });

    self.optimizerUrl = ko.observable(options.optimizerUrl);
    self.navigatorUrl = ko.observable(options.navigatorUrl);

    self.currentTab = ko.observable('');

    huePubSub.subscribe('assist.database.selected', function (databaseDef) {
      if (self.source().type !== databaseDef.sourceType) {
        var found = self.sources().some(function (source) {
          if (source.type === databaseDef.sourceType) {
>>>>>>> 2050268a
            self.source(source);
            return true;
          }
        });
        if (!found) {
<<<<<<< HEAD
          self.source(sources[0]);
=======
          return;
>>>>>>> 2050268a
        }
      }
    });

<<<<<<< HEAD
    self.navigatorEnabled.subscribe(function (newValue) {
      huePubSub.publish('meta.navigator.enabled', newValue);
    });

    self.optimizerUrl = ko.observable(options.optimizerUrl);
    self.navigatorUrl = ko.observable(options.navigatorUrl);

    self.currentTab = ko.observable('');

    huePubSub.subscribe('assist.database.selected', function (databaseDef) {
      if (self.source().type !== databaseDef.sourceType) {
        var found = self.sources().some(function (source) {
          if (source.type === databaseDef.sourceType) {
            self.source(source);
=======
      if (self.source().namespace().id !== databaseDef.namespace.id) {
        var found = self.source().namespaces().some(function (namespace) {
          if (namespace.id === databaseDef.namespace.id) {
            self.source().namespace(namespace);
>>>>>>> 2050268a
            return true;
          }
        });
        if (!found) {
          return;
        }
<<<<<<< HEAD
      }

      if (self.source().namespace().id !== databaseDef.namespace.id) {
        var found = self.source().namespaces().some(function (namespace) {
          if (namespace.id === databaseDef.namespace.id) {
            self.source().namespace(namespace);
            return true;
          }
        });
        if (!found) {
          return;
        }
=======
>>>>>>> 2050268a
      }
      if (self.source().namespace().database()) {
        self.source().namespace().database().table(null);
      }
      self.source().namespace().setDatabaseByName(databaseDef.name, function () {
        huePubSub.publish('metastore.url.change')
      });
    });

    huePubSub.subscribe("assist.table.selected", function (tableDef) {
      self.loadTableDef(tableDef, function () {
        huePubSub.publish('metastore.url.change')
      });
    });

    huePubSub.subscribe('metastore.url.change', function () {
      var prefix = '/metastore/';
      if (self.isHue4()){
        prefix = '/hue' + prefix;
      }
      if (self.source() && self.source().namespace()) {
        var params = {
          source: self.source().type
        };
        if (window.HAS_MULTI_CLUSTER) {
          params.namespace = self.source().namespace().id
        }
        if (self.source().namespace().database() && self.source().namespace().database().table()) {
          hueUtils.changeURL(prefix + 'table/' + self.source().namespace().database().table().catalogEntry.path.join('/'), params);
        } else if (self.source().namespace().database()) {
          hueUtils.changeURL(prefix + 'tables/' + self.source().namespace().database().catalogEntry.name, params);
        } else {
          hueUtils.changeURL(prefix + 'databases', params);
        }
      }
    });

    window.onpopstate = function () {
      if (window.location.pathname.indexOf('/metastore') > -1) {
        self.loadUrl();
      }
    };

    self.databasesBreadcrumb = function () {
      if (self.source().namespace().database()) {
        self.source().namespace().database().table(null);
      }
      self.source().namespace().database(null);
      huePubSub.publish('metastore.url.change');
    };

    self.tablesBreadcrumb = function () {
      self.source().namespace().database().table(null);
      huePubSub.publish('metastore.url.change')
    }
  }

  MetastoreViewModel.prototype.loadTableDef = function (tableDef, callback) {
    var self = this;
    if (self.source().type !== tableDef.sourceType) {
      var found = self.sources().some(function (source) {
        if (source.type === tableDef.sourceType) {
          self.source(source);
          return true;
        }
      });
      if (!found) {
        return;
      }
    }
    if (self.source().namespace().id !== tableDef.namespace.id) {
      var found = self.source().namespaces().some(function (namespace) {
        if (namespace.id === tableDef.namespace.id) {
          self.source().namespace(namespace);
          return true;
        }
      });
      if (!found) {
        return;
      }
    }
    self.source().namespace().setDatabaseByName(tableDef.database, function () {
      if (self.source().namespace().database()) {
        if (self.source().namespace().database().table() && self.source().namespace().database().table().catalogEntry.name === tableDef.name) {
          if (callback) {
            callback();
          }
          return;
        }

        var setTableAfterLoad = function (clearDbCacheOnMissing) {
          var foundTables = self.source().namespace().database().tables().filter(function (table) {
            return table.catalogEntry.name === tableDef.name;
          });
          if (foundTables.length === 1) {
            self.source().namespace().database().setTable(foundTables[0], callback);
          } else if (clearDbCacheOnMissing) {
            self.source().namespace().database().catalogEntry.clearCache({ invalidate: 'invalidate', silenceErrors: true }).done(function () {
              self.source().namespace().database().load(function () {
                setTableAfterLoad(false);
              });
            });
          }
        };

        if (!self.source().namespace().database().loaded()) {
          var doOnce = self.source().namespace().database().loaded.subscribe(function () {
            setTableAfterLoad(true);
            doOnce.dispose();
          });
        } else {
          setTableAfterLoad(true);
        }
      }
    });
  };

  MetastoreViewModel.prototype.loadUrl = function () {
    var self = this;

    var path = (IS_HUE_4 ? window.location.pathname.substr(4) : window.location.pathname);
    if (!path) {
      path = '/metastore/tables';
    }
    path = path.split('/');
    if (path[0] === '') {
      path.shift();
    }
    if (path[0] === 'metastore') {
      path.shift();
    }
    var loadedDeferred = $.Deferred();

    if (!self.loading()) {
      loadedDeferred.resolve();
    } else {
      var loadSub = self.loading.subscribe(function () {
        loadSub.dispose();
        loadedDeferred.resolve();
      })
    }

    var sourceAndNamespaceDeferred = $.Deferred();

    loadedDeferred.done(function () {
      var search = location.search;
<<<<<<< HEAD
      if (search) {
        search = search.replace('?', '');
        var namespaceId;
        var sourceType;
=======
      var namespaceId;
      var sourceType;
      if (search) {
        search = search.replace('?', '');
>>>>>>> 2050268a
        search.split('&').forEach(function (param) {
          if (param.indexOf('namespace=') === 0) {
            namespaceId = param.replace('namespace=', '');
          }
          if (param.indexOf('source=') === 0) {
            sourceType = param.replace('source=', '');
<<<<<<< HEAD
          }
        });

        if (sourceType && sourceType !== self.source().type) {
          var found = self.sources().some(function (source) {
            if (source.type === sourceType) {
              self.source(source);
              return true;
            }
          });
          if (!found) {
            sourceAndNamespaceDeferred.reject();
            return;
          }
        }

        self.source().lastLoadNamespacesDeferred.done(function () {
          if (namespaceId && namespaceId !== self.source().namespace().id) {
            var found = self.source().namespaces().some(function (namespace) {
              if (namespace.id === namespaceId) {
                self.source().namespace(namespace);
                return true;
              }
            });
            if (!found) {
              sourceAndNamespaceDeferred.reject();
              return;
            } else {
              sourceAndNamespaceDeferred.resolve();
            }
          } else {
            sourceAndNamespaceDeferred.resolve();
          }
        });
      }
    });


=======
          }
        });
      }

      if (sourceType && sourceType !== self.source().type) {
        var found = self.sources().some(function (source) {
          if (source.type === sourceType) {
            self.source(source);
            return true;
          }
        });
        if (!found) {
          sourceAndNamespaceDeferred.reject();
          return;
        }
      }

      if (!namespaceId && ApiHelper.getInstance().getFromTotalStorage('contextSelector', 'lastSelectedNamespace')) {
        namespaceId = ApiHelper.getInstance().getFromTotalStorage('contextSelector', 'lastSelectedNamespace').id;
      }

      self.source().lastLoadNamespacesDeferred.done(function () {
        if (namespaceId && namespaceId !== self.source().namespace().id) {
          var found = self.source().namespaces().some(function (namespace) {
            if (namespace.id === namespaceId) {
              self.source().namespace(namespace);
              return true;
            }
          });
          if (!found) {
            sourceAndNamespaceDeferred.reject();
            return;
          } else {
            sourceAndNamespaceDeferred.resolve();
          }
        } else {
          sourceAndNamespaceDeferred.resolve();
        }
      });
    });


>>>>>>> 2050268a
    sourceAndNamespaceDeferred.done(function () {
      var namespace = self.source().namespace();
      switch (path[0]) {
        case 'databases':
          if (namespace.database()) {
            namespace.database().table(null);
            namespace.database(null);
          }
          break;
        case 'tables':
          if (namespace.database()) {
            namespace.database().table(null);
          }
          namespace.setDatabaseByName(path[1]);
          break;
        case 'table':
          huePubSub.subscribe('metastore.loaded.table', function() {
            self.currentTab('overview');
          }, 'metastore');
          self.loadTableDef({
            name: path[2],
            database: path[1],
            sourceType: self.source().type,
            namespace: namespace
          }, function(){
            if (path.length > 3 && path[3] === 'partitions'){
              huePubSub.subscribe('metastore.loaded.partitions', function() {
                self.currentTab('partitions');
              }, 'metastore');
            }
          });
      }
    })
  };

  return MetastoreViewModel;
})();<|MERGE_RESOLUTION|>--- conflicted
+++ resolved
@@ -32,10 +32,7 @@
     self.apiHelper.withTotalStorage('assist', 'assist_panel_visible', self.isLeftPanelVisible, true);
     self.optimizerEnabled = ko.observable(options.optimizerEnabled || false);
     self.navigatorEnabled = ko.observable(options.navigatorEnabled || false);
-<<<<<<< HEAD
-=======
     self.appConfig = ko.observable();
->>>>>>> 2050268a
 
     self.source = ko.observable();
     self.sources = ko.observableArray();
@@ -64,7 +61,6 @@
       }
       return false;
     });
-<<<<<<< HEAD
 
     huePubSub.publish('cluster.config.get.config', function (clusterConfig) {
       var initialSourceType = options.sourceType || 'hive';
@@ -89,31 +85,6 @@
         self.sources(sources);
         var found = sources.some(function (source) {
           if (source.type === initialSourceType) {
-=======
-
-    huePubSub.publish('cluster.config.get.config', function (clusterConfig) {
-      var initialSourceType = options.sourceType || 'hive';
-      if (clusterConfig && clusterConfig.app_config && clusterConfig.app_config.editor && clusterConfig.app_config.editor.interpreters) {
-        var sources = [];
-        clusterConfig.app_config.editor.interpreters.forEach(function (interpreter) {
-          if (interpreter.is_sql) {
-            sources.push(new MetastoreSource({
-              metastoreViewModel: self,
-              name: interpreter.name,
-              type: interpreter.type
-            }))
-          }
-        });
-        if (!sources.length) {
-          sources.push(new MetastoreSource({
-            metastoreViewModel: self,
-            name: initialSourceType,
-            type: initialSourceType
-          }));
-        }
-        self.sources(sources);
-        var found = sources.some(function (source) {
-          if (source.type === initialSourceType) {
             self.source(source);
             return true;
           }
@@ -124,35 +95,6 @@
       }
     });
 
-    self.navigatorEnabled.subscribe(function (newValue) {
-      huePubSub.publish('meta.navigator.enabled', newValue);
-    });
-
-    self.optimizerUrl = ko.observable(options.optimizerUrl);
-    self.navigatorUrl = ko.observable(options.navigatorUrl);
-
-    self.currentTab = ko.observable('');
-
-    huePubSub.subscribe('assist.database.selected', function (databaseDef) {
-      if (self.source().type !== databaseDef.sourceType) {
-        var found = self.sources().some(function (source) {
-          if (source.type === databaseDef.sourceType) {
->>>>>>> 2050268a
-            self.source(source);
-            return true;
-          }
-        });
-        if (!found) {
-<<<<<<< HEAD
-          self.source(sources[0]);
-=======
-          return;
->>>>>>> 2050268a
-        }
-      }
-    });
-
-<<<<<<< HEAD
     self.navigatorEnabled.subscribe(function (newValue) {
       huePubSub.publish('meta.navigator.enabled', newValue);
     });
@@ -167,20 +109,14 @@
         var found = self.sources().some(function (source) {
           if (source.type === databaseDef.sourceType) {
             self.source(source);
-=======
-      if (self.source().namespace().id !== databaseDef.namespace.id) {
-        var found = self.source().namespaces().some(function (namespace) {
-          if (namespace.id === databaseDef.namespace.id) {
-            self.source().namespace(namespace);
->>>>>>> 2050268a
             return true;
           }
         });
         if (!found) {
           return;
         }
-<<<<<<< HEAD
-      }
+      }
+    });
 
       if (self.source().namespace().id !== databaseDef.namespace.id) {
         var found = self.source().namespaces().some(function (namespace) {
@@ -192,8 +128,6 @@
         if (!found) {
           return;
         }
-=======
->>>>>>> 2050268a
       }
       if (self.source().namespace().database()) {
         self.source().namespace().database().table(null);
@@ -340,63 +274,16 @@
 
     loadedDeferred.done(function () {
       var search = location.search;
-<<<<<<< HEAD
-      if (search) {
-        search = search.replace('?', '');
-        var namespaceId;
-        var sourceType;
-=======
       var namespaceId;
       var sourceType;
       if (search) {
         search = search.replace('?', '');
->>>>>>> 2050268a
         search.split('&').forEach(function (param) {
           if (param.indexOf('namespace=') === 0) {
             namespaceId = param.replace('namespace=', '');
           }
           if (param.indexOf('source=') === 0) {
             sourceType = param.replace('source=', '');
-<<<<<<< HEAD
-          }
-        });
-
-        if (sourceType && sourceType !== self.source().type) {
-          var found = self.sources().some(function (source) {
-            if (source.type === sourceType) {
-              self.source(source);
-              return true;
-            }
-          });
-          if (!found) {
-            sourceAndNamespaceDeferred.reject();
-            return;
-          }
-        }
-
-        self.source().lastLoadNamespacesDeferred.done(function () {
-          if (namespaceId && namespaceId !== self.source().namespace().id) {
-            var found = self.source().namespaces().some(function (namespace) {
-              if (namespace.id === namespaceId) {
-                self.source().namespace(namespace);
-                return true;
-              }
-            });
-            if (!found) {
-              sourceAndNamespaceDeferred.reject();
-              return;
-            } else {
-              sourceAndNamespaceDeferred.resolve();
-            }
-          } else {
-            sourceAndNamespaceDeferred.resolve();
-          }
-        });
-      }
-    });
-
-
-=======
           }
         });
       }
@@ -439,7 +326,6 @@
     });
 
 
->>>>>>> 2050268a
     sourceAndNamespaceDeferred.done(function () {
       var namespace = self.source().namespace();
       switch (path[0]) {
