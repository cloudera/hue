# -*- coding: utf-8 -*-
# Licensed to Cloudera, Inc. under one
# or more contributor license agreements.  See the NOTICE file
# distributed with this work for additional information
# regarding copyright ownership.  Cloudera, Inc. licenses this file
# to you under the Apache License, Version 2.0 (the
# "License"); you may not use this file except in compliance
# with the License.  You may obtain a copy of the License at
#
#     http://www.apache.org/licenses/LICENSE-2.0
#
# Unless required by applicable law or agreed to in writing, software
# distributed under the License is distributed on an "AS IS" BASIS,
# WITHOUT WARRANTIES OR CONDITIONS OF ANY KIND, either express or implied.
# See the License for the specific language governing permissions and
# limitations under the License.
#!/usr/bin/env python

from __future__ import absolute_import
from future import standard_library
standard_library.install_aliases()
from builtins import zip
from builtins import range
from builtins import object
from builtins import str
import json
import logging
import os
import re
import stat
import sys
import tempfile
import pytest

import urllib.request, urllib.error
import urllib.parse

from time import sleep, time
from avro import schema, datafile, io
from aws.s3.s3fs import S3FileSystemException
from aws.s3.s3test_utils import get_test_bucket

from azure.conf import is_abfs_enabled, is_adls_enabled, ABFS_CLUSTERS

from django.urls import reverse
from django.utils.encoding import smart_str
from django.http import HttpResponse
from django.test import TestCase

from desktop.lib.django_test_util import make_logged_in_client
from desktop.lib.test_utils import grant_access, add_to_group, add_permission, remove_from_group
from desktop.lib.view_util import location_to_url
from desktop.conf import is_oozie_enabled, RAZ, is_ofs_enabled, OZONE

from hadoop import pseudo_hdfs4
from hadoop.conf import UPLOAD_CHUNK_SIZE
from hadoop.fs.webhdfs import WebHdfs
from useradmin.models import User, Group

from filebrowser.conf import ENABLE_EXTRACT_UPLOADED_ARCHIVE, MAX_SNAPPY_DECOMPRESSION_SIZE,\
  REMOTE_STORAGE_HOME
from filebrowser.lib.rwx import expand_mode
from filebrowser.views import snappy_installed, _normalize_path

if sys.version_info[0] > 2:
  from urllib.parse import unquote as urllib_unquote, urlparse
  open_file = open
  from django.utils.translation import gettext_lazy as _
  from unittest.mock import patch, Mock
else:
  from urllib import unquote as urllib_unquote
  from urlparse import urlparse
  open_file = file
  from django.utils.translation import ugettext_lazy as _
  from mock import patch, Mock


LOG = logging.getLogger()


def cleanup_tree(cluster, path):
  try:
    cluster.fs.rmtree(path)
  except:
    # Don't let cleanup errors mask earlier failures
    LOG.exception('failed to cleanup %s' % path)

def cleanup_file(cluster, path):
  try:
    cluster.fs.remove(path)
  except:
    # Don't let cleanup errors mask earlier failures
    LOG.exception('failed to cleanup %s' % path)


@pytest.mark.django_db
class TestFileBrowser():

  def setup_method(self):
    self.client = make_logged_in_client(username="test_filebrowser", groupname='test_filebrowser', recreate=True, is_superuser=False)
    self.user = User.objects.get(username="test_filebrowser")
    grant_access(self.user.username, 'test_filebrowser', 'filebrowser')
    add_to_group(self.user.username, 'test_filebrowser')

  def test_listdir_paged(self):

    with patch('desktop.middleware.fsmanager.get_filesystem') as get_filesystem:
      with patch('filebrowser.views.snappy_installed') as snappy_installed:
        snappy_installed.return_value = False
        get_filesystem.return_value = Mock(
          stats=Mock(
            return_value=Mock(
              isDir=True,
              size=1024,
              path=b'/',
              mtime=None,
              mode=stat.S_IFDIR
            ),
          ),
          normpath=Mock(return_value='/'),
          listdir_stats=Mock(
            return_value=[]  # Add "Mock files here"
          ),
          superuser='hdfs',
          supergroup='hdfs'
        )

        response = self.client.get('/filebrowser/view=')

        assert 200 == response.status_code
        dir_listing = response.context[0]['files']
        assert 1 == len(dir_listing)


  def test_listdir_paged_with_non_ascii(self):
    parent_dir = Mock(
      isDir=True,
      size=0,
      path=u'/user/systest/test5/Tжейкоб/..',
      mtime=1581717441.0,
      mode=16877,
      user=u'systest',
      type=u'DIRECTORY',
      to_json_dict=Mock(
        return_value={'size': 0, 'group': u'supergroup', 'blockSize': 0, 'replication': 0, 'user': u'systest',
                      'mtime': 1581717441.0, 'path': u'/user/systest/test5/T\u0436\u0435\u0439\u043a\u043e\u0431/..',
                      'atime': 0.0, 'mode': 16877}
      )
    )
    parent_dir.name = u'..'
    self_dir = Mock(
      isDir=True,
      size=0,
      path=u'/user/systest/test5/Tжейкоб',
      mtime=1581717441.0,
      mode=16877,
      user=u'systest',
      type=u'DIRECTORY',
      to_json_dict=Mock(
        return_value={'size': 0, 'group': u'supergroup', 'blockSize': 0, 'replication': 0, 'user': u'systest',
                      'mtime': 1581717441.0, 'path': u'/user/systest/test5/T\u0436\u0435\u0439\u043a\u043e\u0431',
                      'atime': 0.0, 'mode': 16877}
      )
    )
    self_dir.name = u'Tжейкоб'
    file_1 = Mock(
      isDir=False,
      size=9,
      path=u'/user/systest/test5/Tжейкоб/file_1.txt',
      mtime=1581670301.0, mode=33279,
      user=u'systest',
      type=u'FILE',
      to_json_dict=Mock(
        return_value={'size': 9, 'group': u'supergroup', 'blockSize': 134217728, 'replication': 1, 'user': u'systest',
                      'mtime': 1581670301.0,
                      'path': u'/user/systest/test5/T\u0436\u0435\u0439\u043a\u043e\u0431/file_1.txt',
                      'atime': 1581708019.0, 'mode': 33279}
      )
    )
    file_1.name = u'file_1.txt'
    file_2 = Mock(
      isDir=False,
      size=0,
      path=u'/user/systest/test5/Tжейкоб/文件_2.txt',
      mtime=1581707672.0,
      mode=33188,
      user=u'systest',
      type=u'FILE',
      to_json_dict=Mock(
        return_value={'size': 18, 'group': u'supergroup', 'blockSize': 134217728, 'replication': 1, 'user': u'systest',
                      'mtime': 1581707672.0,
                      'path': u'/user/systest/test5/T\u0436\u0435\u0439\u043a\u043e\u0431/\u6587\u4ef6_2.txt',
                      'atime': 1581707672.0, 'mode': 33188}
      )
    )
    file_2.name = u'文件_2.txt'
    file_3 = Mock(
      isDir=False,
      size=0,
      path=u'/user/systest/test5/Tжейкоб/employés_file.txt',
      mtime=1581039792.0,
      mode=33188,
      user=u'systest',
      type=u'FILE',
      to_json_dict=Mock(
        return_value={'size': 0, 'group': u'supergroup', 'blockSize': 134217728, 'replication': 1, 'user': u'systest',
                      'mtime': 1581039792.0,
                      'path': u'/user/systest/test5/T\u0436\u0435\u0439\u043a\u043e\u0431/employ\xe9s_file.txt',
                      'atime': 1581708003.0, 'mode': 33188}
      )
    )
    file_3.name = u'employés_file.txt'

    with patch('desktop.middleware.fsmanager.get_filesystem') as get_filesystem:
      with patch('filebrowser.views.snappy_installed') as snappy_installed:
        snappy_installed.return_value = False
        get_filesystem.return_value = Mock(
          stats=Mock(
            return_value=self_dir
          ),
          normpath=WebHdfs.norm_path,
          is_sentry_managed=Mock(return_value=False),
          listdir_stats=Mock(
            return_value=[parent_dir, file_1, file_2, file_3]
          ),
          superuser='hdfs',
          supergroup='hdfs'
        )

        response = self.client.get(
          '/filebrowser/view=%2Fuser%2Fsystest%2Ftest5%2FT%D0%B6%D0%B5%D0%B9%D0%BA%D0%BE%D0%B1'
          '?pagesize=45&pagenum=1&filter=&sortby=name&descending=false&format=json&_=1581670214204')

        assert 200 == response.status_code
        dir_listing = json.loads(response.content)['files']
        assert 5 == len(dir_listing)
        assert b'"url": "/filebrowser/view=%2Fuser%2Fsystest%2Ftest5",' in response.content, response.content
        assert (b'"url": "/filebrowser/view=%2Fuser%2Fsystest%2Ft'
          b'est5%2FT%D0%B6%D0%B5%D0%B9%D0%BA%D0%BE%D0%B1",' in response.content), response.content
        assert (b'"url": "/filebrowser/view=%2Fuser%2Fsystest%2Ftest5%2FT%D'
          b'0%B6%D0%B5%D0%B9%D0%BA%D0%BE%D0%B1%2Ffile_1.txt",' in response.content), response.content
        assert (b'"url": "/filebrowser/view=%2Fuser%2Fsystest%2Ftest5%2FT%D0%B6%D'
          b'0%B5%D0%B9%D0%BA%D0%BE%D0%B1%2F%E6%96%87%E4%BB%B6_2.txt",' in response.content), response.content
        assert (b'"url": "/filebrowser/view=%2Fuser%2Fsystest%2Ftest5%2FT%D0%B6%D0%B5%'
          b'D0%B9%D0%BA%D0%BE%D0%B1%2Femploy%C3%A9s_file.txt",' in response.content), response.content

@pytest.mark.requires_hadoop
@pytest.mark.integration
class TestFileBrowserWithHadoop(object):

  def setup_method(self):
    self.c = make_logged_in_client(username='test', is_superuser=False)
    grant_access('test', 'test', 'filebrowser')
    grant_access('test', 'test', 'jobbrowser')
    add_to_group('test')
    self.user = User.objects.get(username='test')

    self.cluster = pseudo_hdfs4.shared_cluster()
    self.cluster.fs.setuser('test')
    self.prefix = self.cluster.fs_prefix + '/filebrowser'
    self.cluster.fs.do_as_user('test', self.cluster.fs.create_home_dir, '/user/test')

  def teardown_method(self):
    cleanup_tree(self.cluster, self.prefix)
    assert not self.cluster.fs.exists(self.prefix)
    self.cluster.fs.setuser('test')

  def test_remove(self):
    prefix = self.prefix + '/test-delete'

    PATH_1 = '%s/1' % prefix
    PATH_2 = '%s/2' % prefix
    PATH_3 = '%s/3' % prefix
    self.cluster.fs.mkdir(prefix)
    self.cluster.fs.mkdir(PATH_1)
    self.cluster.fs.mkdir(PATH_2)
    self.cluster.fs.mkdir(PATH_3)

    assert self.cluster.fs.exists(PATH_1)
    assert self.cluster.fs.exists(PATH_2)
    assert self.cluster.fs.exists(PATH_3)

    self.c.post('/filebrowser/rmtree', dict(path=[PATH_1]))
    assert not self.cluster.fs.exists(PATH_1)
    assert self.cluster.fs.exists(PATH_2)
    assert self.cluster.fs.exists(PATH_3)

    self.c.post('/filebrowser/rmtree', dict(path=[PATH_2, PATH_3]))
    assert not self.cluster.fs.exists(PATH_1)
    assert not self.cluster.fs.exists(PATH_2)
    assert not self.cluster.fs.exists(PATH_3)


  def test_move(self):
    prefix = self.cluster.fs_prefix + '/test-move'

    PATH_1 = '%s/1' % prefix
    PATH_2 = '%s/2' % prefix
    SUB_PATH1_1 = '%s/1' % PATH_1
    SUB_PATH1_2 = '%s/2' % PATH_1
    SUB_PATH1_3 = '%s/3' % PATH_1
    SUB_PATH2_1 = '%s/1' % PATH_2
    SUB_PATH2_2 = '%s/2' % PATH_2
    SUB_PATH2_3 = '%s/3' % PATH_2
    self.cluster.fs.mkdir(prefix)
    self.cluster.fs.mkdir(PATH_1)
    self.cluster.fs.mkdir(PATH_2)
    self.cluster.fs.mkdir(SUB_PATH1_1)
    self.cluster.fs.mkdir(SUB_PATH1_2)
    self.cluster.fs.mkdir(SUB_PATH1_3)

    assert self.cluster.fs.exists(SUB_PATH1_1)
    assert self.cluster.fs.exists(SUB_PATH1_2)
    assert self.cluster.fs.exists(SUB_PATH1_3)
    assert not self.cluster.fs.exists(SUB_PATH2_1)
    assert not self.cluster.fs.exists(SUB_PATH2_2)
    assert not self.cluster.fs.exists(SUB_PATH2_3)

    self.c.post('/filebrowser/move', dict(src_path=[SUB_PATH1_1], dest_path=PATH_2))
    assert not self.cluster.fs.exists(SUB_PATH1_1)
    assert self.cluster.fs.exists(SUB_PATH1_2)
    assert self.cluster.fs.exists(SUB_PATH1_3)
    assert self.cluster.fs.exists(SUB_PATH2_1)
    assert not self.cluster.fs.exists(SUB_PATH2_2)
    assert not self.cluster.fs.exists(SUB_PATH2_3)

    self.c.post('/filebrowser/move', dict(src_path=[SUB_PATH1_2, SUB_PATH1_3], dest_path=PATH_2))
    assert not self.cluster.fs.exists(SUB_PATH1_1)
    assert not self.cluster.fs.exists(SUB_PATH1_2)
    assert not self.cluster.fs.exists(SUB_PATH1_3)
    assert self.cluster.fs.exists(SUB_PATH2_1)
    assert self.cluster.fs.exists(SUB_PATH2_2)
    assert self.cluster.fs.exists(SUB_PATH2_3)

    response = self.c.post('/filebrowser/move', dict(src_path=[SUB_PATH1_2, SUB_PATH1_3], dest_path=SUB_PATH1_2))
    assert 500 == response.status_code

  def test_copy(self):
    prefix = self.cluster.fs_prefix + '/test-copy'

    PATH_1 = '%s/1' % prefix
    PATH_2 = '%s/2' % prefix
    SUB_PATH1_1 = '%s/1' % PATH_1
    SUB_PATH1_2 = '%s/2' % PATH_1
    SUB_PATH1_3 = '%s/3' % PATH_1
    SUB_PATH2_1 = '%s/1' % PATH_2
    SUB_PATH2_2 = '%s/2' % PATH_2
    SUB_PATH2_3 = '%s/3' % PATH_2
    self.cluster.fs.mkdir(prefix)
    self.cluster.fs.mkdir(PATH_1)
    self.cluster.fs.mkdir(PATH_2)
    self.cluster.fs.mkdir(SUB_PATH1_1)
    self.cluster.fs.mkdir(SUB_PATH1_2)
    self.cluster.fs.mkdir(SUB_PATH1_3)

    assert self.cluster.fs.exists(SUB_PATH1_1)
    assert self.cluster.fs.exists(SUB_PATH1_2)
    assert self.cluster.fs.exists(SUB_PATH1_3)
    assert not self.cluster.fs.exists(SUB_PATH2_1)
    assert not self.cluster.fs.exists(SUB_PATH2_2)
    assert not self.cluster.fs.exists(SUB_PATH2_3)

    self.c.post('/filebrowser/copy', dict(src_path=[SUB_PATH1_1], dest_path=PATH_2))
    assert self.cluster.fs.exists(SUB_PATH1_1)
    assert self.cluster.fs.exists(SUB_PATH1_2)
    assert self.cluster.fs.exists(SUB_PATH1_3)
    assert self.cluster.fs.exists(SUB_PATH2_1)
    assert not self.cluster.fs.exists(SUB_PATH2_2)
    assert not self.cluster.fs.exists(SUB_PATH2_3)

    self.c.post('/filebrowser/copy', dict(src_path=[SUB_PATH1_2, SUB_PATH1_3], dest_path=PATH_2))
    assert self.cluster.fs.exists(SUB_PATH1_1)
    assert self.cluster.fs.exists(SUB_PATH1_2)
    assert self.cluster.fs.exists(SUB_PATH1_3)
    assert self.cluster.fs.exists(SUB_PATH2_1)
    assert self.cluster.fs.exists(SUB_PATH2_2)
    assert self.cluster.fs.exists(SUB_PATH2_3)


  def test_mkdir_singledir(self):
    prefix = self.cluster.fs_prefix + '/test-filebrowser-mkdir'

    # We test that mkdir fails when a non-relative path is provided and a multi-level path is provided.
    success_path = 'mkdir_singledir'
    path_absolute = '/mkdir_singledir'
    path_fail = 'fail/foo'
    path_other_failure = 'fail#bar'

    # Two of the following post requests should throw exceptions.
    # See https://issues.cloudera.org/browse/HUE-793.
    self.c.post('/filebrowser/mkdir', dict(path=prefix, name=path_fail))
    self.c.post('/filebrowser/mkdir', dict(path=prefix, name=path_other_failure))
    self.c.post('/filebrowser/mkdir', dict(path=prefix, name=path_absolute))
    self.c.post('/filebrowser/mkdir', dict(path=prefix, name=success_path))

    # Read the parent dir and make sure we created 'success_path' only.
    response = self.c.get('/filebrowser/view=' + prefix)
    dir_listing = response.context[0]['files']
    assert 3 == len(dir_listing)
    assert dir_listing[2]['name'] == success_path


  def test_touch(self):
    prefix = self.cluster.fs_prefix + '/test-filebrowser-touch'

    success_path = 'touch_file'
    path_absolute = '/touch_file'
    path_fail = 'touch_fail/file'

    self.cluster.fs.mkdir(prefix)

    resp = self.c.post('/filebrowser/touch', dict(path=prefix, name=path_fail))
    assert 500 == resp.status_code
    resp = self.c.post('/filebrowser/touch', dict(path=prefix, name=path_absolute))
    assert 500 == resp.status_code
    resp = self.c.post('/filebrowser/touch', dict(path=prefix, name=success_path))
    assert 200 == resp.status_code

    # Read the parent dir and make sure we created 'success_path' only.
    response = self.c.get('/filebrowser/view=' + prefix)
    file_listing = response.context[0]['files']
    assert 3 == len(file_listing)
    assert file_listing[2]['name'] == success_path


  def test_chmod(self):
    prefix = self.cluster.fs_prefix + '/test_chmod'

    PATH = "%s/chmod_test" % prefix
    SUBPATH = PATH + '/test'
    self.cluster.fs.mkdir(SUBPATH)

    permissions = ('user_read', 'user_write', 'user_execute',
        'group_read', 'group_write', 'group_execute',
        'other_read', 'other_write', 'other_execute',
        'sticky') # Order matters!

    # Get current mode, change mode, check mode
    # Start with checking current mode
    assert 0o41777 != int(self.cluster.fs.stats(PATH)["mode"])

    # Setup post data
    permissions_dict = dict(list(zip(permissions, [True]*len(permissions))))
    kwargs = {'path': [PATH]}
    kwargs.update(permissions_dict)

    # Set 1777, then check permissions of dirs
    response = self.c.post("/filebrowser/chmod", kwargs)
    assert 0o41777 == int(self.cluster.fs.stats(PATH)["mode"])

    # Now do the above recursively
    assert 0o41777 != int(self.cluster.fs.stats(SUBPATH)["mode"])
    kwargs['recursive'] = True
    response = self.c.post("/filebrowser/chmod", kwargs)
    assert 0o41777 == int(self.cluster.fs.stats(SUBPATH)["mode"])

    # Test bulk chmod
    PATH_2 = "%s/test-chmod2" % prefix
    PATH_3 = "%s/test-chown3" % prefix
    self.cluster.fs.mkdir(PATH_2)
    self.cluster.fs.mkdir(PATH_3)
    kwargs['path'] = [PATH_2, PATH_3]
    assert 0o41777 != int(self.cluster.fs.stats(PATH_2)["mode"])
    assert 0o41777 != int(self.cluster.fs.stats(PATH_3)["mode"])
    self.c.post("/filebrowser/chmod", kwargs)
    assert 0o41777 == int(self.cluster.fs.stats(PATH_2)["mode"])
    assert 0o41777 == int(self.cluster.fs.stats(PATH_3)["mode"])


  def test_chmod_sticky(self):
    prefix = self.cluster.fs_prefix + '/test_chmod_sticky'

    PATH = "%s/chmod_test" % prefix
    self.cluster.fs.mkdir(PATH)

    # Get current mode and make sure sticky bit is off
    mode = expand_mode(int(self.cluster.fs.stats(PATH)["mode"]))
    assert False == mode[-1]

    # Setup post data
    permissions = ('user_read', 'user_write', 'user_execute',
        'group_read', 'group_write', 'group_execute',
        'other_read', 'other_write', 'other_execute',
        'sticky') # Order matters!
    permissions_dict = dict([x for x in zip(permissions, mode) if x[1]])
    permissions_dict['sticky'] = True
    kwargs = {'path': [PATH]}
    kwargs.update(permissions_dict)

    # Set sticky bit, then check sticky bit is on in hdfs
    response = self.c.post("/filebrowser/chmod", kwargs)
    mode = expand_mode(int(self.cluster.fs.stats(PATH)["mode"]))
    assert True == mode[-1]

    # Unset sticky bit, then check sticky bit is off in hdfs
    del kwargs['sticky']
    response = self.c.post("/filebrowser/chmod", kwargs)
    mode = expand_mode(int(self.cluster.fs.stats(PATH)["mode"]))
    assert False == mode[-1]


  def test_chown(self):
    prefix = self.cluster.fs_prefix + '/test_chown'
    self.cluster.fs.mkdir(prefix)

    # Login as Non Hadoop superuser
    response = self.c.post(reverse('index'))
    assert not 'Change owner' in response.content

    # Only the Hadoop superuser really has carte blanche here
    c2 = make_logged_in_client(self.cluster.superuser)
    self.cluster.fs.setuser(self.cluster.superuser)

    PATH = u"%s/test-chown-en-Español" % prefix
    self.cluster.fs.mkdir(PATH)
    c2.post("/filebrowser/chown", dict(path=[PATH], user="x", group="y"))
    assert "x" == self.cluster.fs.stats(PATH)["user"]
    assert "y" == self.cluster.fs.stats(PATH)["group"]
    c2.post("/filebrowser/chown", dict(path=[PATH], user="__other__", user_other="z", group="y"))
    assert "z" == self.cluster.fs.stats(PATH)["user"]

    # Now check recursive
    SUBPATH = PATH + '/test'
    self.cluster.fs.mkdir(SUBPATH)
    c2.post("/filebrowser/chown", dict(path=[PATH], user="x", group="y", recursive=True))
    assert "x" == self.cluster.fs.stats(SUBPATH)["user"]
    assert "y" == self.cluster.fs.stats(SUBPATH)["group"]
    c2.post("/filebrowser/chown", dict(path=[PATH], user="__other__", user_other="z", group="y", recursive=True))
    assert "z" == self.cluster.fs.stats(SUBPATH)["user"]

    # Test bulk chown
    PATH_2 = u"/test-chown-en-Español2"
    PATH_3 = u"/test-chown-en-Español2"
    self.cluster.fs.mkdir(PATH_2)
    self.cluster.fs.mkdir(PATH_3)
    c2.post("/filebrowser/chown", dict(path=[PATH_2, PATH_3], user="x", group="y", recursive=True))
    assert "x" == self.cluster.fs.stats(PATH_2)["user"]
    assert "y" == self.cluster.fs.stats(PATH_2)["group"]
    assert "x" == self.cluster.fs.stats(PATH_3)["user"]
    assert "y" == self.cluster.fs.stats(PATH_3)["group"]


  def test_rename(self):
    prefix = self.cluster.fs_prefix + '/test_rename'
    self.cluster.fs.mkdir(prefix)

    PREFIX = u"%s/test-rename/" % prefix
    NAME = u"test-rename-before"
    NEW_NAME = u"test-rename-after"
    self.cluster.fs.mkdir(PREFIX + NAME)
    op = "rename"
    # test for full path rename
    self.c.post("/filebrowser/rename", dict(src_path=PREFIX + NAME, dest_path=PREFIX + NEW_NAME))
    assert self.cluster.fs.exists(PREFIX + NEW_NAME)
    # test for smart rename
    self.c.post("/filebrowser/rename", dict(src_path=PREFIX + NAME, dest_path=NEW_NAME))
    assert self.cluster.fs.exists(PREFIX + NEW_NAME)


  def test_listdir(self):
    # Delete user's home if there's already something there
    home = self.cluster.fs.do_as_user('test', self.cluster.fs.get_home_dir)
    if self.cluster.fs.exists(home):
      self.cluster.fs.do_as_superuser(self.cluster.fs.rmtree, home)

    response = self.c.get('/filebrowser/')
    # Since we deleted the home directory... home_directory context should be None.
    assert not response.context[0]['home_directory'], response.context[0]['home_directory']

    self.cluster.fs.do_as_superuser(self.cluster.fs.mkdir, home)
    self.cluster.fs.do_as_superuser(self.cluster.fs.chown, home, 'test', 'test')

    # These paths contain non-ascii characters. Your editor will need the
    # corresponding font library to display them correctly.
    #
    # We test that mkdir can handle unicode strings as well as byte strings.
    # And even when the byte string can't be decoded properly (big5), the listdir
    # still succeeds.
    orig_paths = [
      u'greek-Ελληνικά',
      u'chinese-漢語',
    ]

    prefix = home + '/test-filebrowser/'
    for path in orig_paths:
      self.c.post('/filebrowser/mkdir', dict(path=prefix, name=path))

    # Read the parent dir
    response = self.c.get('/filebrowser/view=' + prefix)

    dir_listing = response.context[0]['files']
    assert len(orig_paths) + 2 == len(dir_listing)

    for dirent in dir_listing:
      path = dirent['name']
      if path in ('.', '..'):
        continue

      assert path in orig_paths

      # Drill down into the subdirectory
      url = urllib.parse.urlsplit(dirent['url'])[2]
      resp = self.c.get(url)

      # We are actually reading a directory
      assert '.' == resp.context[0]['files'][1]['name']
      assert '..' == resp.context[0]['files'][0]['name']

    # Test's home directory now exists. Should be returned.
    response = self.c.get('/filebrowser/view=' + prefix)
    assert response.context[0]['home_directory'] == home

    # Test URL conflicts with filenames
    stat_dir = '%sstat/dir' % prefix
    self.cluster.fs.do_as_user('test', self.cluster.fs.mkdir, stat_dir)
    response = self.c.get('/filebrowser/view=%s' % stat_dir)
    assert stat_dir == response.context[0]['path']

    response = self.c.get('/filebrowser/view=/test-filebrowser/?default_to_home')
    assert re.search('%s$' % home, urllib_unquote(response['Location']))

    # Test path relative to home directory
    self.cluster.fs.do_as_user('test', self.cluster.fs.mkdir, '%s/test_dir' % home)
    response = self.c.get('/filebrowser/home_relative_view=/test_dir')
    assert '%s/test_dir' % home == response.context[0]['path']


  def test_listdir_sort_and_filter(self):
    prefix = self.cluster.fs_prefix + '/test_rename'
    self.cluster.fs.mkdir(prefix)

    BASE = '%s/test_sort_and_filter' % prefix
    FUNNY_NAME = u'greek-Ελληνικά'

    self.cluster.fs.mkdir(BASE)
    # Create 10 files
    for i in range(1, 11):
      self.cluster.fs.create(self.cluster.fs.join(BASE, str(i)), data="foo" * i)

    # Create 1 funny name directory
    self.cluster.fs.mkdir(self.cluster.fs.join(BASE, FUNNY_NAME))

    # All 12 of the entries
    expect = ['..', '.', FUNNY_NAME] + [str(i) for i in range(1, 11)]

    # Check pagination
    listing = self.c.get('/filebrowser/view=' + BASE + '?pagesize=20').context[0]['files']
    assert len(expect) == len(listing)

    listing = self.c.get('/filebrowser/view=' + BASE + '?pagesize=10').context[0]['files']
    assert 12 == len(listing)

    listing = self.c.get('/filebrowser/view=' + BASE + '?pagesize=10&pagenum=1').context[0]['files']
    assert 12 == len(listing)

    listing = self.c.get('/filebrowser/view=' + BASE + '?pagesize=10&pagenum=2').context[0]['files']
    assert 3 == len(listing)

    # Check sorting (name)
    listing = self.c.get('/filebrowser/view=' + BASE + '?sortby=name').context[0]['files']
    assert sorted(expect[2:]) == [f['name'] for f in listing][2:]

    listing = self.c.get('/filebrowser/view=' + BASE + '?sortby=name&descending=false').context[0]['files']
    assert sorted(expect[2:]) == [f['name'] for f in listing][2:]

    listing = self.c.get('/filebrowser/view=' + BASE + '?sortby=name&descending=true').context[0]['files']
    assert "." == listing[1]['name']
    assert ".." == listing[0]['name']
    assert FUNNY_NAME == listing[2]['name']

    # Check sorting (size)
    listing = self.c.get('/filebrowser/view=' + BASE + '?sortby=size').context[0]['files']
    assert expect == [f['name'] for f in listing]

    # Check sorting (mtime)
    listing = self.c.get('/filebrowser/view=' + BASE + '?sortby=mtime').context[0]['files']
    assert "." == listing[1]['name']
    assert ".." == listing[0]['name']
    assert FUNNY_NAME == listing[-1]['name']

    # Check filter
    listing = self.c.get('/filebrowser/view=' + BASE + '?filter=1').context[0]['files']
    assert ['..', '.', '1', '10'] == [f['name'] for f in listing]

    listing = self.c.get('/filebrowser/view=' + BASE + '?filter=' + FUNNY_NAME).context[0]['files']
    assert ['..', '.', FUNNY_NAME] == [f['name'] for f in listing]

    # Check filter + sorting
    listing = self.c.get('/filebrowser/view=' + BASE + '?filter=1&sortby=name&descending=true').context[0]['files']
    assert ['..', '.', '10', '1'] == [f['name'] for f in listing]

    # Check filter + sorting + pagination
    listing = self.c.get('/filebrowser/view=' + BASE + '?filter=1&sortby=name&descending=true&pagesize=1&pagenum=2').context[0]['files']
    assert ['..', '.', '1'] == [f['name'] for f in listing]

    # Check filter with empty results
    resp = self.c.get('/filebrowser/view=' + BASE + '?filter=empty&sortby=name&descending=true&pagesize=1&pagenum=2')
    listing = resp.context[0]['files']
    assert [] == listing
    page = resp.context[0]['page']
    assert {} == page


  def test_view_snappy_compressed(self):
    if not snappy_installed():
      pytest.skip("Skipping Test")
    import snappy

    cluster = pseudo_hdfs4.shared_cluster()
    finish = []
    try:
      prefix = self.cluster.fs_prefix + '/test_view_snappy_compressed'
      self.cluster.fs.mkdir(prefix)

      f = cluster.fs.open(prefix + '/test-view.snappy', "w")
      f.write(snappy.compress('This is a test of the emergency broadcasting system.'))
      f.close()

      f = cluster.fs.open(prefix + '/test-view.stillsnappy', "w")
      f.write(snappy.compress('The broadcasters of your area in voluntary cooperation with the FCC and other authorities.'))
      f.close()

      f = cluster.fs.open(prefix + '/test-view.notsnappy', "w")
      f.write('foobar')
      f.close()

      # Snappy compressed fail
      response = self.c.get('/filebrowser/view=%s/test-view.notsnappy?compression=snappy' % prefix)
      assert 'Failed to decompress' in response.context[0]['message'], response

      # Snappy compressed succeed
      response = self.c.get('/filebrowser/view=%s/test-view.snappy' % prefix)
      assert 'snappy' == response.context[0]['view']['compression']
      assert response.context[0]['view']['contents'] == 'This is a test of the emergency broadcasting system.', response

      # Snappy compressed succeed
      response = self.c.get('/filebrowser/view=%s/test-view.stillsnappy' % prefix)
      assert 'snappy' == response.context[0]['view']['compression']
      assert (
        response.context[0]['view']['contents'] ==
        'The broadcasters of your area in voluntary cooperation with the FCC and other authorities.'), response

      # Largest snappy compressed file
      finish.append(MAX_SNAPPY_DECOMPRESSION_SIZE.set_for_testing(1))
      response = self.c.get('/filebrowser/view=%s/test-view.stillsnappy?compression=snappy' % prefix)
      assert 'File size is greater than allowed max snappy decompression size of 1' in response.context[0]['message'], response

    finally:
      for done in finish:
        done()


  def test_view_snappy_compressed_avro(self):
    if not snappy_installed():
      pytest.skip("Skipping Test")
    import snappy

    finish = []
    try:
      prefix = self.cluster.fs_prefix + '/test-snappy-avro-filebrowser'
      self.cluster.fs.mkdir(prefix)

      test_schema = schema.parse("""
        {
          "name": "test",
          "type": "record",
          "fields": [
            { "name": "name", "type": "string" },
            { "name": "integer", "type": "int" }
          ]
        }
      """)

      # Cannot use StringIO with datafile writer!
      f = self.cluster.fs.open(prefix +'/test-view.compressed.avro', "w")
      data_file_writer = datafile.DataFileWriter(f, io.DatumWriter(),
                                                  writers_schema=test_schema,
                                                  codec='snappy')
      dummy_datum = {
        'name': 'Test',
        'integer': 10,
      }
      data_file_writer.append(dummy_datum)
      data_file_writer.close()
      f.close()

      # Check to see if snappy is the codec
      f = self.cluster.fs.open(prefix + '/test-view.compressed.avro', "r")
      assert 'snappy' in f.read()
      f.close()

      # Snappy compressed succeed
      response = self.c.get('/filebrowser/view=%s/test-view.compressed.avro' % prefix)
      assert 'avro' == response.context[0]['view']['compression']
      assert eval(response.context[0]['view']['contents']) == dummy_datum, response

    finally:
      for done in finish:
        done()


  def test_view_avro(self):
    prefix = self.cluster.fs_prefix + '/test_view_avro'
    self.cluster.fs.mkdir(prefix)

    test_schema = schema.parse("""
      {
        "name": "test",
        "type": "record",
        "fields": [
          { "name": "name", "type": "string" },
          { "name": "integer", "type": "int" }
        ]
      }
    """)

    f = self.cluster.fs.open(prefix + '/test-view.avro', "w")
    data_file_writer = datafile.DataFileWriter(f, io.DatumWriter(), writers_schema=test_schema, codec='deflate')
    dummy_datum = {
      'name': 'Test',
      'integer': 10,
    }
    data_file_writer.append(dummy_datum)
    data_file_writer.close()

    # autodetect
    response = self.c.get('/filebrowser/view=%s/test-view.avro' % prefix)
    # (Note: we use eval here cause of an incompatibility issue between
    # the representation string of JSON dicts in simplejson vs. json)
    assert eval(response.context[0]['view']['contents']) == dummy_datum

    # offsetting should work as well
    response = self.c.get('/filebrowser/view=%s/test-view.avro?offset=1' % prefix)
    assert 'avro' == response.context[0]['view']['compression']

    f = self.cluster.fs.open(prefix + '/test-view2.avro', "w")
    f.write("hello")
    f.close()

    # we shouldn't autodetect non avro files
    response = self.c.get('/filebrowser/view=%s/test-view2.avro' % prefix)
    assert response.context[0]['view']['contents'] == "hello"

    # we should fail to do a bad thing if they specify compression when it's not set.
    response = self.c.get('/filebrowser/view=%s/test-view2.avro?compression=gzip' % prefix)
    assert 'Failed to decompress' in response.context[0]['message']


  def test_view_parquet(self):
    prefix = self.cluster.fs_prefix + '/test_view_parquet'
    self.cluster.fs.mkdir(prefix)

    # Parquet file encoded as hex.
    test_data = "50415231150015d40115d4012c15321500150615080000020000003201000000000100000002000000030000000400000005000000060000000700000"
    "008000000090000000a0000000b0000000c0000000d0000000e0000000f00000010000000110000001200000013000000140000001500000016000000170000001800"
    "0000150015b60415b6042c1532150015061508000002000000320107000000414c474552494109000000415247454e54494e41060000004252415a494c06000000434"
    "14e41444105000000454759505408000000455448494f504941060000004652414e4345070000004745524d414e5905000000494e44494109000000494e444f4e4553"
    "4941040000004952414e0400000049524151050000004a4150414e060000004a4f5244414e050000004b454e5941070000004d4f524f43434f0a0000004d4f5a414d4"
    "2495155450400000050455255050000004348494e4107000000524f4d414e49410c00000053415544492041524142494107000000564945544e414d06000000525553"
    "5349410e000000554e49544544204b494e47444f4d0d000000554e4954454420535441544553150015d40115d4012c153215001506150800000200000032010000000"
    "0010000000100000001000000040000000000000003000000030000000200000002000000040000000400000002000000040000000000000000000000000000000100"
    "000002000000030000000400000002000000030000000300000001000000150015d61e15d61e2c153215001506150800000200000032013300000020686167676c652"
    "e206361726566756c6c792066696e616c206465706f736974732064657465637420736c796c7920616761694c000000616c20666f7865732070726f6d69736520736c"
    "796c79206163636f7264696e6720746f2074686520726567756c6172206163636f756e74732e20626f6c6420726571756573747320616c6f6e6b0000007920616c6f6"
    "e6773696465206f66207468652070656e64696e67206465706f736974732e206361726566756c6c79207370656369616c207061636b61676573206172652061626f75"
    "74207468652069726f6e696320666f726765732e20736c796c79207370656369616c20650000006561732068616e672069726f6e69632c2073696c656e74207061636"
    "b616765732e20736c796c7920726567756c6172207061636b616765732061726520667572696f75736c79206f76657220746865207469746865732e20666c75666669"
    "6c7920626f6c6463000000792061626f766520746865206361726566756c6c7920756e757375616c207468656f646f6c697465732e2066696e616c206475676f75747"
    "32061726520717569636b6c79206163726f73732074686520667572696f75736c7920726567756c617220641f00000076656e207061636b616765732077616b652071"
    "7569636b6c792e207265677526000000726566756c6c792066696e616c2072657175657374732e20726567756c61722c2069726f6e693a0000006c20706c6174656c6"
    "574732e20726567756c6172206163636f756e747320782d7261793a20756e757375616c2c20726567756c6172206163636f4100000073732065786375736573206361"
    "6a6f6c6520736c796c79206163726f737320746865207061636b616765732e206465706f73697473207072696e742061726f756e7200000020736c796c79206578707"
    "2657373206173796d70746f7465732e20726567756c6172206465706f7369747320686167676c6520736c796c792e206361726566756c6c792069726f6e696320686f"
    "636b657920706c617965727320736c65657020626c697468656c792e206361726566756c6c320000006566756c6c7920616c6f6e6773696465206f662074686520736"
    "c796c792066696e616c20646570656e64656e636965732e20420000006e6963206465706f7369747320626f6f73742061746f702074686520717569636b6c79206669"
    "6e616c2072657175657374733f20717569636b6c7920726567756c61240000006f75736c792e2066696e616c2c20657870726573732067696674732063616a6f6c652"
    "061370000006963206465706f736974732061726520626c697468656c792061626f757420746865206361726566756c6c7920726567756c61722070615d0000002070"
    "656e64696e67206578637573657320686167676c6520667572696f75736c79206465706f736974732e2070656e64696e672c20657870726573732070696e746f20626"
    "5616e732077616b6520666c756666696c79207061737420745a000000726e732e20626c697468656c7920626f6c6420636f7572747320616d6f6e672074686520636c"
    "6f73656c7920726567756c6172207061636b616765732075736520667572696f75736c7920626f6c6420706c6174656c6574733f2d000000732e2069726f6e69632c2"
    "0756e757375616c206173796d70746f7465732077616b6520626c697468656c7920726a000000706c6174656c6574732e20626c697468656c792070656e64696e6720"
    "646570656e64656e636965732075736520666c756666696c79206163726f737320746865206576656e2070696e746f206265616e732e206361726566756c6c7920736"
    "96c656e74206163636f756e5b0000006320646570656e64656e636965732e20667572696f75736c792065787072657373206e6f746f726e697320736c65657020736c"
    "796c7920726567756c6172206163636f756e74732e20696465617320736c6565702e206465706f736f000000756c6172206173796d70746f746573206172652061626"
    "f75742074686520667572696f7573206d756c7469706c696572732e206578707265737320646570656e64656e63696573206e61672061626f7665207468652069726f"
    "6e6963616c6c792069726f6e6963206163636f756e744e00000074732e2073696c656e7420726571756573747320686167676c652e20636c6f73656c7920657870726"
    "57373207061636b6167657320736c656570206163726f73732074686520626c697468656c792e00000068656c7920656e746963696e676c7920657870726573732061"
    "63636f756e74732e206576656e2c2066696e616c204f00000020726571756573747320616761696e73742074686520706c6174656c65747320757365206e657665722"
    "06163636f7264696e6720746f2074686520717569636b6c7920726567756c61722070696e743d00000065616e7320626f6f7374206361726566756c6c792073706563"
    "69616c2072657175657374732e206163636f756e7473206172652e206361726566756c6c6e000000792066696e616c207061636b616765732e20736c6f7720666f786"
    "5732063616a6f6c6520717569636b6c792e20717569636b6c792073696c656e7420706c6174656c657473206272656163682069726f6e6963206163636f756e74732e"
    "20756e757375616c2070696e746f2062651502195c48016d15080015022502180a6e6174696f6e5f6b657900150c250218046e616d650015022502180a726567696f6"
    "e5f6b657900150c2502180b636f6d6d656e745f636f6c001632191c194c26081c1502190519180a6e6174696f6e5f6b65791500163216fa0116fa0126080000268202"
    "1c150c19051918046e616d651500163216dc0416dc04268202000026de061c1502190519180a726567696f6e5f6b65791500163216fa0116fa0126de06000026d8081"
    "c150c190519180b636f6d6d656e745f636f6c1500163216fc1e16fc1e26d80800001600163200280a706172717565742d6d7200ea00000050415231"

    f = self.cluster.fs.open(prefix + '/test-parquet.parquet', "w")
    f.write(test_data.decode('hex'))

    # autodetect
    response = self.c.get('/filebrowser/view=%s/test-parquet.parquet' % prefix)

    assert 'FRANCE' in response.context[0]['view']['contents']


  def test_view_parquet_snappy(self):
    if not snappy_installed():
      pytest.skip("Skipping Test")

    prefix = self.cluster.fs_prefix + '/test_view_parquet_snappy'
    self.cluster.fs.mkdir(prefix)

    with open('apps/filebrowser/src/filebrowser/test_data/parquet-snappy.parquet') as f:
      hdfs = self.cluster.fs.open(prefix + '/test-parquet-snappy.parquet', "w")
      hdfs.write(f.read())

    # autodetect
    response = self.c.get('/filebrowser/view=%s/test-parquet-snappy.parquet' % prefix)

    assert 'SR3_ndw_otlt_cmf_xref_INA' in response.context[0]['view']['contents'], response.context[0]['view']['contents']


  def test_view_bz2(self):
    prefix = self.cluster.fs_prefix + '/test_view_bz2'
    self.cluster.fs.mkdir(prefix)

    # Bz2 file encoded as hex.
    test_data = "425a6839314159265359338bcfac000001018002000c00200021981984185dc914e14240ce2f3eb0"

    f = self.cluster.fs.open(prefix + '/test-view.bz2', "w")
    f.write(test_data.decode('hex'))

    # autodetect
    response = self.c.get('/filebrowser/view=%s/test-view.bz2?compression=bz2' % prefix)
    assert 'test' in response.context[0]['view']['contents']

    response = self.c.get('/filebrowser/view=%s/test-view.bz2' % prefix)
    assert 'test' in response.context[0]['view']['contents']


  def test_view_gz(self):
    prefix = self.cluster.fs_prefix + '/test_view_gz'
    self.cluster.fs.mkdir(prefix)

    f = self.cluster.fs.open(prefix + '/test-view.gz', "w")
    sdf_string = '\x1f\x8b\x08\x082r\xf4K\x00\x03f\x00+NI\xe3\x02\x00\xad\x96b\xc4\x04\x00\x00\x00'
    f.write(sdf_string)
    f.close()

    response = self.c.get('/filebrowser/view=%s/test-view.gz?compression=gzip' % prefix)
    assert response.context[0]['view']['contents'] == "sdf\n"

    # autodetect
    response = self.c.get('/filebrowser/view=%s/test-view.gz' % prefix)
    assert response.context[0]['view']['contents'] == "sdf\n"

    # ensure compression note is rendered
    assert response.context[0]['view']['compression'] == "gzip"
    assert 'Output rendered from compressed' in response.content, response.content

    # offset should do nothing
    response = self.c.get('/filebrowser/view=%s/test-view.gz?compression=gzip&offset=1' % prefix)
    assert "Offsets are not supported" in response.context[0]['message'], response.context[0]['message']

    f = self.cluster.fs.open(prefix + '/test-view2.gz', "w")
    f.write("hello")
    f.close()

    # we shouldn't autodetect non gzip files
    response = self.c.get('/filebrowser/view=%s/test-view2.gz' % prefix)
    assert response.context[0]['view']['contents'] == "hello"

    # we should fail to do a bad thing if they specify compression when it's not set.
    response = self.c.get('/filebrowser/view=%s/test-view2.gz?compression=gzip' % prefix)
    assert "Failed to decompress" in response.context[0]['message']


  def test_view_i18n(self):
    # Test viewing files in different encodings
    content = u'pt-Olá en-hello ch-你好 ko-안녕 ru-Здравствуйте'
    view_i18n_helper(self.c, self.cluster, 'utf-8', content)
    view_i18n_helper(self.c, self.cluster, 'utf-16', content)

    content = u'你好-big5'
    view_i18n_helper(self.c, self.cluster, 'big5', content)

    content = u'こんにちは-shift-jis'
    view_i18n_helper(self.c, self.cluster, 'shift_jis', content)

    content = u'안녕하세요-johab'
    view_i18n_helper(self.c, self.cluster, 'johab', content)

    # Test that the default view is home
    response = self.c.get('/filebrowser/view=/')
    assert response.context[0]['path'] == '/'
    response = self.c.get('/filebrowser/view=/?default_to_home=1')
    assert "/filebrowser/view=/user/test" == urllib_unquote(response["location"])


  def test_view_access(self):
    prefix = self.cluster.fs_prefix
    NO_PERM_DIR = prefix + '/test-no-perm'

    self.cluster.fs.mkdir(NO_PERM_DIR, mode='700')

    c_no_perm = make_logged_in_client(username='no_home')
    response = c_no_perm.get('/filebrowser/view=%s' % NO_PERM_DIR)
    assert 'Cannot access' in response.context[0]['message']

    response = self.c.get('/filebrowser/view=/test-does-not-exist')
    assert 'Cannot access' in response.context[0]['message']


  def test_index(self):
    HOME_DIR = '/user/test'
    NO_HOME_DIR = '/user/no_home'

    c_no_home = make_logged_in_client(username='no_home')

    if not self.cluster.fs.exists(HOME_DIR):
      self.cluster.fs.create_home_dir(HOME_DIR)
    assert not self.cluster.fs.exists(NO_HOME_DIR)

    response = self.c.get('/filebrowser', follow=True)
    assert HOME_DIR == response.context[0]['path']
    assert HOME_DIR == response.context[0]['home_directory']

    response = c_no_home.get('/filebrowser', follow=True)
    assert '/' == response.context[0]['path']
    assert None == response.context[0]['home_directory']


  def test_download(self):
    prefix = self.cluster.fs_prefix + '/test_download'
    self.cluster.fs.mkdir(prefix)

    f = self.cluster.fs.open(prefix + '/xss', "w")
    sdf_string = '''<html>
<head>
<title>Hello</title>
<script>
alert("XSS")
</script>
</head>
<body>
<h1>I am evil</h1>
</body>
</html>'''
    f.write(sdf_string)
    f.close()

    # The client does not support redirecting to another host. follow=False
    response = self.c.get('/filebrowser/download=%s/xss?disposition=inline' % prefix, follow=False)
    if response.status_code == 302: # Redirects to webhdfs
      assert response.url.find('webhdfs') >= 0
    else:
      assert 200 == response.status_code
      assert 'attachment' == response['Content-Disposition']

    # Download fails and displays exception because of missing permissions
    self.cluster.fs.chmod(prefix + '/xss', 0o700)

    not_me = make_logged_in_client("not_me", is_superuser=False)
    grant_access("not_me", "not_me", "filebrowser")
    response = not_me.get('/filebrowser/download=%s/xss?disposition=inline' % prefix, follow=True)
    assert 'User not_me is not authorized to download' in response.context[0]['message'], response.context[0]['message']


  def test_edit_i18n(self):
    prefix = self.cluster.fs_prefix + '/test_view_gz'
    self.cluster.fs.mkdir(prefix)

    # Test utf-8
    pass_1 = u'en-hello pt-Olá ch-你好 ko-안녕 ru-Здравствуйте'
    pass_2 = pass_1 + u'yi-העלא'
    edit_i18n_helper(self.c, self.cluster, 'utf-8', pass_1, pass_2)

    # Test utf-16
    edit_i18n_helper(self.c, self.cluster, 'utf-16', pass_1, pass_2)

    # Test cjk
    pass_1 = u'big5-你好'
    pass_2 = pass_1 + u'世界'
    edit_i18n_helper(self.c, self.cluster, 'big5', pass_1, pass_2)

    pass_1 = u'shift_jis-こんにちは'
    pass_2 = pass_1 + u'世界'
    edit_i18n_helper(self.c, self.cluster, 'shift_jis', pass_1, pass_2)

    pass_1 = u'johab-안녕하세요'
    pass_2 = pass_1 + u'세상'
    edit_i18n_helper(self.c, self.cluster, 'johab', pass_1, pass_2)


  def test_upload_file(self):
    with tempfile.NamedTemporaryFile() as local_file:
      # Make sure we can upload larger than the UPLOAD chunk size
      file_size = UPLOAD_CHUNK_SIZE.get() * 2
      local_file.write('0' * file_size)
      local_file.flush()

      prefix = self.cluster.fs_prefix + '/test_upload_file'
      self.cluster.fs.mkdir(prefix)

      USER_NAME = 'test'
      HDFS_DEST_DIR = prefix + "/tmp/fb-upload-test"
      LOCAL_FILE = local_file.name
      HDFS_FILE = HDFS_DEST_DIR + '/' + os.path.basename(LOCAL_FILE)

      self.cluster.fs.do_as_superuser(self.cluster.fs.mkdir, HDFS_DEST_DIR)
      self.cluster.fs.do_as_superuser(self.cluster.fs.chown, HDFS_DEST_DIR, USER_NAME, USER_NAME)
      self.cluster.fs.do_as_superuser(self.cluster.fs.chmod, HDFS_DEST_DIR, 0o700)

      stats = self.cluster.fs.stats(HDFS_DEST_DIR)
      assert stats['user'] == USER_NAME
      assert stats['group'] == USER_NAME

      # Just upload the current python file
      resp = self.c.post('/filebrowser/upload/file?dest=%s' % HDFS_DEST_DIR, # GET param avoids infinite looping
                         dict(dest=HDFS_DEST_DIR, hdfs_file=open_file(LOCAL_FILE)))
      response = json.loads(resp.content)

      assert 0 == response['status'], response
      stats = self.cluster.fs.stats(HDFS_FILE)
      assert stats['user'] == USER_NAME
      assert stats['group'] == USER_NAME

      f = self.cluster.fs.open(HDFS_FILE)
      actual = f.read(file_size)
      expected = open_file(LOCAL_FILE).read()
      assert actual == expected, 'files do not match: %s != %s' % (len(actual), len(expected))

      # Upload again and so fails because file already exits
      resp = self.c.post('/filebrowser/upload/file?dest=%s' % HDFS_DEST_DIR,
                         dict(dest=HDFS_DEST_DIR, hdfs_file=open_file(LOCAL_FILE)))
      response = json.loads(resp.content)
      assert -1 == response['status'], response
      assert 'already exists' in response['data'], response

      # Upload in / and fails because of missing permissions
      not_me = make_logged_in_client("not_me", is_superuser=False)
      grant_access("not_me", "not_me", "filebrowser")
      try:
        resp = not_me.post('/filebrowser/upload/file?dest=%s' % HDFS_DEST_DIR,
                           dict(dest=HDFS_DEST_DIR, hdfs_file=open_file(LOCAL_FILE)))
        response = json.loads(resp.content)
        assert -1 == response['status'], response
        assert 'User not_me does not have permissions' in response['data'], response
      except AttributeError:
        # Seems like a Django bug.
        # StopFutureHandlers() does not seem to work in test mode as it continues to MemoryFileUploadHandler after perm issue and so fails.
        pass

  def test_extract_zip(self):
    ENABLE_EXTRACT_UPLOADED_ARCHIVE.set_for_testing(True)
    prefix = self.cluster.fs_prefix + '/test_upload_zip'
    self.cluster.fs.mkdir(prefix)

    USER_NAME = 'test'
    HDFS_DEST_DIR = prefix + "/tmp/fb-upload-test"
    ZIP_FILE = os.path.realpath('apps/filebrowser/src/filebrowser/test_data/te st.zip')
    HDFS_ZIP_FILE = HDFS_DEST_DIR + '/te st.zip'
    try:
      self.cluster.fs.mkdir(HDFS_DEST_DIR)
      self.cluster.fs.chown(HDFS_DEST_DIR, USER_NAME)
      self.cluster.fs.chmod(HDFS_DEST_DIR, 0o700)

      # Upload archive
      resp = self.c.post('/filebrowser/upload/file?dest=%s' % HDFS_DEST_DIR,
                         dict(dest=HDFS_DEST_DIR, hdfs_file=open_file(ZIP_FILE)))
      response = json.loads(resp.content)
      assert 0 == response['status'], response
      assert self.cluster.fs.exists(HDFS_ZIP_FILE)

      resp = self.c.post('/filebrowser/extract_archive',
                         dict(upload_path=HDFS_DEST_DIR, archive_name='te st.zip'))
      response = json.loads(resp.content)
      assert 0 == response['status'], response
      assert 'handle' in response and response['handle']['id'], response

    finally:
      cleanup_file(self.cluster, HDFS_ZIP_FILE)

  def test_compress_hdfs_files(self):
    if not is_oozie_enabled():
      pytest.skip("Skipping Test")

    def make_and_test_dir(pre, test_direct):
      test_dir = pre + "/" + test_direct
      test_file = test_dir + '/test.txt'
      self.cluster.fs.mkdir(test_dir)
      self.cluster.fs.chown(test_dir, 'test')
      self.cluster.fs.chmod(test_dir, 0o700)
      for i in range(3):
        f = self.cluster.fs.open(test_file + "%s" %i, "w")
        f.close()

      resp = self.c.post('/filebrowser/compress_files', {'upload_path': pre, 'files[]': [test_direct], 'archive_name': 'test_compress.zip'})
      response = json.loads(resp.content)
      assert 0 == response['status'], response
      assert 'handle' in response and response['handle']['id'], response
      responseid = '"' + response['handle']['id'] + '"'
      timeout_time = time() + 25
      end_time = time()
      while timeout_time > end_time:
        resp2 = self.c.post('/jobbrowser/api/job/workflows', {'interface': '"workflows"', 'app_id': responseid})
        response2 = json.loads(resp2.content)
        if response2['app']['status'] != 'RUNNING':
          assert response2['app']['status'] == 'SUCCEEDED', response2
          break
        sleep(3)
        end_time = time()
      assert timeout_time > end_time, response


    ENABLE_EXTRACT_UPLOADED_ARCHIVE.set_for_testing(True)
    prefix = self.cluster.fs_prefix + '/test_compress_files'
    self.cluster.fs.mkdir(prefix)

    try:
      make_and_test_dir(prefix, 'testdir')
      make_and_test_dir(prefix, 'test dir1')
      #make_and_test_dir(prefix, 'test\ndir2')
      #make_and_test_dir(prefix, 'test\tdir3')
    finally:
      ENABLE_EXTRACT_UPLOADED_ARCHIVE.set_for_testing(False)
      cleanup_tree(self.cluster, prefix)


  def test_extract_tgz(self):
    ENABLE_EXTRACT_UPLOADED_ARCHIVE.set_for_testing(True)
    prefix = self.cluster.fs_prefix + '/test_upload_tgz'
    self.cluster.fs.mkdir(prefix)

    USER_NAME = 'test'
    HDFS_DEST_DIR = prefix + "/fb-upload-test"
    TGZ_FILE = os.path.realpath('apps/filebrowser/src/filebrowser/test_data/test.tar.gz')
    HDFS_TGZ_FILE = HDFS_DEST_DIR + '/test.tar.gz'

    self.cluster.fs.mkdir(HDFS_DEST_DIR)
    self.cluster.fs.chown(HDFS_DEST_DIR, USER_NAME)
    self.cluster.fs.chmod(HDFS_DEST_DIR, 0o700)

    try:
      # Upload archive
      resp = self.c.post('/filebrowser/upload/file?dest=%s' % HDFS_DEST_DIR,
                         dict(dest=HDFS_DEST_DIR, hdfs_file=open_file(TGZ_FILE)))
      response = json.loads(resp.content)
      assert 0 == response['status'], response
      assert self.cluster.fs.exists(HDFS_TGZ_FILE)

      resp = self.c.post('/filebrowser/extract_archive',
                         dict(upload_path=HDFS_DEST_DIR, archive_name='test.tar.gz'))
      response = json.loads(resp.content)
      assert 0 == response['status'], response
      assert 'handle' in response and response['handle']['id'], response

    finally:
      cleanup_file(self.cluster, HDFS_TGZ_FILE)


  def test_extract_bz2(self):
    ENABLE_EXTRACT_UPLOADED_ARCHIVE.set_for_testing(True)
    prefix = self.cluster.fs_prefix + '/test_upload_bz2'

    HDFS_DEST_DIR = prefix + "/fb-upload-test"
    BZ2_FILE = os.path.realpath('apps/filebrowser/src/filebrowser/test_data/test.txt.bz2')
    HDFS_BZ2_FILE = HDFS_DEST_DIR + '/test.txt.bz2'

    self.cluster.fs.mkdir(HDFS_DEST_DIR)

    try:
      # Upload archive
      resp = self.c.post('/filebrowser/upload/file?dest=%s' % HDFS_DEST_DIR,
                         dict(dest=HDFS_DEST_DIR, hdfs_file=open_file(BZ2_FILE)))
      response = json.loads(resp.content)
      assert 0 == response['status'], response
      assert self.cluster.fs.exists(HDFS_BZ2_FILE)

      resp = self.c.post('/filebrowser/extract_archive',
                         dict(upload_path=HDFS_DEST_DIR, archive_name='test.txt.bz2'))
      response = json.loads(resp.content)
      assert 0 == response['status'], response
      assert 'handle' in response and response['handle']['id'], response

    finally:
      cleanup_file(self.cluster, HDFS_BZ2_FILE)


  def test_trash(self):
    prefix = self.cluster.fs_prefix + '/test_trash'
    self.cluster.fs.mkdir(prefix)

    USERNAME = 'test'
    HOME_TRASH_DIR = '/user/%s/.Trash/Current/user/%s' % (USERNAME, USERNAME)
    HOME_TRASH_DIR2 = '/user/%s/.Trash' % USERNAME
    PATH_1 = '%s/1' % prefix
    self.cluster.fs.mkdir(PATH_1)

    self.c.post('/filebrowser/rmtree?skip_trash=true', dict(path=[HOME_TRASH_DIR]))
    self.c.post('/filebrowser/rmtree?skip_trash=true', dict(path=[HOME_TRASH_DIR2]))

    # No trash folder
    response = self.c.get('/filebrowser/view=/user/test?default_to_trash', follow=True)

    assert [] == response.redirect_chain

    self.c.post('/filebrowser/rmtree', dict(path=[PATH_1]))

    # We have a trash folder so a redirect (Current not always there)
    response = self.c.get('/filebrowser/view=/user/test?default_to_trash', follow=True)
    assert any(['.Trash' in page for page, code in response.redirect_chain]), response.redirect_chain

    self.c.post('/filebrowser/rmtree?skip_trash=true', dict(path=[HOME_TRASH_DIR]))

    # No home trash, just regular root trash
    response = self.c.get('/filebrowser/view=/user/test?default_to_trash', follow=True)
    assert any(['.Trash' in page for page, code in response.redirect_chain]), response.redirect_chain

def view_i18n_helper(c, cluster, encoding, content):
  """
  Write the content in the given encoding directly into the filesystem.
  Then try to view it and make sure the data is correct.
  """
  prefix = cluster.fs_prefix + '/test_view_i18n'
  filename = prefix + u'/test-view-carácter-internacional'
  bytestring = content.encode(encoding)

  try:
    f = cluster.fs.open(filename, "w")
    f.write(bytestring)
    f.close()

    response = c.get('/filebrowser/view=%s?encoding=%s' % (filename, encoding))
    assert response.context[0]['view']['contents'] == content

    response = c.get('/filebrowser/view=%s?encoding=%s&end=8&begin=1' % (filename, encoding))
    assert (response.context[0]['view']['contents'] ==
                 str(bytestring[0:8], encoding, errors='replace'))
  finally:
    cleanup_file(cluster, filename)

def edit_i18n_helper(c, cluster, encoding, contents_pass_1, contents_pass_2):
  """
  Put the content into the file with a specific encoding.
  """
  p = cluster.fs_prefix + '/test_edit_i18n'
  # This path is non-normalized to test normalization too
  filename = p + u'//test-filebrowser//./test-edit-carácter-internacional with space and () en-hello pt-Olá ch-你好 ko-안녕 ru-Здравствуйте'

  # File doesn't exist - should be empty
  edit_url = '/filebrowser/edit=' + filename
  response = c.get(edit_url)
  assert response.context[0]['form'].data['path'] == filename
  assert response.context[0]['form'].data['contents'] == ""

  # Just going to the edit page and not hitting save should not
  # create the file
  assert not cluster.fs.exists(filename)

  try:
    # Put some data in there and post
    response = c.post("/filebrowser/save", dict(
        path=filename,
        contents=contents_pass_1,
        encoding=encoding), follow=True)
    assert response.context[0]['form'].data['path'] == filename
    assert response.context[0]['form'].data['contents'] == contents_pass_1

    # File should now exist
    assert cluster.fs.exists(filename)
    # And its contents should be what we expect
    f = cluster.fs.open(filename)
    assert f.read() == contents_pass_1.encode(encoding)
    assert not '\r\n' in f.read() # No CRLF line terminators
    f.close()

    # We should be able to overwrite the file with another save
    response = c.post("/filebrowser/save", dict(
        path=filename,
        contents=contents_pass_2,
        encoding=encoding), follow=True)
    assert response.context[0]['form'].data['path'] == filename
    assert response.context[0]['form'].data['contents'] == contents_pass_2
    f = cluster.fs.open(filename)
    assert f.read() == contents_pass_2.encode(encoding)
    assert not '\r\n' in f.read() # No CRLF line terminators
    f.close()

    # TODO(todd) add test for maintaining ownership/permissions
  finally:
    cleanup_file(cluster, filename)


def test_location_to_url():
  prefix = '/filebrowser/view='
  assert prefix + '/var/lib/hadoop-hdfs' == location_to_url('/var/lib/hadoop-hdfs', False)
  assert prefix + '/var/lib/hadoop-hdfs' == location_to_url('hdfs://localhost:8020/var/lib/hadoop-hdfs')
  assert '/hue' + prefix + '/var/lib/hadoop-hdfs' == location_to_url('hdfs://localhost:8020/var/lib/hadoop-hdfs', False, True)
  assert prefix + '/' == location_to_url('hdfs://localhost:8020')
  assert prefix + 's3a://bucket/key' == location_to_url('s3a://bucket/key')

@pytest.mark.django_db
class TestS3AccessPermissions(object):

  def setup_method(self):
    self.client = make_logged_in_client(username="test", groupname="default", recreate=True, is_superuser=False)
    grant_access('test', 'test', 'filebrowser')
    add_to_group('test')

    self.user = User.objects.get(username="test")

  def test_no_default_permissions(self):
    response = self.client.get('/filebrowser/view=S3A://')
    assert 500 == response.status_code

    response = self.client.get('/filebrowser/view=S3A://bucket')
    assert 500 == response.status_code

    response = self.client.get('/filebrowser/view=s3a://bucket')
    assert 500 == response.status_code

    response = self.client.get('/filebrowser/view=S3A://bucket/hue')
    assert 500 == response.status_code

    response = self.client.post('/filebrowser/rmtree', dict(path=['S3A://bucket/hue']))
    assert 500 == response.status_code

    # 500 for real currently
    with pytest.raises(IOError):
      self.client.get('/filebrowser/edit=S3A://bucket/hue')

    # 500 for real currently
#     with tempfile.NamedTemporaryFile() as local_file: # Flaky
#       DEST_DIR = 'S3A://bucket/hue'
#       LOCAL_FILE = local_file.name
#       assert_raises(
#  S3FileSystemException, self.client.post, '/filebrowser/upload/file?dest=%s' % DEST_DIR, dict(dest=DEST_DIR, hdfs_file=file(LOCAL_FILE)))

  def test_has_default_permissions(self):
    if not get_test_bucket():
      pytest.skip("Skipping Test")

    add_permission(self.user.username, 'has_s3', permname='s3_access', appname='filebrowser')

    try:
      response = self.client.get('/filebrowser/view=S3A://')
      assert 200 == response.status_code
    finally:
      remove_from_group(self.user.username, 'has_s3')

class TestABFSAccessPermissions(object):

  def setup_method(self):
    if not is_abfs_enabled():
      pytest.skip("Skipping Test")
    self.client = make_logged_in_client(username="test", groupname="default", recreate=True, is_superuser=False)
    grant_access('test', 'test', 'filebrowser')
    add_to_group('test')

    self.user = User.objects.get(username="test")

  def test_no_default_permissions(self):
    response = self.client.get('/filebrowser/view=ABFS://')
    assert 500 == response.status_code

    # 500 for real currently
#     with tempfile.NamedTemporaryFile() as local_file: # Flaky
#       DEST_DIR = 'S3A://bucket/hue'
#       LOCAL_FILE = local_file.name
#       assert_raises(
#  S3FileSystemException, self.client.post, '/filebrowser/upload/file?dest=%s' % DEST_DIR, dict(dest=DEST_DIR, hdfs_file=file(LOCAL_FILE)))

  def test_has_default_permissions(self):
    add_permission(self.user.username, 'has_abfs', permname='abfs_access', appname='filebrowser')

    try:
      response = self.client.get('/filebrowser/view=ABFS://')
      assert 200 == response.status_code
    finally:
      remove_from_group(self.user.username, 'has_abfs')

class TestADLSAccessPermissions(object):

  def setup_method(self):
    if not is_adls_enabled():
      pytest.skip("Skipping Test")
    self.client = make_logged_in_client(username="test", groupname="default", recreate=True, is_superuser=False)
    grant_access('test', 'test', 'filebrowser')
    add_to_group('test')

    self.user = User.objects.get(username="test")

  def test_no_default_permissions(self):
    response = self.client.get('/filebrowser/view=ADL://')
    assert 500 == response.status_code

    response = self.client.get('/filebrowser/view=ADL://hue_adls_testing')
    assert 500 == response.status_code

    response = self.client.get('/filebrowser/view=adl://hue_adls_testing')
    assert 500 == response.status_code

    response = self.client.get('/filebrowser/view=ADL://hue_adls_testing/ADLS_tables')
    assert 500 == response.status_code

    response = self.client.post('/filebrowser/rmtree', dict(path=['ADL://hue-test-01']))
    assert 500 == response.status_code

    # 500 for real currently
    assert_raises(IOError, self.client.get, '/filebrowser/edit=ADL://hue-test-01')

    # 500 for real currently
#     with tempfile.NamedTemporaryFile() as local_file: # Flaky
#       DEST_DIR = 'S3A://bucket/hue'
#       LOCAL_FILE = local_file.name
#       assert_raises(
#  S3FileSystemException, self.client.post, '/filebrowser/upload/file?dest=%s' % DEST_DIR, dict(dest=DEST_DIR, hdfs_file=file(LOCAL_FILE)))

  def test_has_default_permissions(self):
    add_permission(self.user.username, 'has_adls', permname='adls_access', appname='filebrowser')

    try:
      response = self.client.get('/filebrowser/view=ADL://')
      assert 200 == response.status_code
    finally:
      remove_from_group(self.user.username, 'has_adls')


class UploadChunksTestCase(TestCase):
  def setup_method(self, method):
    self.client = make_logged_in_client(username="test", groupname="default", recreate=True, is_superuser=False)
    grant_access('test', 'test', 'filebrowser')
    add_to_group('test')
    self.user = User.objects.get(username="test")
    self.url = '/filebrowser/upload/chunks/?dest=/tmp&fileFieldLabel=local&qquuid=123&qqfilename=test.txt&qqtotalfilesize=12'
    self.filename = "test.txt"

  def test_upload_chunks_success(self):
    pytest.skip("Skipping due to failures with pytest, investigation ongoing.")
    url = '/filebrowser/upload/chunks/?dest=/tmp&fileFieldLabel=local&qquuid=123&qqfilename=test.txt&qqtotalfilesize=12'
    response = self.client.post(url, {'filename': self.filename})
    assert response.status_code == 200
    # In Test Setup HDFS is not available, so it will fail
    assert response.json()['success'] == False

  def test_upload_chunks_large_file(self):
    pytest.skip("Skipping due to failures with pytest, investigation ongoing.")
    # simulate a large file upload
    url = '/filebrowser/upload/chunks/?dest=/tmp&fileFieldLabel=hdfs_file&qqpartindex=2&qqpartbyteoffset=4000000&'
    url += 'qqchunksize=2000000&qqtotalparts=36&qqtotalfilesize=71138958&qqfilename=ym_2020.csv&qquuid=123'
    response = self.client.post(url, {'filename': self.filename})
    assert response.status_code == 200
    assert response.json()['success'] == True
    assert response.json()['uuid'] == '123'

  def test_upload_chunks_small_file(self):
    pytest.skip("Skipping due to failures with pytest, investigation ongoing.")
    # simulate a small file upload
    url = '/filebrowser/upload/chunks/?dest=/tmp&fileFieldLabel=hdfs_file&qqtotalfilesize=48&qqfilename=ym_2020.csv&qquuid=123'
    response = self.client.post(url, {'qqtotalfilesize': 1000, 'qquuid': '123'})
    assert response.status_code == 200
    # In Test Setup HDFS is not available, so it will fail
    assert response.json()['success'] == False

  def test_upload_chunks_error(self):
    pytest.skip("Skipping due to failures with pytest, investigation ongoing.")
    # simulate an error in the upload
    url = '/filebrowser/upload/chunks/'
    try:
      response = self.client.post(url)
    except Exception as e:
<<<<<<< HEAD
      self.assertEqual(e.status_code, 500)
      self.assertEqual(e.json()['success'], False)
      self.assertEqual(e.json()['error'], 'Error in upload')
    self.assertEqual(response.status_code, 200)
=======
      assert e.status_code == 500
      assert e.json()['success'] == False
      assert e.json()['error'] == 'Error in upload'
    assert response.status_code == 200
    assert response.json()['success'] == False
    assert response.json()['error'] == 'Error in upload'

>>>>>>> 658faba0

@pytest.mark.django_db
class TestOFSAccessPermissions(object):
  def setup_method(self):
    self.client = make_logged_in_client(username="test", groupname="default", recreate=True, is_superuser=False)
    grant_access('test', 'test', 'filebrowser')
    add_to_group('test')

    self.user = User.objects.get(username="test")

  def test_no_default_permissions(self):
    response = self.client.get('/filebrowser/view=ofs://')
    assert 500 == response.status_code

    response = self.client.get('/filebrowser/view=ofs://volume')
    assert 500 == response.status_code

    response = self.client.get('/filebrowser/view=ofs://volume/bucket')
    assert 500 == response.status_code

    response = self.client.get('/filebrowser/view=ofs://volume/bucket/hue')
    assert 500 == response.status_code

    response = self.client.post('/filebrowser/rmtree', dict(path=['ofs://volume/bucket/hue']))
    assert 500 == response.status_code

    # 500 for real currently
    with pytest.raises(IOError):
      self.client.get('/filebrowser/edit=ofs://volume/bucket/hue')

  def test_has_default_permissions(self):
    if not is_ofs_enabled():
      pytest.skip("Skipping Test")

    add_permission(self.user.username, 'has_ofs', permname='ofs_access', appname='filebrowser')

    try:
      response = self.client.get('/filebrowser/view=ofs://')
      assert 200 == response.status_code
    finally:
      remove_from_group(self.user.username, 'has_ofs')


@pytest.mark.django_db
class TestFileChooserRedirect(object):

  def setup_method(self):
    self.client = make_logged_in_client(username="test", groupname="default", recreate=True, is_superuser=False)
    grant_access('test', 'test', 'filebrowser')
    add_to_group('test')

    self.user = User.objects.get(username="test")
    print("Setup before each test method")

  def test_fs_redirect(self):
    with patch('desktop.lib.fs.proxyfs.ProxyFS.isdir') as is_dir:
      is_dir.return_value = True

      # HDFS - default_to_home
      response = self.client.get('/filebrowser/view=%2F?default_to_home')
      print(response.url)

      assert 302 == response.status_code
      assert '/filebrowser/view=%2Fuser%2Ftest' == response.url

      # OFS - default_ofs_home
      reset = OZONE['default'].WEBHDFS_URL.set_for_testing(None)
      try:
        response = self.client.get('/filebrowser/view=%2F?default_ofs_home')

        assert 302 == response.status_code
        assert '/filebrowser/view=ofs%3A%2F%2F' == response.url
      finally:
        reset()

      reset = OZONE['default'].WEBHDFS_URL.set_for_testing('http://localhost:9778/webhdfs/v1')
      try:
        response = self.client.get('/filebrowser/view=%2F?default_ofs_home')

        assert 302 == response.status_code
        assert '/filebrowser/view=ofs%3A%2F%2F' == response.url
      finally:
        reset()

      # ABFS - default_abfs_home
      reset = ABFS_CLUSTERS['default'].FS_DEFAULTFS.set_for_testing(None)
      try:
        response = self.client.get('/filebrowser/view=%2F?default_abfs_home')

        assert 302 == response.status_code
        assert '/filebrowser/view=abfs%3A%2F%2F' == response.url
      finally:
        reset()

      reset = ABFS_CLUSTERS['default'].FS_DEFAULTFS.set_for_testing('abfs://data-container@mystorage.dfs.core.windows.net')
      try:
        response = self.client.get('/filebrowser/view=%2F?default_abfs_home')

        assert 302 == response.status_code
        assert '/filebrowser/view=abfs%3A%2F%2Fdata-container' == response.url
      finally:
        reset()

      resets = [
        RAZ.IS_ENABLED.set_for_testing(True),
        REMOTE_STORAGE_HOME.set_for_testing('abfs://data-container')
      ]
      try:
        response = self.client.get('/filebrowser/view=%2F?default_abfs_home')

        assert 302 == response.status_code
        assert '/filebrowser/view=abfs%3A%2F%2Fdata-container' == response.url
      finally:
        for reset in resets:
          reset()

      resets = [
        RAZ.IS_ENABLED.set_for_testing(True),
        REMOTE_STORAGE_HOME.set_for_testing('abfs://data-container/user')
      ]
      try:
        response = self.client.get('/filebrowser/view=%2F?default_abfs_home')

        assert 302 == response.status_code
        assert '/filebrowser/view=abfs%3A%2F%2Fdata-container%2Fuser%2Ftest' == response.url
      finally:
        for reset in resets:
          reset()

      # S3A - default_s3_home
      reset = REMOTE_STORAGE_HOME.set_for_testing(None)
      try:
        response = self.client.get('/filebrowser/view=%2F?default_s3_home')

        assert 302 == response.status_code
        assert '/filebrowser/view=s3a%3A%2F%2F' == response.url
      finally:
        reset()

      reset = REMOTE_STORAGE_HOME.set_for_testing('s3a://my_bucket')
      try:
        response = self.client.get('/filebrowser/view=%2F?default_s3_home')

        assert 302 == response.status_code
        assert '/filebrowser/view=s3a%3A%2F%2Fmy_bucket' == response.url
      finally:
        reset()

      resets = [
        RAZ.IS_ENABLED.set_for_testing(True),
        REMOTE_STORAGE_HOME.set_for_testing('s3a://my_bucket')
      ]
      try:
        response = self.client.get('/filebrowser/view=%2F?default_s3_home')

        assert 302 == response.status_code
        assert '/filebrowser/view=s3a%3A%2F%2Fmy_bucket' == response.url
      finally:
        for reset in resets:
          reset()

      resets = [
        RAZ.IS_ENABLED.set_for_testing(True),
        REMOTE_STORAGE_HOME.set_for_testing('s3a://my_bucket/user')
      ]
      try:
        response = self.client.get('/filebrowser/view=%2F?default_s3_home')

        assert 302 == response.status_code
        assert '/filebrowser/view=s3a%3A%2F%2Fmy_bucket%2Fuser%2Ftest' == response.url
      finally:
        for reset in resets:
          reset()

  def test_empty_path_to_default_index_dir(self):
    with patch('filebrowser.views._normalize_path') as _normalize_path:
      with patch('desktop.lib.fs.proxyfs.ProxyFS.stats') as stats:
        with patch('filebrowser.views.listdir_paged') as listdir_paged:
          stats.isDir.return_value = True
          listdir_paged.return_value = HttpResponse()
        
          response = self.client.get('/filebrowser/view=')

          _normalize_path.assert_called_with('/')

class TestNormalizePath(object):

  def test_should_decode_encoded_slash_only(self):
    encoded_path = '%2Fsome%2Fpath%20with%20space%20in name'
    expected_path = '/some/path%20with%20space%20in name'

    normalized = _normalize_path(encoded_path)
    assert expected_path == normalized

  def test_abfs_correction(self):
    path = 'abfs:/some/path'
    expected_corrected_path = 'abfs://some/path'

    normalized_once = _normalize_path(path)
    assert expected_corrected_path == normalized_once

    normalized_twice = _normalize_path(normalized_once)
    assert expected_corrected_path == normalized_twice

  def test_abfs_correction_already_correct(self):
    path = 'abfs://some/path'

    normalized = _normalize_path(path)
    assert path == normalized

  def test_s3a_correction(self):
    path = 's3a:%2Fsome%2Fpath'
    expected_corrected_path = 's3a://some/path'

    normalized_once = _normalize_path(path)
    assert expected_corrected_path == normalized_once

    normalized_twice = _normalize_path(normalized_once)
    assert expected_corrected_path == normalized_twice

  def test_s3a_correction_already_correct(self):
    path = 's3a://some/path'

    normalized = _normalize_path(path)
    assert path == normalized

  def test_ofs_correction(self):
    path = 'ofs:%2Fsome%2Fpath'
    expected_corrected_path = 'ofs://some/path'

    normalized_once = _normalize_path(path)
    assert expected_corrected_path == normalized_once

    normalized_twice = _normalize_path(normalized_once)
    assert expected_corrected_path == normalized_twice

  def test_ofs_correction_already_correct(self):
    path = 'ofs://some/path'

    normalized = _normalize_path(path)
    assert path == normalized<|MERGE_RESOLUTION|>--- conflicted
+++ resolved
@@ -1570,20 +1570,10 @@
     try:
       response = self.client.post(url)
     except Exception as e:
-<<<<<<< HEAD
-      self.assertEqual(e.status_code, 500)
-      self.assertEqual(e.json()['success'], False)
-      self.assertEqual(e.json()['error'], 'Error in upload')
-    self.assertEqual(response.status_code, 200)
-=======
       assert e.status_code == 500
       assert e.json()['success'] == False
       assert e.json()['error'] == 'Error in upload'
     assert response.status_code == 200
-    assert response.json()['success'] == False
-    assert response.json()['error'] == 'Error in upload'
-
->>>>>>> 658faba0
 
 @pytest.mark.django_db
 class TestOFSAccessPermissions(object):
