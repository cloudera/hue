--- conflicted
+++ resolved
@@ -164,34 +164,22 @@
         <div class="btn-toolbar" style="display: inline; vertical-align: middle">
           % if show_upload_button:
           <!-- ko if: isS3 -->
-<<<<<<< HEAD
-            <a class="btn fileToolbarBtn" title="${_('Upload files')}" data-bind="visible: !inTrash(), css: {'disabled': isS3Root()}, click: function(){ if (!isS3Root()) { uploadFile(false) }}"><i class="fa fa-arrow-circle-o-up"></i> ${_('Upload')}</a>
-            <!-- ko if: isTaskServerEnabled -->
-            <a class="btn fileToolbarBtn" title="${_('Schedule Upload')}" data-bind="visible: !inTrash(), css: {'disabled': isS3Root()}, click: function(){ if (!isS3Root()) { uploadFile(true) }}"><i class="fa fa-arrow-circle-o-up"></i> ${_('Schedule Upload')}</a>
-=======
             <!-- ko ifnot: isTaskServerEnabled -->
             <a class="btn fileToolbarBtn" title="${_('Upload files')}" data-bind="visible: !inTrash(), css: {'disabled': isS3Root()}, click: function(){ if (!isS3Root()) { uploadFile(false) }}"><i class="fa fa-arrow-circle-o-up"></i> ${_('Upload')}</a>
             <!-- /ko -->
             <!-- ko if: isTaskServerEnabled -->
             <a class="btn fileToolbarBtn" title="${_('Select a file to upload. The file will first be saved locally and then automatically transferred to the designated file system (e.g., S3, Azure) in the background. The upload modal closes immediately after the file is queued, allowing you to continue working. A notification, \'File upload scheduled. Please check the task server page for progress,\' will confirm the upload has started. This feature is especially useful for large files, as it eliminates the need to wait for the upload to complete.')}" data-bind="visible: !inTrash(), css: {'disabled': isS3Root()}, click: function(){ if (!isS3Root()) { uploadFile(true) }}"><i class="fa fa-arrow-circle-o-up"></i> ${_('Schedule Upload')}</a>
->>>>>>> 91f04b89
             <!-- /ko -->
           <!-- /ko -->
           <!-- ko if: isGS -->
             <a class="btn fileToolbarBtn" title="${_('Upload files')}" data-bind="visible: !inTrash(), css: {'disabled': isGSRoot()}, click: function(){ if (!isGSRoot()) { uploadFile() }}"><i class="fa fa-arrow-circle-o-up"></i> ${_('Upload')}</a>
           <!-- /ko -->
           <!-- ko if: isABFS -->
-<<<<<<< HEAD
-            <a class="btn fileToolbarBtn" title="${_('Upload files')}" data-bind="visible: !inTrash(), css: {'disabled': isABFSRoot()}, click: function(){ if (!isABFSRoot()) { uploadFile(false) }}"><i class="fa fa-arrow-circle-o-up"></i> ${_('Upload')}</a>
-            <!-- ko if: isTaskServerEnabled -->
-            <a class="btn fileToolbarBtn" title="${_('Schedule Upload')}" data-bind="visible: !inTrash(), css: {'disabled': isABFSRoot()}, click: function(){ if (!isABFSRoot()) { uploadFile(true) }}"><i class="fa fa-arrow-circle-o-up"></i> ${_('Schedule Upload')}</a>
-=======
             <!-- ko ifnot: isTaskServerEnabled -->
             <a class="btn fileToolbarBtn" title="${_('Upload files')}" data-bind="visible: !inTrash(), css: {'disabled': isABFSRoot()}, click: function(){ if (!isABFSRoot()) { uploadFile(false) }}"><i class="fa fa-arrow-circle-o-up"></i> ${_('Upload')}</a>
             <!-- /ko -->
             <!-- ko if: isTaskServerEnabled -->
             <a class="btn fileToolbarBtn" title="${_('Select a file to upload. The file will first be saved locally and then automatically transferred to the designated file system (e.g., S3, Azure) in the background. The upload modal closes immediately after the file is queued, allowing you to continue working. A notification, \'File upload scheduled. Please check the task server page for progress,\' will confirm the upload has started. This feature is especially useful for large files, as it eliminates the need to wait for the upload to complete.')}" data-bind="visible: !inTrash(), css: {'disabled': isABFSRoot()}, click: function(){ if (!isABFSRoot()) { uploadFile(true) }}"><i class="fa fa-arrow-circle-o-up"></i> ${_('Schedule Upload')}</a>
->>>>>>> 91f04b89
             <!-- /ko -->
           <!-- /ko -->
           <!-- ko ifnot: isS3() || isGS() || isABFS() -->
